from __future__ import absolute_import
from __future__ import unicode_literals

from django.utils.deprecation import MiddlewareMixin

from corehq import toggles
from corehq.sql_db.routers import use_citus_for_request
from corehq.apps.users.models import CouchUser
from custom.icds_reports.const import DASHBOARD_DOMAIN
from custom.icds_reports.models import ICDSAuditEntryRecord
from custom.icds_reports.urls import DASHBOARD_URL_GROUPS

exclude_urls = (
    'have_access_to_location',
    'icds-ng-template',
    'locations'
)

AUDIT_URLS = frozenset(
    [url.name for url in DASHBOARD_URL_GROUPS if hasattr(url, 'name') and url.name not in exclude_urls] + [
        'icds_dashboard',
    ]
)


# function to check that path contains correct view to Audit.
# the most important in the path is the value on the 4th place because this is the view name
# example path: /a/domain/icds-dashboard-view-name
# after split we get ['', 'a', 'domain', 'icds-dashboard-view-name']
def is_path_in_audit_urls(request):
    path = getattr(request, 'path', '').split('/')
    return len(path) > 3 and (path[3] in AUDIT_URLS or (len(path) > 4 and  path[4] in AUDIT_URLS))


def is_login_page(request):
    return 'login' in getattr(request, 'path', '')


def is_icds_domain(request):
    return getattr(request, 'domain', None) == DASHBOARD_DOMAIN


def is_icds_dashboard_view(request):
    return (
        getattr(request, 'couch_user', None) and
        is_icds_domain(request) and
        is_path_in_audit_urls(request)
    )


class ICDSAuditMiddleware(MiddlewareMixin):
    def process_view(self, request, view_func, view_args, view_kwargs):
        if is_icds_dashboard_view(request):
<<<<<<< HEAD
            if toggles.LOAD_DASHBOARD_FROM_CITUS.enabled_for_request(request):
                force_citus_engine()
=======
            if toggles.LOAD_DASHBOARD_FROM_CITUS.enabled(request.couch_user.username):
                use_citus_for_request()
>>>>>>> 45f7cd17
            ICDSAuditEntryRecord.create_entry(request)
            return None

    def process_response(self, request, response):
        if is_login_page(request) and request.user.is_authenticated and is_icds_domain(request):
            couch_user = CouchUser.get_by_username(request.user.username)
            ICDSAuditEntryRecord.create_entry(request, couch_user, is_login_page=True)
        return response<|MERGE_RESOLUTION|>--- conflicted
+++ resolved
@@ -51,13 +51,8 @@
 class ICDSAuditMiddleware(MiddlewareMixin):
     def process_view(self, request, view_func, view_args, view_kwargs):
         if is_icds_dashboard_view(request):
-<<<<<<< HEAD
             if toggles.LOAD_DASHBOARD_FROM_CITUS.enabled_for_request(request):
-                force_citus_engine()
-=======
-            if toggles.LOAD_DASHBOARD_FROM_CITUS.enabled(request.couch_user.username):
                 use_citus_for_request()
->>>>>>> 45f7cd17
             ICDSAuditEntryRecord.create_entry(request)
             return None
 
