--- conflicted
+++ resolved
@@ -29,15 +29,11 @@
     get_prevalence_of_undernutrition_sector_data, get_prevalence_of_severe_sector_data, \
     get_prevalence_of_severe_data_map, get_prevalence_of_severe_data_chart, \
     get_prevalence_of_stunning_sector_data, get_prevalence_of_stunning_data_map, \
-<<<<<<< HEAD
     get_prevalence_of_stunning_data_chart, get_exclusive_breastfeeding_sector_data, \
-    get_exclusive_breastfeeding_data_map, get_exclusive_breastfeeding_data_chart
-=======
-    get_prevalence_of_stunning_data_chart, get_newborn_with_low_birth_weight_data, \
-    get_newborn_with_low_birth_weight_map, get_newborn_with_low_birth_weight_chart, \
-    get_early_initiation_breastfeeding_data, get_early_initiation_breastfeeding_map, \
-    get_early_initiation_breastfeeding_chart
->>>>>>> 48281354
+    get_exclusive_breastfeeding_data_map, get_exclusive_breastfeeding_data_chart, 
+    get_newborn_with_low_birth_weight_data, get_newborn_with_low_birth_weight_map, 
+    get_newborn_with_low_birth_weight_chart, get_early_initiation_breastfeeding_data, 
+    get_early_initiation_breastfeeding_map, get_early_initiation_breastfeeding_chart
 from . import const
 from .exceptions import TableauTokenException
 
@@ -579,9 +575,6 @@
 
 
 @method_decorator([login_and_domain_required], name='dispatch')
-<<<<<<< HEAD
-class ExclusiveBreastfeedingView(View):
-=======
 class NewbornsWithLowBirthWeightView(View):
 
     def get(self, request, *args, **kwargs):
@@ -615,7 +608,6 @@
 @method_decorator([login_and_domain_required], name='dispatch')
 class EarlyInitiationBreastfeeding(View):
 
->>>>>>> 48281354
     def get(self, request, *args, **kwargs):
         step = kwargs.get('step')
         now = datetime.utcnow()
@@ -625,11 +617,7 @@
 
         config = {
             'month': tuple(test_date.timetuple())[:3],
-<<<<<<< HEAD
             'aggregation_level': 1,
-=======
-            'aggregation_level': 1l,
->>>>>>> 48281354
         }
         location = request.GET.get('location_id', '')
         loc_level = get_location_filter(location, self.kwargs['domain'], config)
@@ -637,19 +625,41 @@
         data = []
         if step == "map":
             if loc_level in [LocationTypes.SUPERVISOR, LocationTypes.AWC]:
-<<<<<<< HEAD
+                data = get_early_initiation_breastfeeding_data(config, loc_level)
+            else:
+                data = get_early_initiation_breastfeeding_map(config, loc_level)
+        elif step == "chart":
+            data = get_early_initiation_breastfeeding_chart(config, loc_level)
+
+        return JsonResponse(data={
+            'report_data': data,
+        })
+
+
+@method_decorator([login_and_domain_required], name='dispatch')
+class ExclusiveBreastfeedingView(View):
+    def get(self, request, *args, **kwargs):
+        step = kwargs.get('step')
+        now = datetime.utcnow()
+        month = int(self.request.GET.get('month', now.month))
+        year = int(self.request.GET.get('year', now.year))
+        test_date = datetime(year, month, 1)
+
+        config = {
+            'month': tuple(test_date.timetuple())[:3],
+            'aggregation_level': 1,
+        }
+        location = request.GET.get('location_id', '')
+        loc_level = get_location_filter(location, self.kwargs['domain'], config)
+
+        data = []
+        if step == "map":
+            if loc_level in [LocationTypes.SUPERVISOR, LocationTypes.AWC]:
                 data = get_exclusive_breastfeeding_sector_data(config, loc_level)
             else:
                 data = get_exclusive_breastfeeding_data_map(config, loc_level)
         elif step == "chart":
             data = get_exclusive_breastfeeding_data_chart(config, loc_level)
-=======
-                data = get_early_initiation_breastfeeding_data(config, loc_level)
-            else:
-                data = get_early_initiation_breastfeeding_map(config, loc_level)
-        elif step == "chart":
-            data = get_early_initiation_breastfeeding_chart(config, loc_level)
->>>>>>> 48281354
 
         return JsonResponse(data={
             'report_data': data,
