--- conflicted
+++ resolved
@@ -72,9 +72,7 @@
     run_date = models.DateField(auto_now_add=True)
     state_ids = ArrayField(models.CharField(max_length=255), null=True)
     agg_uuid = models.UUIDField(unique=True, default=uuid.uuid4)
-<<<<<<< HEAD
     interval = models.IntegerField(null=True)
-=======
 
 
 class UcrReconciliationStatus(models.Model):
@@ -172,5 +170,4 @@
                         )
 
     class Meta:
-        unique_together = ('db_alias', 'day', 'table_id', 'doc_type_filter')
->>>>>>> 7aad1159
+        unique_together = ('db_alias', 'day', 'table_id', 'doc_type_filter')