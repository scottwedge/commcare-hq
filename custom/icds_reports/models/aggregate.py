from __future__ import absolute_import, unicode_literals

from contextlib import contextmanager
from datetime import date

from corehq.form_processor.utils.sql import fetchall_as_namedtuple
from corehq.sql_db.routers import db_for_read_write
from custom.icds_reports.const import (AGG_CCS_RECORD_BP_TABLE,
    AGG_CCS_RECORD_CF_TABLE, AGG_CCS_RECORD_DELIVERY_TABLE,
    AGG_CCS_RECORD_PNC_TABLE, AGG_CCS_RECORD_THR_TABLE,
    AGG_CHILD_HEALTH_PNC_TABLE, AGG_CHILD_HEALTH_THR_TABLE,
    AGG_COMP_FEEDING_TABLE, AGG_DAILY_FEEDING_TABLE,
    AGG_GROWTH_MONITORING_TABLE, AGG_INFRASTRUCTURE_TABLE, AWW_INCENTIVE_TABLE,
                                       AGG_LS_AWC_VISIT_TABLE, AGG_LS_VHND_TABLE,
                                       AGG_LS_BENEFICIARY_TABLE)
from django.db import connections, models, transaction

<<<<<<< HEAD
from custom.icds_reports.utils.aggregation_helpers.helpers import get_helper
=======
from custom.icds_reports.models.manager import CitusComparisonManager
>>>>>>> 64961bf3
from custom.icds_reports.utils.aggregation_helpers.monolith import (
    AggCcsRecordAggregationHelper,
    AggChildHealthAggregationHelper,
    AwcInfrastructureAggregationHelper,
    AwwIncentiveAggregationHelper,
    LSAwcMgtFormAggHelper,
    LSBeneficiaryFormAggHelper,
    LSVhndFormAggHelper,
    AggLsHelper,
    BirthPreparednessFormsAggregationHelper,
    CcsRecordMonthlyAggregationHelper,
    ChildHealthMonthlyAggregationHelper,
    ComplementaryFormsAggregationHelper,
    ComplementaryFormsCcsRecordAggregationHelper,
    DailyFeedingFormsChildHealthAggregationHelper,
    DeliveryFormsAggregationHelper,
    GrowthMonitoringFormsAggregationHelper,
    InactiveAwwsAggregationHelper,
    PostnatalCareFormsCcsRecordAggregationHelper,
    PostnatalCareFormsChildHealthAggregationHelper,
    THRFormsChildHealthAggregationHelper,
    THRFormsCcsRecordAggregationHelper,
    AggAwcHelper,
    AggAwcDailyAggregationHelper,
    LocationAggregationHelper,
    DailyAttendanceAggregationHelper
)


def get_cursor(model):
    db = db_for_read_write(model)
    return connections[db].cursor()


def maybe_atomic(cls, atomic=True):
    if atomic:
        return transaction.atomic(using=db_for_read_write(cls))
    else:
        @contextmanager
        def noop_context():
            yield

        return noop_context()


class AggregateMixin(object):
    _agg_helper_cls = None
    _agg_atomic = True

    @classmethod
    def aggregate(cls, *args, **kwargs):
        helper = cls._get_helper(*args, **kwargs)
        with get_cursor(cls) as cursor, maybe_atomic(cls, cls._agg_atomic):
            helper.aggregate(cursor)

    @classmethod
    def _get_helper(cls, *args, **kwargs):
        helper_cls = get_helper(cls._agg_helper_cls.helper_key)
        return helper_cls(*args, **kwargs)


class CcsRecordMonthly(models.Model, AggregateMixin):
    supervisor_id = models.TextField()
    awc_id = models.TextField()
    case_id = models.TextField(primary_key=True)
    month = models.DateField()
    age_in_months = models.IntegerField(blank=True, null=True)
    ccs_status = models.TextField(blank=True, null=True)
    open_in_month = models.IntegerField(blank=True, null=True)
    alive_in_month = models.IntegerField(blank=True, null=True)
    trimester = models.IntegerField(blank=True, null=True)
    num_rations_distributed = models.IntegerField(blank=True, null=True)
    thr_eligible = models.IntegerField(blank=True, null=True)
    tetanus_complete = models.IntegerField(blank=True, null=True)
    delivered_in_month = models.IntegerField(blank=True, null=True)
    anc1_received_at_delivery = models.IntegerField(blank=True, null=True)
    anc2_received_at_delivery = models.IntegerField(blank=True, null=True)
    anc3_received_at_delivery = models.IntegerField(blank=True, null=True)
    anc4_received_at_delivery = models.IntegerField(blank=True, null=True)
    registration_trimester_at_delivery = models.IntegerField(blank=True, null=True)
    using_ifa = models.IntegerField(blank=True, null=True)
    ifa_consumed_last_seven_days = models.IntegerField(blank=True, null=True)
    anemic_severe = models.IntegerField(blank=True, null=True)
    anemic_moderate = models.IntegerField(blank=True, null=True)
    anemic_normal = models.IntegerField(blank=True, null=True)
    anemic_unknown = models.IntegerField(blank=True, null=True)
    extra_meal = models.IntegerField(blank=True, null=True)
    resting_during_pregnancy = models.IntegerField(blank=True, null=True)
    bp_visited_in_month = models.IntegerField(blank=True, null=True)
    pnc_visited_in_month = models.IntegerField(blank=True, null=True)
    trimester_2 = models.IntegerField(blank=True, null=True)
    trimester_3 = models.IntegerField(blank=True, null=True)
    counsel_immediate_bf = models.IntegerField(blank=True, null=True)
    counsel_bp_vid = models.IntegerField(blank=True, null=True)
    counsel_preparation = models.IntegerField(blank=True, null=True)
    counsel_fp_vid = models.IntegerField(blank=True, null=True)
    counsel_immediate_conception = models.IntegerField(blank=True, null=True)
    counsel_accessible_postpartum_fp = models.IntegerField(blank=True, null=True)
    bp1_complete = models.IntegerField(blank=True, null=True)
    bp2_complete = models.IntegerField(blank=True, null=True)
    bp3_complete = models.IntegerField(blank=True, null=True)
    pnc_complete = models.IntegerField(blank=True, null=True)
    postnatal = models.IntegerField(blank=True, null=True)
    has_aadhar_id = models.IntegerField(blank=True, null=True)
    counsel_fp_methods = models.IntegerField(blank=True, null=True)
    pregnant = models.IntegerField(blank=True, null=True)
    pregnant_all = models.IntegerField(blank=True, null=True)
    lactating = models.IntegerField(blank=True, null=True)
    lactating_all = models.IntegerField(blank=True, null=True)
    institutional_delivery_in_month = models.IntegerField(blank=True, null=True)
    institutional_delivery = models.IntegerField(blank=True, null=True)
    add = models.DateField(blank=True, null=True)
    anc_in_month = models.SmallIntegerField(blank=True, null=True)
    caste = models.TextField(blank=True, null=True)
    disabled = models.TextField(blank=True, null=True)
    minority = models.TextField(blank=True, null=True)
    resident = models.TextField(blank=True, null=True)
    anc_weight = models.SmallIntegerField(blank=True, null=True)
    anc_blood_pressure = models.SmallIntegerField(blank=True, null=True)
    bp_sys = models.SmallIntegerField(blank=True, null=True)
    bp_dia = models.SmallIntegerField(blank=True, null=True)
    anc_hemoglobin = models.DecimalField(max_digits=64, decimal_places=20, blank=True, null=True)
    bleeding = models.SmallIntegerField(blank=True, null=True)
    swelling = models.SmallIntegerField(blank=True, null=True)
    blurred_vision = models.SmallIntegerField(blank=True, null=True)
    convulsions = models.SmallIntegerField(blank=True, null=True)
    rupture = models.SmallIntegerField(blank=True, null=True)
    anemia = models.SmallIntegerField(blank=True, null=True)
    eating_extra = models.SmallIntegerField(blank=True, null=True)
    resting = models.SmallIntegerField(blank=True, null=True)
    immediate_breastfeeding = models.SmallIntegerField(blank=True, null=True)
    person_name = models.TextField(blank=True, null=True)
    edd = models.DateField(blank=True, null=True)
    delivery_nature = models.SmallIntegerField(blank=True, null=True)
    is_ebf = models.SmallIntegerField(blank=True, null=True)
    breastfed_at_birth = models.SmallIntegerField(blank=True, null=True)
    anc_1 = models.DateField(blank=True, null=True)
    anc_2 = models.DateField(blank=True, null=True)
    anc_3 = models.DateField(blank=True, null=True)
    anc_4 = models.DateField(blank=True, null=True)
    tt_1 = models.DateField(blank=True, null=True)
    tt_2 = models.DateField(blank=True, null=True)
    valid_in_month = models.SmallIntegerField(blank=True, null=True)
    mobile_number = models.TextField(blank=True, null=True)
    preg_order = models.SmallIntegerField(blank=True, null=True)
    home_visit_date = models.DateField(
        blank=True,
        null=True,
        help_text='date of last bp visit in month'
    )
    num_pnc_visits = models.SmallIntegerField(blank=True, null=True)
    last_date_thr = models.DateField(blank=True, null=True)
    num_anc_complete = models.SmallIntegerField(blank=True, null=True)
    opened_on = models.DateField(blank=True, null=True)
    valid_visits = models.SmallIntegerField(blank=True, null=True)
    dob = models.DateField(blank=True, null=True)
    closed = models.SmallIntegerField(blank=True, null=True)
    anc_abnormalities = models.SmallIntegerField(blank=True, null=True)
    date_death = models.DateField(blank=True, null=True)
    person_case_id = models.TextField(blank=True, null=True)

    objects = CitusComparisonManager()

    class Meta(object):
        managed = False
        db_table = 'ccs_record_monthly'
        unique_together = ('supervisor_id', 'month', 'case_id')

    _agg_helper_cls = CcsRecordMonthlyAggregationHelper
    _agg_atomic = True


class AwcLocation(models.Model, AggregateMixin):
    doc_id = models.TextField()
    awc_name = models.TextField(blank=True, null=True)
    awc_site_code = models.TextField(blank=True, null=True)
    supervisor_id = models.TextField(db_index=True)
    supervisor_name = models.TextField(blank=True, null=True)
    supervisor_site_code = models.TextField(blank=True, null=True)
    block_id = models.TextField(db_index=True)
    block_name = models.TextField(blank=True, null=True)
    block_site_code = models.TextField(blank=True, null=True)
    district_id = models.TextField(db_index=True)
    district_name = models.TextField(blank=True, null=True)
    district_site_code = models.TextField(blank=True, null=True)
    state_id = models.TextField(db_index=True)
    state_name = models.TextField(blank=True, null=True)
    state_site_code = models.TextField(blank=True, null=True)
    aggregation_level = models.IntegerField(blank=True, null=True, db_index=True)
    block_map_location_name = models.TextField(blank=True, null=True)
    district_map_location_name = models.TextField(blank=True, null=True)
    state_map_location_name = models.TextField(blank=True, null=True)
    aww_name = models.TextField(blank=True, null=True)
    contact_phone_number = models.TextField(blank=True, null=True)
    state_is_test = models.SmallIntegerField(blank=True, null=True)
    district_is_test = models.SmallIntegerField(blank=True, null=True)
    block_is_test = models.SmallIntegerField(blank=True, null=True)
    supervisor_is_test = models.SmallIntegerField(blank=True, null=True)
    awc_is_test = models.SmallIntegerField(blank=True, null=True)

    objects = CitusComparisonManager()

    class Meta(object):
        managed = False
        db_table = 'awc_location'
        unique_together = (('state_id', 'district_id', 'block_id', 'supervisor_id', 'doc_id'),)

    _agg_helper_cls = LocationAggregationHelper
    _agg_atomic = False


class AwcLocationLocal(AwcLocation):

    class Meta(object):
        managed = False
        db_table = 'awc_location_local'


class ChildHealthMonthly(models.Model, AggregateMixin):
    supervisor_id = models.TextField()
    awc_id = models.TextField()
    case_id = models.TextField(primary_key=True)
    month = models.DateField()
    age_in_months = models.IntegerField(blank=True, null=True)
    open_in_month = models.IntegerField(blank=True, null=True)
    alive_in_month = models.IntegerField(blank=True, null=True)
    wer_eligible = models.IntegerField(blank=True, null=True)
    nutrition_status_last_recorded = models.TextField(blank=True, null=True)
    current_month_nutrition_status = models.TextField(blank=True, null=True)
    nutrition_status_weighed = models.IntegerField(blank=True, null=True)
    num_rations_distributed = models.IntegerField(blank=True, null=True)
    pse_eligible = models.IntegerField(blank=True, null=True)
    pse_days_attended = models.IntegerField(blank=True, null=True)
    born_in_month = models.IntegerField(blank=True, null=True)
    low_birth_weight_born_in_month = models.IntegerField(blank=True, null=True)
    bf_at_birth_born_in_month = models.IntegerField(blank=True, null=True)
    ebf_eligible = models.IntegerField(blank=True, null=True)
    ebf_in_month = models.IntegerField(blank=True, null=True)
    ebf_not_breastfeeding_reason = models.TextField(blank=True, null=True)
    ebf_drinking_liquid = models.IntegerField(blank=True, null=True)
    ebf_eating = models.IntegerField(blank=True, null=True)
    ebf_no_bf_no_milk = models.IntegerField(blank=True, null=True)
    ebf_no_bf_pregnant_again = models.IntegerField(blank=True, null=True)
    ebf_no_bf_child_too_old = models.IntegerField(blank=True, null=True)
    ebf_no_bf_mother_sick = models.IntegerField(blank=True, null=True)
    cf_eligible = models.IntegerField(blank=True, null=True)
    cf_in_month = models.IntegerField(blank=True, null=True)
    cf_diet_diversity = models.IntegerField(blank=True, null=True)
    cf_diet_quantity = models.IntegerField(blank=True, null=True)
    cf_handwashing = models.IntegerField(blank=True, null=True)
    cf_demo = models.IntegerField(blank=True, null=True)
    fully_immunized_eligible = models.IntegerField(blank=True, null=True)
    fully_immunized_on_time = models.IntegerField(blank=True, null=True)
    fully_immunized_late = models.IntegerField(blank=True, null=True)
    counsel_ebf = models.IntegerField(blank=True, null=True)
    counsel_adequate_bf = models.IntegerField(blank=True, null=True)
    counsel_pediatric_ifa = models.IntegerField(blank=True, null=True)
    counsel_comp_feeding_vid = models.IntegerField(blank=True, null=True)
    counsel_increase_food_bf = models.IntegerField(blank=True, null=True)
    counsel_manage_breast_problems = models.IntegerField(blank=True, null=True)
    counsel_skin_to_skin = models.IntegerField(blank=True, null=True)
    counsel_immediate_breastfeeding = models.IntegerField(blank=True, null=True)
    recorded_weight = models.DecimalField(max_digits=64, decimal_places=20, blank=True, null=True)
    recorded_height = models.DecimalField(max_digits=64, decimal_places=20, blank=True, null=True)
    has_aadhar_id = models.IntegerField(blank=True, null=True)
    thr_eligible = models.IntegerField(blank=True, null=True)
    pnc_eligible = models.IntegerField(blank=True, null=True)
    cf_initiation_in_month = models.IntegerField(blank=True, null=True)
    cf_initiation_eligible = models.IntegerField(blank=True, null=True)
    height_measured_in_month = models.IntegerField(blank=True, null=True)
    current_month_stunting = models.TextField(blank=True, null=True)
    stunting_last_recorded = models.TextField(blank=True, null=True)
    wasting_last_recorded = models.TextField(blank=True, null=True)
    current_month_wasting = models.TextField(blank=True, null=True)
    valid_in_month = models.IntegerField(blank=True, null=True)
    valid_all_registered_in_month = models.IntegerField(blank=True, null=True)
    ebf_no_info_recorded = models.IntegerField(blank=True, null=True)
    dob = models.DateField(blank=True, null=True)
    sex = models.TextField(blank=True, null=True)
    age_tranche = models.TextField(blank=True, null=True)
    caste = models.TextField(blank=True, null=True)
    disabled = models.TextField(blank=True, null=True)
    minority = models.TextField(blank=True, null=True)
    resident = models.TextField(blank=True, null=True)
    person_name = models.TextField(blank=True, null=True)
    mother_name = models.TextField(blank=True, null=True)
    immunization_in_month = models.SmallIntegerField(blank=True, null=True)
    days_ration_given_child = models.SmallIntegerField(blank=True, null=True)
    zscore_grading_hfa = models.SmallIntegerField(blank=True, null=True)
    zscore_grading_hfa_recorded_in_month = models.SmallIntegerField(blank=True, null=True)
    zscore_grading_wfh = models.SmallIntegerField(blank=True, null=True)
    zscore_grading_wfh_recorded_in_month = models.SmallIntegerField(blank=True, null=True)
    muac_grading = models.SmallIntegerField(blank=True, null=True)
    muac_grading_recorded_in_month = models.SmallIntegerField(blank=True, null=True)
    mother_phone_number = models.TextField(blank=True, null=True)
    date_death = models.DateField(blank=True, null=True)
    mother_case_id = models.TextField(blank=True, null=True)
    lunch_count = models.IntegerField(blank=True, null=True)

    objects = CitusComparisonManager()

    class Meta:
        managed = False
        db_table = 'child_health_monthly'
        unique_together = ('supervisor_id', 'case_id', 'month')

    _agg_helper_cls = ChildHealthMonthlyAggregationHelper
    _agg_atomic = False


class AggAwc(models.Model, AggregateMixin):
    state_id = models.TextField()
    district_id = models.TextField()
    block_id = models.TextField()
    supervisor_id = models.TextField()
    awc_id = models.TextField()
    month = models.DateField()
    num_awcs = models.SmallIntegerField()
    awc_days_open = models.SmallIntegerField(null=True)
    total_eligible_children = models.SmallIntegerField(null=True)
    total_attended_children = models.SmallIntegerField(null=True)
    pse_avg_attendance_percent = models.DecimalField(max_digits=64, decimal_places=20, null=True)
    pse_full = models.IntegerField(null=True)
    pse_partial = models.IntegerField(null=True)
    pse_non = models.IntegerField(null=True)
    pse_score = models.DecimalField(max_digits=64, decimal_places=20, null=True)
    awc_days_provided_breakfast = models.IntegerField(null=True)
    awc_days_provided_hotmeal = models.IntegerField(null=True)
    awc_days_provided_thr = models.IntegerField(null=True)
    awc_days_provided_pse = models.IntegerField(null=True)
    awc_not_open_holiday = models.IntegerField(null=True)
    awc_not_open_festival = models.IntegerField(null=True)
    awc_not_open_no_help = models.IntegerField(null=True)
    awc_not_open_department_work = models.IntegerField(null=True)
    awc_not_open_other = models.IntegerField(null=True)
    awc_num_open = models.IntegerField(null=True)
    awc_not_open_no_data = models.IntegerField(null=True)
    wer_weighed = models.IntegerField(null=True)
    wer_eligible = models.IntegerField(null=True)
    wer_score = models.DecimalField(max_digits=64, decimal_places=16, null=True)
    thr_eligible_child = models.IntegerField(null=True)
    thr_rations_21_plus_distributed_child = models.IntegerField(null=True)
    thr_eligible_ccs = models.IntegerField(null=True)
    thr_rations_21_plus_distributed_ccs = models.IntegerField(null=True)
    thr_score = models.DecimalField(max_digits=64, decimal_places=20, null=True)
    awc_score = models.DecimalField(max_digits=64, decimal_places=16, null=True)
    num_awc_rank_functional = models.IntegerField(null=True)
    num_awc_rank_semi = models.IntegerField(null=True)
    num_awc_rank_non = models.IntegerField(null=True)
    cases_ccs_pregnant = models.IntegerField(null=True)
    cases_ccs_lactating = models.IntegerField(null=True)
    cases_child_health = models.IntegerField(null=True)
    usage_num_pse = models.IntegerField(null=True)
    usage_num_gmp = models.IntegerField(null=True)
    usage_num_thr = models.IntegerField(null=True)
    usage_num_home_visit = models.IntegerField(null=True)
    usage_num_bp_tri1 = models.IntegerField(null=True)
    usage_num_bp_tri2 = models.IntegerField(null=True)
    usage_num_bp_tri3 = models.IntegerField(null=True)
    usage_num_pnc = models.IntegerField(null=True)
    usage_num_ebf = models.IntegerField(null=True)
    usage_num_cf = models.IntegerField(null=True)
    usage_num_delivery = models.IntegerField(null=True)
    usage_num_due_list_ccs = models.IntegerField(null=True)
    usage_num_due_list_child_health = models.IntegerField(null=True)
    usage_awc_num_active = models.IntegerField(null=True)
    usage_time_pse = models.DecimalField(max_digits=64, decimal_places=16, null=True)
    usage_time_gmp = models.DecimalField(max_digits=64, decimal_places=16, null=True)
    usage_time_bp = models.DecimalField(max_digits=64, decimal_places=16, null=True)
    usage_time_pnc = models.DecimalField(max_digits=64, decimal_places=16, null=True)
    usage_time_ebf = models.DecimalField(max_digits=64, decimal_places=16, null=True)
    usage_time_cf = models.DecimalField(max_digits=64, decimal_places=16, null=True)
    usage_time_of_day_pse = models.TimeField(null=True)
    usage_time_of_day_home_visit = models.TimeField(null=True)
    vhnd_immunization = models.IntegerField(null=True)
    vhnd_anc = models.IntegerField(null=True)
    vhnd_gmp = models.IntegerField(null=True)
    vhnd_num_pregnancy = models.IntegerField(null=True)
    vhnd_num_lactating = models.IntegerField(null=True)
    vhnd_num_mothers_6_12 = models.IntegerField(null=True)
    vhnd_num_mothers_12 = models.IntegerField(null=True)
    vhnd_num_fathers = models.IntegerField(null=True)
    ls_supervision_visit = models.IntegerField(null=True)
    ls_num_supervised = models.IntegerField(null=True)
    ls_awc_location_long = models.DecimalField(max_digits=64, decimal_places=16, null=True)
    ls_awc_location_lat = models.DecimalField(max_digits=64, decimal_places=16, null=True)
    ls_awc_present = models.IntegerField(null=True)
    ls_awc_open = models.IntegerField(null=True)
    ls_awc_not_open_aww_not_available = models.IntegerField(null=True)
    ls_awc_not_open_closed_early = models.IntegerField(null=True)
    ls_awc_not_open_holiday = models.IntegerField(null=True)
    ls_awc_not_open_unknown = models.IntegerField(null=True)
    ls_awc_not_open_other = models.IntegerField(null=True)
    infra_last_update_date = models.DateField(null=True)
    infra_type_of_building = models.TextField(null=True)
    infra_type_of_building_pucca = models.IntegerField(null=True)
    infra_type_of_building_semi_pucca = models.IntegerField(null=True)
    infra_type_of_building_kuccha = models.IntegerField(null=True)
    infra_type_of_building_partial_covered_space = models.IntegerField(null=True)
    infra_clean_water = models.IntegerField(null=True)
    infra_functional_toilet = models.IntegerField(null=True)
    infra_baby_weighing_scale = models.IntegerField(null=True)
    infra_flat_weighing_scale = models.IntegerField(null=True)
    infra_adult_weighing_scale = models.IntegerField(null=True)
    infra_cooking_utensils = models.IntegerField(null=True)
    infra_medicine_kits = models.IntegerField(null=True)
    infra_adequate_space_pse = models.IntegerField(null=True)
    cases_person_beneficiary = models.IntegerField(null=True)
    cases_person_referred = models.IntegerField(null=True)
    awc_days_pse_conducted = models.IntegerField(null=True)
    num_awc_infra_last_update = models.IntegerField(null=True)
    cases_person_has_aadhaar_v2 = models.IntegerField(null=True)
    cases_person_beneficiary_v2 = models.IntegerField(null=True)
    electricity_awc = models.IntegerField(null=True)
    infantometer = models.IntegerField(null=True)
    stadiometer = models.IntegerField(null=True)
    num_anc_visits = models.IntegerField(null=True)
    num_children_immunized = models.IntegerField(null=True)
    usage_num_hh_reg = models.IntegerField(null=True)
    usage_num_add_person = models.IntegerField(null=True)
    usage_num_add_pregnancy = models.IntegerField(null=True)
    is_launched = models.TextField(null=True)
    training_phase = models.IntegerField(null=True)
    trained_phase_1 = models.IntegerField(null=True)
    trained_phase_2 = models.IntegerField(null=True)
    trained_phase_3 = models.IntegerField(null=True)
    trained_phase_4 = models.IntegerField(null=True)
    aggregation_level = models.IntegerField(null=True)
    num_launched_states = models.IntegerField(null=True)
    num_launched_districts = models.IntegerField(null=True)
    num_launched_blocks = models.IntegerField(null=True)
    num_launched_supervisors = models.IntegerField(null=True)
    num_launched_awcs = models.IntegerField(null=True)

    num_awcs_conducted_cbe = models.IntegerField(null=True)
    num_awcs_conducted_vhnd = models.IntegerField(null=True)

    cases_household = models.IntegerField(null=True)
    cases_person = models.IntegerField(null=True)
    cases_person_all = models.IntegerField(null=True)
    cases_person_has_aadhaar = models.IntegerField(null=True)
    cases_ccs_pregnant_all = models.IntegerField(null=True)
    cases_ccs_lactating_all = models.IntegerField(null=True)
    cases_child_health_all = models.IntegerField(null=True)
    cases_person_adolescent_girls_11_14 = models.IntegerField(null=True)
    cases_person_adolescent_girls_15_18 = models.IntegerField(null=True)
    cases_person_adolescent_girls_11_14_all = models.IntegerField(null=True)
    cases_person_adolescent_girls_15_18_all = models.IntegerField(null=True)
    infra_infant_weighing_scale = models.IntegerField(null=True)
    state_is_test = models.SmallIntegerField(blank=True, null=True)
    district_is_test = models.SmallIntegerField(blank=True, null=True)
    block_is_test = models.SmallIntegerField(blank=True, null=True)
    supervisor_is_test = models.SmallIntegerField(blank=True, null=True)
    awc_is_test = models.SmallIntegerField(blank=True, null=True)
    valid_visits = models.IntegerField(null=True)
    expected_visits = models.IntegerField(null=True)

    objects = CitusComparisonManager()

    class Meta:
        managed = False
        db_table = 'agg_awc'

    @classmethod
    def weekly_aggregate(cls, month):
        helper = AggAwcHelper(month)
        with get_cursor(cls) as cursor:
            helper.weekly_aggregate(cursor)

    _agg_helper_cls = AggAwcHelper
    _agg_atomic = False


class AggregateLsAWCVisitForm(models.Model, AggregateMixin):
    awc_visits = models.IntegerField(help_text='awc visits made by LS')
    month = models.DateField()
    supervisor_id = models.TextField()
    state_id = models.TextField()

    objects = CitusComparisonManager()

    class Meta(object):
        db_table = AGG_LS_AWC_VISIT_TABLE

    _agg_helper_cls = LSAwcMgtFormAggHelper
    _agg_atomic = False


class AggregateLsVhndForm(models.Model, AggregateMixin):
    vhnd_observed = models.IntegerField(help_text='VHND forms submitted by LS')
    month = models.DateField()
    supervisor_id = models.TextField()
    state_id = models.TextField()

    objects = CitusComparisonManager()

    class Meta(object):
        db_table = AGG_LS_VHND_TABLE

    _agg_helper_cls = LSVhndFormAggHelper
    _agg_atomic = False


class AggregateBeneficiaryForm(models.Model, AggregateMixin):
    beneficiary_vists = models.IntegerField(help_text='Beneficiary visits done by LS')
    month = models.DateField()
    supervisor_id = models.TextField()
    state_id = models.TextField()

    objects = CitusComparisonManager()

    class Meta(object):
        db_table = AGG_LS_BENEFICIARY_TABLE

    _agg_helper_cls = LSBeneficiaryFormAggHelper
    _agg_atomic = False


class AggLs(models.Model, AggregateMixin):
    """
    Model refers to the agg_ls table in database.
    Table contains the aggregated data from LS ucrs.
    """
    awc_visits = models.IntegerField(help_text='awc visits made by LS')
    vhnd_observed = models.IntegerField(help_text='VHND forms submitted by LS')
    beneficiary_vists = models.IntegerField(help_text='Beneficiary visits done by LS')
    month = models.DateField()
    state_id = models.TextField()
    district_id = models.TextField()
    block_id = models.TextField()
    supervisor_id = models.TextField()
    aggregation_level = models.SmallIntegerField()

    objects = CitusComparisonManager()

    class Meta(object):
        db_table = 'agg_ls'

    _agg_helper_cls = AggLsHelper
    _agg_atomic = False


class AggCcsRecord(models.Model, AggregateMixin):
    state_id = models.TextField()
    district_id = models.TextField()
    block_id = models.TextField()
    supervisor_id = models.TextField()
    awc_id = models.TextField()
    month = models.DateField()
    ccs_status = models.TextField()
    trimester = models.TextField()
    caste = models.TextField(null=True)
    disabled = models.TextField(null=True)
    minority = models.TextField(null=True)
    resident = models.TextField(null=True)
    valid_in_month = models.IntegerField()
    lactating = models.IntegerField()
    pregnant = models.IntegerField()
    thr_eligible = models.IntegerField()
    rations_21_plus_distributed = models.IntegerField()
    tetanus_complete = models.IntegerField()
    delivered_in_month = models.IntegerField()
    anc1_received_at_delivery = models.IntegerField()
    anc2_received_at_delivery = models.IntegerField()
    anc3_received_at_delivery = models.IntegerField()
    anc4_received_at_delivery = models.IntegerField()
    registration_trimester_at_delivery = models.DecimalField(max_digits=64, decimal_places=16, null=True)
    using_ifa = models.IntegerField()
    ifa_consumed_last_seven_days = models.IntegerField()
    anemic_normal = models.IntegerField()
    anemic_moderate = models.IntegerField()
    anemic_severe = models.IntegerField()
    anemic_unknown = models.IntegerField()
    extra_meal = models.IntegerField()
    resting_during_pregnancy = models.IntegerField()
    bp1_complete = models.IntegerField()
    bp2_complete = models.IntegerField()
    bp3_complete = models.IntegerField()
    pnc_complete = models.IntegerField()
    trimester_2 = models.IntegerField()
    trimester_3 = models.IntegerField()
    postnatal = models.IntegerField()
    counsel_bp_vid = models.IntegerField()
    counsel_preparation = models.IntegerField()
    counsel_immediate_bf = models.IntegerField()
    counsel_fp_vid = models.IntegerField()
    counsel_immediate_conception = models.IntegerField()
    counsel_accessible_postpartum_fp = models.IntegerField()
    has_aadhar_id = models.IntegerField(null=True)
    aggregation_level = models.IntegerField(null=True)
    valid_all_registered_in_month = models.IntegerField(null=True)
    institutional_delivery_in_month = models.IntegerField(null=True)
    lactating_all = models.IntegerField(null=True)
    pregnant_all = models.IntegerField(null=True)
    valid_visits = models.IntegerField(null=True)
    expected_visits = models.IntegerField(null=True)

    objects = CitusComparisonManager()

    class Meta:
        managed = False
        db_table = 'agg_ccs_record'

    _agg_helper_cls = AggCcsRecordAggregationHelper
    _agg_atomic = True


class AggChildHealth(models.Model, AggregateMixin):
    state_id = models.TextField()
    district_id = models.TextField()
    block_id = models.TextField()
    supervisor_id = models.TextField()
    awc_id = models.TextField()
    month = models.DateField()
    gender = models.TextField(null=True)
    age_tranche = models.TextField(null=True)
    caste = models.TextField(null=True)
    disabled = models.TextField(null=True)
    minority = models.TextField(null=True)
    resident = models.TextField(null=True)
    valid_in_month = models.IntegerField()
    nutrition_status_weighed = models.IntegerField()
    nutrition_status_unweighed = models.IntegerField()
    nutrition_status_normal = models.IntegerField()
    nutrition_status_moderately_underweight = models.IntegerField()
    nutrition_status_severely_underweight = models.IntegerField()
    wer_eligible = models.IntegerField()
    thr_eligible = models.IntegerField()
    rations_21_plus_distributed = models.IntegerField()
    pse_eligible = models.IntegerField()
    pse_attended_16_days = models.IntegerField()
    pse_attended_21_days = models.IntegerField()
    born_in_month = models.IntegerField()
    low_birth_weight_in_month = models.IntegerField()
    bf_at_birth = models.IntegerField()
    ebf_eligible = models.IntegerField()
    ebf_in_month = models.IntegerField()
    cf_eligible = models.IntegerField()
    cf_in_month = models.IntegerField()
    cf_diet_diversity = models.IntegerField()
    cf_diet_quantity = models.IntegerField()
    cf_demo = models.IntegerField()
    cf_handwashing = models.IntegerField()
    counsel_increase_food_bf = models.IntegerField()
    counsel_manage_breast_problems = models.IntegerField()
    counsel_ebf = models.IntegerField()
    counsel_adequate_bf = models.IntegerField()
    counsel_pediatric_ifa = models.IntegerField()
    counsel_play_cf_video = models.IntegerField()
    fully_immunized_eligible = models.IntegerField()
    fully_immunized_on_time = models.IntegerField()
    fully_immunized_late = models.IntegerField()
    weighed_and_height_measured_in_month = models.IntegerField(null=True)
    weighed_and_born_in_month = models.IntegerField(null=True)
    days_ration_given_child = models.IntegerField(null=True)
    zscore_grading_hfa_normal = models.IntegerField(null=True)
    zscore_grading_hfa_moderate = models.IntegerField(null=True)
    zscore_grading_hfa_severe = models.IntegerField(null=True)
    wasting_normal_v2 = models.IntegerField(null=True)
    wasting_moderate_v2 = models.IntegerField(null=True)
    wasting_severe_v2 = models.IntegerField(null=True)
    has_aadhar_id = models.IntegerField(null=True)
    aggregation_level = models.IntegerField(null=True)
    pnc_eligible = models.IntegerField(null=True)
    height_eligible = models.IntegerField(null=True)
    wasting_moderate = models.IntegerField(null=True)
    wasting_severe = models.IntegerField(null=True)
    stunting_moderate = models.IntegerField(null=True)
    stunting_severe = models.IntegerField(null=True)
    cf_initiation_in_month = models.IntegerField(null=True)
    cf_initiation_eligible = models.IntegerField(null=True)
    height_measured_in_month = models.IntegerField(null=True)
    wasting_normal = models.IntegerField(null=True)
    stunting_normal = models.IntegerField(null=True)
    valid_all_registered_in_month = models.IntegerField(null=True)
    ebf_no_info_recorded = models.IntegerField(null=True)
    zscore_grading_hfa_recorded_in_month = models.IntegerField(blank=True, null=True)
    zscore_grading_wfh_recorded_in_month = models.IntegerField(blank=True, null=True)
    lunch_count_21_days = models.IntegerField(blank=True, null=True)

    objects = CitusComparisonManager()

    class Meta:
        managed = False
        db_table = 'agg_child_health'

    _agg_helper_cls = AggChildHealthAggregationHelper
    _agg_atomic = True


class AggAwcDaily(models.Model, AggregateMixin):
    state_id = models.TextField()
    district_id = models.TextField()
    block_id = models.TextField()
    supervisor_id = models.TextField()
    awc_id = models.TextField()
    aggregation_level = models.IntegerField(null=True)
    date = models.DateField()
    cases_household = models.IntegerField(null=True)
    cases_person = models.IntegerField(null=True)
    cases_person_all = models.IntegerField(null=True)
    cases_person_has_aadhaar = models.IntegerField(null=True)
    cases_child_health = models.IntegerField(null=True)
    cases_child_health_all = models.IntegerField(null=True)
    cases_ccs_pregnant = models.IntegerField(null=True)
    cases_ccs_pregnant_all = models.IntegerField(null=True)
    cases_ccs_lactating = models.IntegerField(null=True)
    cases_ccs_lactating_all = models.IntegerField(null=True)
    cases_person_adolescent_girls_11_14 = models.IntegerField(null=True)
    cases_person_adolescent_girls_15_18 = models.IntegerField(null=True)
    cases_person_adolescent_girls_11_14_all = models.IntegerField(null=True)
    cases_person_adolescent_girls_15_18_all = models.IntegerField(null=True)
    daily_attendance_open = models.IntegerField(null=True)
    num_awcs = models.IntegerField(null=True)
    num_launched_states = models.IntegerField(null=True)
    num_launched_districts = models.IntegerField(null=True)
    num_launched_blocks = models.IntegerField(null=True)
    num_launched_supervisors = models.IntegerField(null=True)
    num_launched_awcs = models.IntegerField(null=True)
    cases_person_beneficiary = models.IntegerField(null=True)
    cases_person_has_aadhaar_v2 = models.IntegerField(null=True)
    cases_person_beneficiary_v2 = models.IntegerField(null=True)

    objects = CitusComparisonManager()

    class Meta:
        managed = False
        db_table = 'agg_awc_daily'

    _agg_helper_cls = AggAwcDailyAggregationHelper
    _agg_atomic = True


class DailyAttendance(models.Model, AggregateMixin):
    # not the real pkey - see unique_together
    doc_id = models.TextField(primary_key=True)
    awc_id = models.TextField(null=True)
    supervisor_id = models.TextField(null=True)
    month = models.DateField(null=True)
    pse_date = models.DateField(null=True)
    awc_open_count = models.IntegerField(null=True)
    count = models.IntegerField(null=True)
    eligible_children = models.IntegerField(null=True)
    attended_children = models.IntegerField(null=True)
    attended_children_percent = models.DecimalField(max_digits=64, decimal_places=16, null=True)
    form_location = models.TextField(null=True)
    form_location_lat = models.DecimalField(max_digits=64, decimal_places=16, null=True)
    form_location_long = models.DecimalField(max_digits=64, decimal_places=16, null=True)
    image_name = models.TextField(null=True)
    pse_conducted = models.SmallIntegerField(null=True)

    objects = CitusComparisonManager()

    class Meta:
        managed = False
        db_table = 'daily_attendance'
        unique_together = ('supervisor_id', 'doc_id', 'month')  # pkey
        indexes = [
            models.Index(fields=['awc_id'], name='idx_daily_attendance_awc_id')
        ]

    _agg_helper_cls = DailyAttendanceAggregationHelper
    _agg_atomic = False


class AggregateComplementaryFeedingForms(models.Model, AggregateMixin):
    """Aggregated data based on AWW App, Home Visit Scheduler module,
    Complementary Feeding form.

    A child table exists for each state_id and month.

    A row exists for every case that has ever had a Complementary Feeding Form
    submitted against it.
    """

    # partitioned based on these fields
    state_id = models.CharField(max_length=40)
    supervisor_id = models.TextField(null=True)
    month = models.DateField(help_text="Will always be YYYY-MM-01")

    # not the real pkey - see unique_together
    case_id = models.CharField(max_length=40, primary_key=True)

    latest_time_end_processed = models.DateTimeField(
        help_text="The latest form.meta.timeEnd that has been processed for this case"
    )

    # Most of these could possibly be represented by a boolean, but have
    # historically been stored as integers because they are in SUM statements
    comp_feeding_ever = models.PositiveSmallIntegerField(
        null=True,
        help_text="Complementary feeding has ever occurred for this case"
    )
    demo_comp_feeding = models.PositiveSmallIntegerField(
        null=True,
        help_text="Demo of complementary feeding has ever occurred"
    )
    counselled_pediatric_ifa = models.PositiveSmallIntegerField(
        null=True,
        help_text="Once the child is over 1 year, has ever been counseled on pediatric IFA"
    )
    play_comp_feeding_vid = models.PositiveSmallIntegerField(
        null=True,
        help_text="Case has ever been counseled about complementary feeding with a video"
    )
    comp_feeding_latest = models.PositiveSmallIntegerField(
        null=True,
        help_text="Complementary feeding occurred for this case in the latest form"
    )
    diet_diversity = models.PositiveSmallIntegerField(
        null=True,
        help_text="Diet diversity occurred for this case in the latest form"
    )
    diet_quantity = models.PositiveSmallIntegerField(
        null=True,
        help_text="Diet quantity occurred for this case in the latest form"
    )
    hand_wash = models.PositiveSmallIntegerField(
        null=True,
        help_text="Hand washing occurred for this case in the latest form"
    )

    objects = CitusComparisonManager()

    class Meta(object):
        db_table = AGG_COMP_FEEDING_TABLE
        unique_together = ('supervisor_id', 'case_id', 'month')  # pkey

    _agg_helper_cls = ComplementaryFormsAggregationHelper
    _agg_atomic = False

    @classmethod
    def compare_with_old_data(cls, state_id, month):
        helper = ComplementaryFormsAggregationHelper(state_id, month)
        query, params = helper.compare_with_old_data_query()

        with get_cursor(AggregateComplementaryFeedingForms) as cursor:
            cursor.execute(query, params)
            rows = fetchall_as_namedtuple(cursor)
            return [row.child_health_case_id for row in rows]


class AggregateCcsRecordComplementaryFeedingForms(models.Model, AggregateMixin):
    """Aggregated data based on AWW App, Home Visit Scheduler module,
    Complementary Feeding form.

    A child table exists for each state_id and month.

    A row exists for every ccs_record case that has ever had a Complementary Feeding Form
    submitted against it.
    """
    # partitioned based on these fields
    state_id = models.CharField(max_length=40)
    supervisor_id = models.TextField(null=True)
    month = models.DateField(help_text="Will always be YYYY-MM-01")

    # not the real pkey - see unique_together
    case_id = models.CharField(max_length=40, primary_key=True)

    latest_time_end_processed = models.DateTimeField(
        help_text="The latest form.meta.timeEnd that has been processed for this case"
    )

    valid_visits = models.PositiveSmallIntegerField(
        help_text="number of qualified visits for the incentive report",
        default=0
    )

    objects = CitusComparisonManager()

    class Meta(object):
        db_table = AGG_CCS_RECORD_CF_TABLE
        unique_together = ('supervisor_id', 'case_id', 'month')  # pkey

    _agg_helper_cls = ComplementaryFormsCcsRecordAggregationHelper
    _agg_atomic = False


class AggregateChildHealthPostnatalCareForms(models.Model, AggregateMixin):
    """Aggregated data for child health cases based on
    AWW App, Home Visit Scheduler module,
    Post Natal Care and Exclusive Breastfeeding forms.

    A child table exists for each state_id and month.

    A row exists for every case that has ever had a Complementary Feeding Form
    submitted against it.
    """

    # partitioned based on these fields
    state_id = models.CharField(max_length=40)
    supervisor_id = models.TextField(null=True)

    month = models.DateField(help_text="Will always be YYYY-MM-01")

    # not the real pkey - see unique_together
    case_id = models.CharField(max_length=40, primary_key=True)

    latest_time_end_processed = models.DateTimeField(
        help_text="The latest form.meta.timeEnd that has been processed for this case"
    )
    counsel_increase_food_bf = models.PositiveSmallIntegerField(
        null=True,
        help_text="Counseling on increasing food intake has ever been completed"
    )
    counsel_breast = models.PositiveSmallIntegerField(
        null=True,
        help_text="Counseling on managing breast problems has ever been completed"
    )
    skin_to_skin = models.PositiveSmallIntegerField(
        null=True,
        help_text="Counseling on skin to skin care has ever been completed"
    )
    is_ebf = models.PositiveSmallIntegerField(
        null=True,
        help_text="is_ebf set in the last form submitted this month"
    )
    water_or_milk = models.PositiveSmallIntegerField(
        null=True,
        help_text="Child given water or milk in the last form submitted this month"
    )
    other_milk_to_child = models.PositiveSmallIntegerField(
        null=True,
        help_text="Child given something other than milk in the last form submitted this month"
    )
    tea_other = models.PositiveSmallIntegerField(
        null=True,
        help_text="Child given tea or other liquid in the last form submitted this month"
    )
    eating = models.PositiveSmallIntegerField(
        null=True,
        help_text="Child given something to eat in the last form submitted this month"
    )
    counsel_exclusive_bf = models.PositiveSmallIntegerField(
        null=True,
        help_text="Counseling about exclusive breastfeeding has ever occurred"
    )
    counsel_only_milk = models.PositiveSmallIntegerField(
        null=True,
        help_text="Counseling about avoiding other than breast milk has ever occurred"
    )
    counsel_adequate_bf = models.PositiveSmallIntegerField(
        null=True,
        help_text="Counseling about adequate breastfeeding has ever occurred"
    )
    not_breastfeeding = models.CharField(
        null=True,
        max_length=126,
        help_text="The reason the mother is not able to breastfeed"
    )

    objects = CitusComparisonManager()

    class Meta(object):
        db_table = AGG_CHILD_HEALTH_PNC_TABLE
        unique_together = ('supervisor_id', 'case_id', 'month')  # pkey

    _agg_helper_cls = PostnatalCareFormsChildHealthAggregationHelper
    _agg_atomic = False

    @classmethod
    def compare_with_old_data(cls, state_id, month):
        helper = PostnatalCareFormsChildHealthAggregationHelper(state_id, month)
        query, params = helper.compare_with_old_data_query()

        with get_cursor(AggregateComplementaryFeedingForms) as cursor:
            cursor.execute(query, params)
            rows = fetchall_as_namedtuple(cursor)
            return [row.child_health_case_id for row in rows]


class AggregateCcsRecordPostnatalCareForms(models.Model, AggregateMixin):
    """Aggregated data for ccs record cases based on
    AWW App, Home Visit Scheduler module,
    Post Natal Care and Exclusive Breastfeeding forms.

    A child table exists for each state_id and month.

    A row exists for every case that has ever had a Complementary Feeding Form
    submitted against it.
    """

    # partitioned based on these fields
    state_id = models.CharField(max_length=40)
    supervisor_id = models.TextField(null=True)
    month = models.DateField(help_text="Will always be YYYY-MM-01")

    # not the real pkey - see unique_together
    case_id = models.CharField(max_length=40, primary_key=True)

    latest_time_end_processed = models.DateTimeField(
        help_text="The latest form.meta.timeEnd that has been processed for this case"
    )
    counsel_methods = models.PositiveSmallIntegerField(
        null=True,
        help_text="Counseling about family planning methods has ever occurred"
    )
    is_ebf = models.PositiveSmallIntegerField(
        null=True,
        help_text="Whether child was exclusively breastfed at last visit"
    )
    valid_visits = models.PositiveSmallIntegerField(
        help_text="number of qualified visits for the incentive report",
        default=0
    )

    objects = CitusComparisonManager()

    class Meta(object):
        db_table = AGG_CCS_RECORD_PNC_TABLE
        unique_together = ('supervisor_id', 'case_id', 'month')  # pkey

    @classmethod
    def compare_with_old_data(cls, state_id, month):
        pass

    _agg_helper_cls = PostnatalCareFormsCcsRecordAggregationHelper
    _agg_atomic = False


class AggregateChildHealthTHRForms(models.Model, AggregateMixin):
    """Aggregated data for child_health cases based on
    Take Home Ration forms

    A child table exists for each state_id and month.

    A row exists for every child_health case that has had a THR Form
    submitted against it this month.
    """

    # partitioned based on these fields
    state_id = models.CharField(max_length=40)
    supervisor_id = models.TextField(null=True)
    month = models.DateField(help_text="Will always be YYYY-MM-01")

    # not the real pkey - see unique_together
    case_id = models.CharField(max_length=40, primary_key=True)

    latest_time_end_processed = models.DateTimeField(
        help_text="The latest form.meta.timeEnd that has been processed for this case"
    )
    days_ration_given_child = models.PositiveSmallIntegerField(
        null=True,
        help_text="Number of days the child has been given rations this month"
    )

    class Meta(object):
        db_table = AGG_CHILD_HEALTH_THR_TABLE
        unique_together = ('supervisor_id', 'case_id', 'month')  # pkey

    _agg_helper_cls = THRFormsChildHealthAggregationHelper
    _agg_atomic = False


class AggregateCcsRecordTHRForms(models.Model, AggregateMixin):
    """Aggregated data for ccs_record cases based on
    Take Home Ration forms

    A child table exists for each state_id and month.

    A row exists for every ccs_record case that has had a THR Form
    submitted against it this month.
    """

    # partitioned based on these fields
    state_id = models.CharField(max_length=40)
    supervisor_id = models.TextField(null=True)
    month = models.DateField(help_text="Will always be YYYY-MM-01")

    # not the real pkey - see unique_together
    case_id = models.CharField(max_length=40, primary_key=True)

    latest_time_end_processed = models.DateTimeField(
        help_text="The latest form.meta.timeEnd that has been processed for this case"
    )
    days_ration_given_mother = models.PositiveSmallIntegerField(
        null=True,
        help_text="Number of days the mother has been given rations this month"
    )

    objects = CitusComparisonManager()

    class Meta(object):
        db_table = AGG_CCS_RECORD_THR_TABLE
        unique_together = ('supervisor_id', 'case_id', 'month')  # pkey

    _agg_helper_cls = THRFormsCcsRecordAggregationHelper
    _agg_atomic = False


class AggregateGrowthMonitoringForms(models.Model, AggregateMixin):
    """Aggregated data based on AWW App

    376FA2E1 -> Delivery
    b183124a -> Growth Monitoring
    7a557541 -> Advanced Growth Monitoring

    A child table exists for each state_id and month.
    """

    # partitioned based on these fields
    state_id = models.CharField(max_length=40)
    supervisor_id = models.TextField(null=True)
    month = models.DateField(help_text="Will always be YYYY-MM-01")

    # not the real pkey - see unique_together
    case_id = models.CharField(max_length=40, primary_key=True)

    latest_time_end_processed = models.DateTimeField(
        help_text="The latest form.meta.timeEnd that has been processed for this case"
    )

    weight_child = models.DecimalField(
        max_digits=64, decimal_places=16, null=True,
        help_text="Last recorded weight_child case property"
    )
    weight_child_last_recorded = models.DateTimeField(
        null=True, help_text="Time when weight_child was last recorded"
    )
    height_child = models.DecimalField(
        max_digits=64, decimal_places=16, null=True,
        help_text="Last recorded height_child case property"
    )
    height_child_last_recorded = models.DateTimeField(
        null=True, help_text="Time when height_child was last recorded"
    )

    zscore_grading_wfa = models.PositiveSmallIntegerField(
        null=True, help_text="Last recorded zscore_grading_wfa before end of this month"
    )
    zscore_grading_wfa_last_recorded = models.DateTimeField(
        null=True, help_text="Time when zscore_grading_wfa was last recorded"
    )

    zscore_grading_hfa = models.PositiveSmallIntegerField(
        null=True, help_text="Last recorded zscore_grading_hfa before end of this month"
    )
    zscore_grading_hfa_last_recorded = models.DateTimeField(
        null=True, help_text="Time when zscore_grading_hfa was last recorded"
    )

    zscore_grading_wfh = models.PositiveSmallIntegerField(
        null=True, help_text="Last recorded zscore_grading_wfh before end of this month"
    )
    zscore_grading_wfh_last_recorded = models.DateTimeField(
        null=True, help_text="Time when zscore_grading_wfh was last recorded"
    )

    muac_grading = models.PositiveSmallIntegerField(
        null=True, help_text="Last recorded muac_grading before end of this month"
    )
    muac_grading_last_recorded = models.DateTimeField(
        null=True, help_text="Time when muac_grading was last recorded"
    )

    objects = CitusComparisonManager()

    class Meta(object):
        db_table = AGG_GROWTH_MONITORING_TABLE
        unique_together = ('supervisor_id', 'case_id', 'month')  # pkey

    _agg_helper_cls = GrowthMonitoringFormsAggregationHelper
    _agg_atomic = False

    @classmethod
    def compare_with_old_data(cls, state_id, month):
        helper = GrowthMonitoringFormsAggregationHelper(state_id, month)
        query, params = helper.compare_with_old_data_query()

        with get_cursor(cls) as cursor:
            cursor.execute(query, params)
            rows = fetchall_as_namedtuple(cursor)
            return [row.child_health_case_id for row in rows]


class AggregateBirthPreparednesForms(models.Model, AggregateMixin):
    # partitioned based on these fields
    state_id = models.CharField(max_length=40)
    supervisor_id = models.TextField(null=True)
    month = models.DateField(help_text="Will always be YYYY-MM-01")

    # not the real pkey - see unique_together
    case_id = models.CharField(max_length=40, primary_key=True)

    latest_time_end_processed = models.DateTimeField(
        help_text="The latest form.meta.timeEnd that has been processed for this case"
    )

    immediate_breastfeeding = models.PositiveSmallIntegerField(
        null=True,
        help_text="Has ever had /data/bp2/immediate_breastfeeding = 'yes'"
    )
    anemia = models.PositiveSmallIntegerField(
        null=True,
        help_text="Last value of /data/bp1/anemia. severe=1, moderate=2, normal=3"
    )
    eating_extra = models.PositiveSmallIntegerField(
        null=True,
        help_text="Last value of /data/bp1/eating_extra = 'yes'."
    )
    resting = models.PositiveSmallIntegerField(
        null=True,
        help_text="Last value of /data/bp1/resting = 'yes'."
    )
    # anc_details path is /data/bp1/iteration/item/filter/anc_details
    anc_weight = models.PositiveSmallIntegerField(
        null=True,
        help_text="Last value of anc_details/anc_weight"
    )
    anc_blood_pressure = models.PositiveSmallIntegerField(
        null=True,
        help_text="Last value of anc_details/anc_blood_pressure. normal=1, high=2, not_measured=3"
    )
    bp_sys = models.PositiveSmallIntegerField(
        null=True,
        help_text="Last value of anc_details/bp_sys"
    )
    bp_dia = models.PositiveSmallIntegerField(
        null=True,
        help_text="Last value of anc_details/bp_dia"
    )
    anc_hemoglobin = models.DecimalField(
        max_digits=64,
        decimal_places=20,
        null=True,
        help_text="Last value of anc_details/anc_hemoglobin"
    )
    bleeding = models.PositiveSmallIntegerField(
        null=True,
        help_text="Last value of /data/bp2/bleeding = 'yes'"
    )
    swelling = models.PositiveSmallIntegerField(
        null=True,
        help_text="Last value of /data/bp2/swelling = 'yes'"
    )
    blurred_vision = models.PositiveSmallIntegerField(
        null=True,
        help_text="Last value of /data/bp2/blurred_vision = 'yes'"
    )
    convulsions = models.PositiveSmallIntegerField(
        null=True,
        help_text="Last value of /data/bp2/convulsions = 'yes'"
    )
    rupture = models.PositiveSmallIntegerField(
        null=True,
        help_text="Last value of /data/bp2/rupture = 'yes'"
    )
    anc_abnormalities = models.PositiveSmallIntegerField(
        null=True,
        help_text="Last value of anc_details/anc_abnormalities = 'yes'"
    )
    valid_visits = models.PositiveSmallIntegerField(
        help_text="number of qualified visits for the incentive report",
        default=0
    )
    play_birth_preparedness_vid = models.PositiveSmallIntegerField(
        null=True,
        help_text="Case has ever been counseled about birth preparedness with a video"
    )
    play_family_planning_vid = models.PositiveSmallIntegerField(
        null=True,
        help_text="Case has ever been counseled about family planning with a video"
    )
    counsel_preparation = models.PositiveSmallIntegerField(
        null=True,
        help_text="Has ever had /data/bp2/counsel_preparation = 'yes'"
    )
    conceive = models.PositiveSmallIntegerField(
        null=True,
        help_text="Has ever had /data/conceive = 'yes'"
    )
    counsel_accessible_ppfp = models.PositiveSmallIntegerField(
        null=True,
        help_text="Has ever had /data/family_planning_group/counsel_accessible_ppfp='yes'"
    )
    ifa_last_seven_days = models.PositiveSmallIntegerField(
        null=True,
        help_text="Number of ifa taken in last seven days"
    )
    using_ifa = models.PositiveSmallIntegerField(
        null=True,
        help_text="Has ever had /data/bp1/using_ifa='yes'"
    )

    objects = CitusComparisonManager()

    class Meta(object):
        db_table = AGG_CCS_RECORD_BP_TABLE
        unique_together = ('supervisor_id', 'case_id', 'month')  # pkey

    _agg_helper_cls = BirthPreparednessFormsAggregationHelper
    _agg_atomic = False

    @classmethod
    def compare_with_old_data(cls, state_id, month):
        helper = BirthPreparednessFormsAggregationHelper(state_id, month)
        query, params = helper.compare_with_old_data_query()

        with get_cursor(cls) as cursor:
            cursor.execute(query, params)
            rows = fetchall_as_namedtuple(cursor)
            return [row.case_id for row in rows]


class AggregateCcsRecordDeliveryForms(models.Model, AggregateMixin):
    """Aggregated data for ccs_record cases based on
    Delivery forms

    A child table exists for each state_id and month.

    A row exists for every ccs_record case that has had a Delivery Form
    submitted against it this month.
    """

    # partitioned based on these fields
    state_id = models.CharField(max_length=40)
    supervisor_id = models.TextField(null=True)

    month = models.DateField(help_text="Will always be YYYY-MM-01")

    # not the real pkey - see unique_together
    case_id = models.CharField(max_length=40, primary_key=True)

    latest_time_end_processed = models.DateTimeField(
        help_text="The latest form.meta.timeEnd that has been processed for this case"
    )
    breastfed_at_birth = models.PositiveSmallIntegerField(
        null=True,
        help_text="whether any child was breastfed at birth"
    )
    valid_visits = models.PositiveSmallIntegerField(
        help_text="number of qualified visits for the incentive report",
        default=0
    )
    where_born = models.PositiveSmallIntegerField(
        null=True,
        help_text="Where the child is born"
    )

    objects = CitusComparisonManager()

    class Meta(object):
        db_table = AGG_CCS_RECORD_DELIVERY_TABLE
        unique_together = ('supervisor_id', 'case_id', 'month')  # pkey

    _agg_helper_cls = DeliveryFormsAggregationHelper
    _agg_atomic = False


class AggregateInactiveAWW(models.Model, AggregateMixin):
    awc_id = models.TextField(primary_key=True)
    awc_name = models.TextField(blank=True, null=True)
    awc_site_code = models.TextField(blank=True, null=True)
    supervisor_id = models.TextField(blank=True, null=True)
    supervisor_name = models.TextField(blank=True, null=True)
    block_id = models.TextField(blank=True, null=True)
    block_name = models.TextField(blank=True, null=True)
    district_id = models.TextField(blank=True, null=True)
    district_name = models.TextField(blank=True, null=True)
    state_id = models.TextField(blank=True, null=True)
    state_name = models.TextField(blank=True, null=True)
    first_submission = models.DateField(blank=True, null=True)
    last_submission = models.DateField(blank=True, null=True)

    objects = CitusComparisonManager()

    @property
    def days_since_start(self):
        if self.first_submission:
            delta = date.today() - self.first_submission
            return delta.days
        return 'N/A'

    @property
    def days_inactive(self):
        if self.last_submission:
            delta = date.today() - self.last_submission
            return delta.days
        return 'N/A'

    class Meta(object):
        app_label = 'icds_reports'

    _agg_helper_cls = InactiveAwwsAggregationHelper
    _agg_atomic = False


class AggregateChildHealthDailyFeedingForms(models.Model, AggregateMixin):
    """Aggregated data for child_health cases based on
    Daily Feeding forms

    A child table exists for each state_id and month.

    A row exists for every child_health case that has had a daily feeding form
    submitted against it this month.
    """

    # partitioned based on these fields
    state_id = models.CharField(max_length=40)
    supervisor_id = models.TextField(null=True)
    month = models.DateField(help_text="Will always be YYYY-MM-01")

    # not the real pkey - see unique_together
    case_id = models.CharField(max_length=40, primary_key=True)

    latest_time_end_processed = models.DateTimeField(
        help_text="The latest form.meta.timeEnd that has been processed for this case"
    )
    sum_attended_child_ids = models.PositiveSmallIntegerField(
        null=True,
        help_text="Number of days the child has attended this month"
    )
    lunch_count = models.PositiveSmallIntegerField(
        null=True,
        help_text="Number of days the child had the lunch"
    )

    objects = CitusComparisonManager()

    class Meta(object):
        db_table = AGG_DAILY_FEEDING_TABLE
        unique_together = ('supervisor_id', 'case_id', 'month')  # pkey

    _agg_helper_cls = DailyFeedingFormsChildHealthAggregationHelper
    _agg_atomic = False


class AggregateAwcInfrastructureForms(models.Model, AggregateMixin):
    """Aggregated data for AWC locations based on infrastructure forms

    A child table exists for each state_id and month.

    Each of these columns represent the last non-null value from forms
    completed in the past six months unless otherwise noted.
    """

    # partitioned based on these fields
    state_id = models.CharField(max_length=40)
    supervisor_id = models.TextField(null=True)
    month = models.DateField(help_text="Will always be YYYY-MM-01")

    # not the real pkey - see unique_together
    awc_id = models.CharField(max_length=40, primary_key=True)

    latest_time_end_processed = models.DateTimeField(
        help_text="The latest form.meta.timeEnd that has been processed for this case"
    )

    awc_building = models.PositiveSmallIntegerField(null=True)
    source_drinking_water = models.PositiveSmallIntegerField(null=True)
    toilet_functional = models.PositiveSmallIntegerField(null=True)
    electricity_awc = models.PositiveSmallIntegerField(null=True)
    adequate_space_pse = models.PositiveSmallIntegerField(null=True)

    adult_scale_available = models.PositiveSmallIntegerField(null=True)
    baby_scale_available = models.PositiveSmallIntegerField(null=True)
    flat_scale_available = models.PositiveSmallIntegerField(null=True)

    adult_scale_usable = models.PositiveSmallIntegerField(null=True)
    baby_scale_usable = models.PositiveSmallIntegerField(null=True)
    cooking_utensils_usable = models.PositiveSmallIntegerField(null=True)
    infantometer_usable = models.PositiveSmallIntegerField(null=True)
    medicine_kits_usable = models.PositiveSmallIntegerField(null=True)
    stadiometer_usable = models.PositiveSmallIntegerField(null=True)

    objects = CitusComparisonManager()

    class Meta(object):
        db_table = AGG_INFRASTRUCTURE_TABLE
        unique_together = ('supervisor_id', 'awc_id', 'month')  # pkey

    _agg_helper_cls = AwcInfrastructureAggregationHelper
    _agg_atomic = False


class AWWIncentiveReport(models.Model, AggregateMixin):
    """Monthly updated table that holds metrics for the incentive report"""

    # partitioned based on these fields
    state_id = models.CharField(max_length=40)
    district_id = models.TextField(blank=True, null=True)
    month = models.DateField(help_text="Will always be YYYY-MM-01")

    # primary key as it's unique for every partition
    awc_id = models.CharField(max_length=40, primary_key=True)
    block_id = models.CharField(max_length=40)
    supervisor_id = models.TextField(null=True)
    state_name = models.TextField(null=True)
    district_name = models.TextField(null=True)
    block_name = models.TextField(null=True)
    supervisor_name = models.TextField(null=True)
    awc_name = models.TextField(null=True)
    aww_name = models.TextField(null=True)
    contact_phone_number = models.TextField(null=True)
    wer_weighed = models.SmallIntegerField(null=True)
    wer_eligible = models.SmallIntegerField(null=True)
    awc_num_open = models.SmallIntegerField(null=True)
    valid_visits = models.SmallIntegerField(null=True)
    expected_visits = models.DecimalField(null=True, max_digits=64, decimal_places=2)

    objects = CitusComparisonManager()

    class Meta(object):
        db_table = AWW_INCENTIVE_TABLE

    _agg_helper_cls = AwwIncentiveAggregationHelper
    _agg_atomic = False<|MERGE_RESOLUTION|>--- conflicted
+++ resolved
@@ -15,11 +15,8 @@
                                        AGG_LS_BENEFICIARY_TABLE)
 from django.db import connections, models, transaction
 
-<<<<<<< HEAD
+from custom.icds_reports.models.manager import CitusComparisonManager
 from custom.icds_reports.utils.aggregation_helpers.helpers import get_helper
-=======
-from custom.icds_reports.models.manager import CitusComparisonManager
->>>>>>> 64961bf3
 from custom.icds_reports.utils.aggregation_helpers.monolith import (
     AggCcsRecordAggregationHelper,
     AggChildHealthAggregationHelper,
