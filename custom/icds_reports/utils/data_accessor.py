from __future__ import absolute_import
from __future__ import unicode_literals

from copy import deepcopy

from time import sleep

from corehq.util.datadog.utils import create_datadog_event
from custom.icds_reports.cache import icds_quickcache
from custom.icds_reports.reports.awc_infrastracture import get_awc_infrastructure_data
from custom.icds_reports.reports.cas_reach_data import get_cas_reach_data
from custom.icds_reports.reports.demographics_data import get_demographics_data
from custom.icds_reports.reports.maternal_child import get_maternal_child_data
from custom.icds_reports.models.views import NICIndicatorsView
import logging

notify_logger = logging.getLogger('notify')


def _all_zeros(data, agg_level):
    values = [(kpi['value'] == 0 and kpi['all'] == 0) for row in data['records'] for kpi in row]
<<<<<<< HEAD
    retry = false
    if agg_level <= 1:
        retry = any(values)
    else:
        retry = all(values)
    if retry:
        create_datadog_event('ICDS 0s', 'All indicators in program summary equals 0')
    return retry
=======
    if all(values):
        create_datadog_event('ICDS 0s', 'All indicators in program summary equals 0', aggregation_key='icds_0')
    return all(values)
>>>>>>> f9308a94


def get_program_summary_data(step, domain, config, now, include_test, pre_release_features):
    data = {}
    if step == 'maternal_child':
        data = get_maternal_child_data(domain, config, include_test, pre_release_features)
    elif step == 'icds_cas_reach':
        data = get_cas_reach_data(domain, now, config, include_test)
    elif step == 'demographics':
        data = get_demographics_data(domain, now, config, include_test, beta=pre_release_features)
    elif step == 'awc_infrastructure':
        data = get_awc_infrastructure_data(domain, config, include_test)
    return data


@icds_quickcache(['step', 'domain', 'config', 'now', 'include_test', 'pre_release_features'], timeout=30 * 60)
def get_program_summary_data_with_retrying(step, domain, config, now, include_test, pre_release_features):
    retry = 0
    while True:
        config_copy = deepcopy(config)
        aggregation_level = config_copy.get('aggregation_level')
        data = get_program_summary_data(step, domain, config_copy, now, include_test, pre_release_features)
        if not _all_zeros(data, aggregation_level) or retry == 2:
            break
        else:
            sleep(5)
            retry += 1
    return data


# keeping cache timeout as 2 hours as this is going to be used
# in some script/tool which might flood us with requests
@icds_quickcache(['state_id', 'month'], timeout=120 * 60)
def get_inc_indicator_api_data(state_id, month):

    data = NICIndicatorsView.objects.get(month=month,
                                            state_id=state_id)

    # not using lxml because using lxml when no xml manipulation needed is just overengineering
    api_xml_response = """
    <?xml version="1.0" encoding="UTF-8"?>
    <SOAP-ENV:Envelope xmlns:SOAP-ENV="http://www.w3.org/2001/12/soap-envelope"
    SOAP-ENV:encodingStyle="http://www.w3.org/2001/12/soap-encoding">
       <SOAP-ENV:Header />
       <SOAP-ENV:Body>
          <state>{state_name}</state>
          <month>{month}</month>
          <num_launched_awcs>{num_launched_awcs}</num_launched_awcs>
          <num_households_registered>{cases_household}</num_households_registered>
          <pregnant_enrolled>{cases_ccs_pregnant}</pregnant_enrolled>
          <lactating_enrolled>{cases_ccs_lactating}</lactating_enrolled>
          <children_enrolled>{cases_child_health}</children_enrolled>
          <bf_at_birth>{bf_at_birth}</bf_at_birth>
          <ebf_in_month>{ebf_in_month}</ebf_in_month>
          <cf_in_month>{cf_in_month}</cf_in_month>
       </SOAP-ENV:Body>
    </SOAP-ENV:Envelope>
    """.format(
        state_name=data.state_name,
        month=data.month,
        num_launched_awcs=data.num_launched_awcs,
        cases_household=data.cases_household,
        cases_ccs_pregnant=data.cases_ccs_pregnant,
        cases_ccs_lactating=data.cases_ccs_lactating,
        cases_child_health=data.cases_child_health,
        bf_at_birth=data.bf_at_birth,
        ebf_in_month=data.ebf_in_month,
        cf_in_month=data.cf_initiation_in_month
    )

    return api_xml_response.strip()<|MERGE_RESOLUTION|>--- conflicted
+++ resolved
@@ -19,20 +19,15 @@
 
 def _all_zeros(data, agg_level):
     values = [(kpi['value'] == 0 and kpi['all'] == 0) for row in data['records'] for kpi in row]
-<<<<<<< HEAD
     retry = false
     if agg_level <= 1:
         retry = any(values)
     else:
         retry = all(values)
     if retry:
-        create_datadog_event('ICDS 0s', 'All indicators in program summary equals 0')
+        create_datadog_event('ICDS 0s', 'All indicators in program summary equals 0', aggregation_key='icds_0')
     return retry
-=======
-    if all(values):
-        create_datadog_event('ICDS 0s', 'All indicators in program summary equals 0', aggregation_key='icds_0')
-    return all(values)
->>>>>>> f9308a94
+
 
 
 def get_program_summary_data(step, domain, config, now, include_test, pre_release_features):
