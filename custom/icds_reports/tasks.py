--- conflicted
+++ resolved
@@ -58,12 +58,9 @@
     SYSTEM_USAGE_EXPORT,
     THR_REPORT_EXPORT,
     THREE_MONTHS,
-<<<<<<< HEAD
     INDIA_TIMEZONE,
     THR_REPORT_EXPORT,
-    DASHBOARD_USAGE_EXPORT
-=======
->>>>>>> 83f09295
+    DASHBOARD_USAGE_EXPORT,
 )
 from custom.icds_reports.models import (
     AggAwc,
@@ -846,24 +843,8 @@
                 )
             else:
                 cache_key = create_excel_file(excel_data, data_type, file_format)
-        elif indicator == DASHBOARD_USAGE_EXPORT:
-            excel_data = DashBoardUsage(
-                user=config['user']
-            ).get_excel_data()
-            export_info = excel_data[1][1]
-            generated_timestamp = date_parser.parse(export_info[0][1])
-            formatted_timestamp = generated_timestamp.strftime("%d-%m-%Y__%H-%M-%S")
-            data_type = 'Dashboard usage Report__{}'.format(formatted_timestamp)
-            if file_format == 'xlsx':
-                cache_key = get_dashboard_usage_excel_file(
-                    excel_data,
-                    data_type
-                )
-            else:
-                cache_key = create_excel_file(excel_data, data_type, file_format)
-
-        if indicator not in (AWW_INCENTIVE_REPORT, LS_REPORT_EXPORT, THR_REPORT_EXPORT, CHILDREN_EXPORT,
-                             DASHBOARD_USAGE_EXPORT):
+
+        if indicator not in (AWW_INCENTIVE_REPORT, LS_REPORT_EXPORT, THR_REPORT_EXPORT, CHILDREN_EXPORT):
             if file_format == 'xlsx' and beta:
                 cache_key = create_excel_file_in_openpyxl(excel_data, data_type)
             else:
