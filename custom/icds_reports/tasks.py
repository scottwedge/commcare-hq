--- conflicted
+++ resolved
@@ -173,9 +173,7 @@
         AggregateComplementaryFeedingForms.aggregate(state_id, force_to_date(agg_date))
 
 
-<<<<<<< HEAD
-@track_time
-=======
+@track_time
 def _aggregate_gm_forms(day):
     state_ids = (SQLLocation.objects
                  .filter(domain=DASHBOARD_DOMAIN, location_type__name='state')
@@ -186,7 +184,6 @@
         AggregateGrowthMonitoringForms.aggregate(state_id, force_to_date(agg_date))
 
 
->>>>>>> 9d8003d5
 def _aggregate_thr_forms(day):
     state_ids = (SQLLocation.objects
                  .filter(domain=DASHBOARD_DOMAIN, location_type__name='state')
