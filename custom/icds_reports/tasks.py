from __future__ import absolute_import, unicode_literals

import io
import logging
import os
import re
import pytz
import tempfile
import zipfile
from collections import namedtuple
from datetime import date, datetime, timedelta
from io import BytesIO, open

from django.conf import settings
from django.db import Error, IntegrityError, connections, transaction
from django.db.models import F

import csv342 as csv
import six
from celery import chain
from celery.schedules import crontab
from celery.task import periodic_task, task
from dateutil.relativedelta import relativedelta
from dateutil import parser as date_parser
from six.moves import range

from corehq.util.celery_utils import periodic_task_on_envs
from couchexport.export import export_from_tables
from dimagi.utils.chunked import chunked
from dimagi.utils.dates import force_to_date
from dimagi.utils.logging import notify_exception

from corehq import toggles
from corehq.apps.data_pipeline_audit.dbacessors import (
    get_es_counts_by_doc_type,
    get_primary_db_case_counts,
    get_primary_db_form_counts,
)
from corehq.apps.locations.models import SQLLocation
from corehq.apps.userreports.models import get_datasource_config
from corehq.apps.userreports.util import get_indicator_adapter, get_table_name
from corehq.apps.users.dbaccessors.all_commcare_users import (
    get_all_user_id_username_pairs_by_domain,
)
from corehq.const import SERVER_DATE_FORMAT
from corehq.form_processor.change_publishers import publish_case_saved
from corehq.form_processor.interfaces.dbaccessors import CaseAccessors
from corehq.sql_db.connections import get_icds_ucr_db_alias, get_icds_ucr_citus_db_alias, \
    get_icds_ucr_db_alias_or_citus
from corehq.sql_db.routers import db_for_read_write, force_citus_engine, forced_citus
from corehq.util.datadog.utils import case_load_counter, create_datadog_event
from corehq.util.decorators import serial_task
from corehq.util.log import send_HTML_email
from corehq.util.soft_assert import soft_assert
from corehq.util.view_utils import reverse
from custom.icds_reports.const import (
    AWC_INFRASTRUCTURE_EXPORT,
    AWW_INCENTIVE_REPORT,
    BENEFICIARY_LIST_EXPORT,
    CHILDREN_EXPORT,
    DASHBOARD_DOMAIN,
    DEMOGRAPHICS_EXPORT,
    LS_REPORT_EXPORT,
    PREGNANT_WOMEN_EXPORT,
    SYSTEM_USAGE_EXPORT,
    THREE_MONTHS,
    INDIA_TIMEZONE,
    THR_REPORT_EXPORT
)
from custom.icds_reports.experiment import DashboardQueryExperiment
from custom.icds_reports.models import (
    AggAwc,
    AggCcsRecord,
    AggChildHealth,
    AggChildHealthMonthly,
    AggLs,
    AggregateAwcInfrastructureForms,
    AggregateBirthPreparednesForms,
    AggregateCcsRecordComplementaryFeedingForms,
    AggregateCcsRecordDeliveryForms,
    AggregateCcsRecordPostnatalCareForms,
    AggregateCcsRecordTHRForms,
    AggregateChildHealthDailyFeedingForms,
    AggregateChildHealthPostnatalCareForms,
    AggregateChildHealthTHRForms,
    AggregateComplementaryFeedingForms,
    AggregateGrowthMonitoringForms,
    AwcLocation,
    AWWIncentiveReport,
    CcsRecordMonthly,
    ChildHealthMonthly,
    ICDSAuditEntryRecord,
    UcrTableNameMapping,
    IcdsMonths)
from custom.icds_reports.models.aggregate import (
    AggAwcDaily,
    AggregateBeneficiaryForm,
    AggregateInactiveAWW,
    AggregateLsAWCVisitForm,
    AggregateLsVhndForm,
    DailyAttendance,
    AggregateTHRForm
)
from custom.icds_reports.models.helper import IcdsFile
from custom.icds_reports.reports.disha import build_dumps_for_month
from custom.icds_reports.reports.incentive import IncentiveReport
from custom.icds_reports.reports.issnip_monthly_register import (
    ISSNIPMonthlyReport,
)
from custom.icds_reports.sqldata.exports.awc_infrastructure import (
    AWCInfrastructureExport,
)
from custom.icds_reports.sqldata.exports.beneficiary import BeneficiaryExport
from custom.icds_reports.sqldata.exports.children import ChildrenExport
from custom.icds_reports.sqldata.exports.demographics import DemographicsExport
from custom.icds_reports.sqldata.exports.lady_supervisor import (
    LadySupervisorExport,
)
from custom.icds_reports.reports.take_home_ration import (
    TakeHomeRationExport
)
from custom.icds_reports.sqldata.exports.pregnant_women import (
    PregnantWomenExport,
)
from custom.icds_reports.sqldata.exports.system_usage import SystemUsageExport
from custom.icds_reports.utils import (
    create_aww_performance_excel_file,
    create_excel_file,
    create_excel_file_in_openpyxl,
    create_lady_supervisor_excel_file,
    create_thr_report_excel_file,
    create_pdf_file,
    get_performance_report_blob_key,
    icds_pre_release_features,
    track_time,
    zip_folder,
)
from custom.icds_reports.utils.aggregation_helpers.helpers import get_helper
from custom.icds_reports.utils.aggregation_helpers.monolith import (
    ChildHealthMonthlyAggregationHelper,
)
from custom.icds_reports.utils.aggregation_helpers.monolith.mbt import (
    AwcMbtHelper,
    CcsMbtHelper,
    ChildHealthMbtHelper,
)
from six.moves import zip

celery_task_logger = logging.getLogger('celery.task')

UCRAggregationTask = namedtuple("UCRAggregationTask", ['type', 'date'])

DASHBOARD_TEAM_EMAILS = ['{}@{}'.format('dashboard-aggregation-script', 'dimagi.com')]
_dashboard_team_soft_assert = soft_assert(to=DASHBOARD_TEAM_EMAILS, send_to_ops=False)


UCR_TABLE_NAME_MAPPING = [
    {'type': "awc_location", 'name': 'static-awc_location'},
    {'type': 'daily_feeding', 'name': 'static-daily_feeding_forms'},
    {'type': 'household', 'name': 'static-household_cases'},
    {'type': 'infrastructure', 'name': 'static-infrastructure_form'},
    {'type': 'person', 'name': 'static-person_cases_v3'},
    {'type': 'usage', 'name': 'static-usage_forms'},
    {'type': 'vhnd', 'name': 'static-vhnd_form'},
    {'type': 'complementary_feeding', 'is_ucr': False, 'name': 'icds_dashboard_comp_feed_form'},
    {'type': 'aww_user', 'name': 'static-commcare_user_cases'},
    {'type': 'child_tasks', 'name': 'static-child_tasks_cases'},
    {'type': 'pregnant_tasks', 'name': 'static-pregnant-tasks_cases'},
    {'type': 'thr_form', 'is_ucr': False, 'name': 'icds_dashboard_child_health_thr_forms'},
    {'type': 'child_list', 'name': 'static-child_health_cases'},
    {'type': 'ccs_record_list', 'name': 'static-ccs_record_cases'},
    {'type': 'ls_vhnd', 'name': 'static-ls_vhnd_form'},
    {'type': 'ls_home_visits', 'name': 'static-ls_home_visit_forms_filled'},
    {'type': 'ls_awc_mgt', 'name': 'static-awc_mgt_forms'},
    {'type': 'cbe_form', 'name': 'static-cbe_form'},
    {'type': 'thr_form_v2', 'name': 'static-thr_forms_v2'}
]

SQL_FUNCTION_PATHS = [
    ('migrations', 'sql_templates', 'database_functions', 'update_months_table.sql'),
    ('migrations', 'sql_templates', 'database_functions', 'create_new_agg_table_for_month.sql'),
]


@periodic_task(run_every=crontab(minute=15, hour=18),
               acks_late=True, queue='icds_aggregation_queue')
def run_move_ucr_data_into_aggregation_tables_task():
    move_ucr_data_into_aggregation_tables.delay()


@periodic_task(run_every=crontab(minute=45, hour=17),
               acks_late=True, queue='icds_aggregation_queue')
def run_citus_move_ucr_data_into_aggregation_tables_task():
    if toggles.PARALLEL_AGGREGATION.enabled(DASHBOARD_DOMAIN):
        move_ucr_data_into_aggregation_tables.delay(force_citus=True)


@serial_task('{force_citus}', timeout=36 * 60 * 60, queue='icds_aggregation_queue')
def move_ucr_data_into_aggregation_tables(date=None, intervals=2, force_citus=False):
<<<<<<< HEAD
    if force_citus:
        force_citus_engine()

    start_time = datetime.now(pytz.utc)
    date = date or start_time.date()
    monthly_dates = []

    # probably this should be run one time, for now I leave this in aggregations script (not a big cost)
    # but remove issues when someone add new table to mapping, also we don't need to add new rows manually
    # on production servers
    _update_ucr_table_mapping()

    first_day_of_month = date.replace(day=1)
    for interval in range(intervals - 1, 0, -1):
        # calculate the last day of the previous months to send to the aggregation script
        first_day_next_month = first_day_of_month - relativedelta(months=interval - 1)
        monthly_dates.append(first_day_next_month - relativedelta(days=1))

    monthly_dates.append(date)

    db_alias = get_icds_ucr_db_alias_or_citus(force_citus)
    if db_alias:
        with connections[db_alias].cursor() as cursor:
            _create_aggregate_functions(cursor)

        _update_aggregate_locations_tables()

        state_ids = list(SQLLocation.objects
                     .filter(domain=DASHBOARD_DOMAIN, location_type__name='state')
                     .values_list('location_id', flat=True))

        for monthly_date in monthly_dates:
            calculation_date = monthly_date.strftime('%Y-%m-%d')
            res_daily = icds_aggregation_task.delay(date=calculation_date, func_name='_daily_attendance_table', force_citus=force_citus)
            res_daily.get(disable_sync_subtasks=False)

            stage_1_tasks = [
                icds_state_aggregation_task.si(state_id=state_id, date=monthly_date, func_name='_aggregate_gm_forms', force_citus=force_citus)
                for state_id in state_ids
            ]
            stage_1_tasks.extend([
                icds_state_aggregation_task.si(state_id=state_id, date=monthly_date, func_name='_aggregate_df_forms', force_citus=force_citus)
                for state_id in state_ids
            ])
            stage_1_tasks.extend([
                icds_state_aggregation_task.si(state_id=state_id, date=monthly_date, func_name='_aggregate_cf_forms', force_citus=force_citus)
                for state_id in state_ids
            ])
            stage_1_tasks.extend([
                icds_state_aggregation_task.si(state_id=state_id, date=monthly_date, func_name='_aggregate_ccs_cf_forms', force_citus=force_citus)
                for state_id in state_ids
            ])
            stage_1_tasks.extend([
                icds_state_aggregation_task.si(state_id=state_id, date=monthly_date, func_name='_aggregate_child_health_thr_forms', force_citus=force_citus)
                for state_id in state_ids
            ])
            stage_1_tasks.extend([
                icds_state_aggregation_task.si(state_id=state_id, date=monthly_date, func_name='_aggregate_ccs_record_thr_forms', force_citus=force_citus)
                for state_id in state_ids
            ])
            stage_1_tasks.extend([
                icds_state_aggregation_task.si(
                    state_id=state_id, date=monthly_date, func_name='_aggregate_child_health_pnc_forms', force_citus=force_citus
                ) for state_id in state_ids
            ])
            stage_1_tasks.extend([
                icds_state_aggregation_task.si(
                    state_id=state_id, date=monthly_date, func_name='_aggregate_ccs_record_pnc_forms', force_citus=force_citus
                ) for state_id in state_ids
            ])
            stage_1_tasks.extend([
                icds_state_aggregation_task.si(
                    state_id=state_id, date=monthly_date, func_name='_aggregate_delivery_forms', force_citus=force_citus
                ) for state_id in state_ids
            ])
            stage_1_tasks.extend([
                icds_state_aggregation_task.si(
                    state_id=state_id, date=monthly_date, func_name='_aggregate_bp_forms', force_citus=force_citus
                ) for state_id in state_ids
            ])
            stage_1_tasks.extend([
                icds_state_aggregation_task.si(state_id=state_id, date=monthly_date, func_name='_aggregate_awc_infra_forms', force_citus=force_citus)
                for state_id in state_ids
            ])
            stage_1_tasks.extend([
                icds_state_aggregation_task.si(state_id=state_id, date=calculation_date,
                                               func_name='_agg_thr_table', force_citus=force_citus)
                for state_id in state_ids
            ])

            stage_1_tasks.append(icds_aggregation_task.si(date=calculation_date, func_name='_update_months_table', force_citus=force_citus))

            # https://github.com/celery/celery/issues/4274
            stage_1_task_results = [stage_1_task.delay() for stage_1_task in stage_1_tasks]
            for stage_1_task_result in stage_1_task_results:
                stage_1_task_result.get(disable_sync_subtasks=False)

            res_child = chain(
                icds_state_aggregation_task.si(
                    state_id=state_ids, date=calculation_date, func_name='_child_health_monthly_table', force_citus=force_citus
                ),
                icds_aggregation_task.si(date=calculation_date, func_name='_agg_child_health_table', force_citus=force_citus)
            ).apply_async()
            res_ccs = chain(
                icds_aggregation_task.si(date=calculation_date, func_name='_ccs_record_monthly_table', force_citus=force_citus),
                icds_aggregation_task.si(date=calculation_date, func_name='_agg_ccs_record_table', force_citus=force_citus),
            ).apply_async()

            res_ccs.get(disable_sync_subtasks=False)
            res_child.get(disable_sync_subtasks=False)

            res_ls_tasks = list()
            res_ls_tasks.extend([icds_state_aggregation_task.si(state_id=state_id, date=calculation_date,
                                                                func_name='_agg_ls_awc_mgt_form', force_citus=force_citus)
                                 for state_id in state_ids
                                 ])
            res_ls_tasks.extend([icds_state_aggregation_task.si(state_id=state_id, date=calculation_date,
                                                                func_name='_agg_ls_vhnd_form', force_citus=force_citus)
                                 for state_id in state_ids
                                 ])
            res_ls_tasks.extend([icds_state_aggregation_task.si(state_id=state_id, date=calculation_date,
                                                                func_name='_agg_beneficiary_form', force_citus=force_citus)
                                 for state_id in state_ids
                                 ])

            res_ls_tasks.append(icds_aggregation_task.si(date=calculation_date, func_name='_agg_ls_table', force_citus=force_citus))

            res_awc = chain(icds_aggregation_task.si(date=calculation_date, func_name='_agg_awc_table', force_citus=force_citus),
                            *res_ls_tasks
                            ).apply_async()

            res_awc.get(disable_sync_subtasks=False)

            first_of_month_string = monthly_date.strftime('%Y-%m-01')
            for state_id in state_ids:
                create_mbt_for_month.delay(state_id, first_of_month_string, force_citus)
        if date.weekday() == 5:
            icds_aggregation_task.delay(date=date.strftime('%Y-%m-%d'), func_name='_agg_awc_table_weekly', force_citus=force_citus)
        chain(
            icds_aggregation_task.si(date=(date-timedelta(days=2)).strftime('%Y-%m-%d'),
                                     func_name='aggregate_awc_daily'),
            icds_aggregation_task.si(date=(date-timedelta(days=1)).strftime('%Y-%m-%d'),
                                     func_name='aggregate_awc_daily'),
            icds_aggregation_task.si(date=date.strftime('%Y-%m-%d'), func_name='aggregate_awc_daily'),
            email_dashboad_team.si(aggregation_date=date.strftime('%Y-%m-%d'), aggregation_start_time=start_time,
                                   force_citus=force_citus),
        ).delay()
        if not force_citus:
            _bust_awc_cache.delay()

=======
    with force_citus_engine(force_citus):

        start_time = datetime.now(pytz.utc)
        date = date or start_time.date()
        monthly_dates = []

        # probably this should be run one time, for now I leave this in aggregations script (not a big cost)
        # but remove issues when someone add new table to mapping, also we don't need to add new rows manually
        # on production servers
        _update_ucr_table_mapping()

        first_day_of_month = date.replace(day=1)
        for interval in range(intervals - 1, 0, -1):
            # calculate the last day of the previous months to send to the aggregation script
            first_day_next_month = first_day_of_month - relativedelta(months=interval - 1)
            monthly_dates.append(first_day_next_month - relativedelta(days=1))

        monthly_dates.append(date)

        db_alias = get_icds_ucr_db_alias_or_citus(force_citus)
        if db_alias:
            with connections[db_alias].cursor() as cursor:
                _create_aggregate_functions(cursor)

            _update_aggregate_locations_tables()

            state_ids = list(SQLLocation.objects
                         .filter(domain=DASHBOARD_DOMAIN, location_type__name='state')
                         .values_list('location_id', flat=True))

            for monthly_date in monthly_dates:
                calculation_date = monthly_date.strftime('%Y-%m-%d')
                res_daily = icds_aggregation_task.delay(date=calculation_date, func_name='_daily_attendance_table', force_citus=force_citus)
                res_daily.get(disable_sync_subtasks=False)

                stage_1_tasks = [
                    icds_state_aggregation_task.si(state_id=state_id, date=monthly_date, func_name='_aggregate_gm_forms', force_citus=force_citus)
                    for state_id in state_ids
                ]
                stage_1_tasks.extend([
                    icds_state_aggregation_task.si(state_id=state_id, date=monthly_date, func_name='_aggregate_df_forms', force_citus=force_citus)
                    for state_id in state_ids
                ])
                stage_1_tasks.extend([
                    icds_state_aggregation_task.si(state_id=state_id, date=monthly_date, func_name='_aggregate_cf_forms', force_citus=force_citus)
                    for state_id in state_ids
                ])
                stage_1_tasks.extend([
                    icds_state_aggregation_task.si(state_id=state_id, date=monthly_date, func_name='_aggregate_ccs_cf_forms', force_citus=force_citus)
                    for state_id in state_ids
                ])
                stage_1_tasks.extend([
                    icds_state_aggregation_task.si(state_id=state_id, date=monthly_date, func_name='_aggregate_child_health_thr_forms', force_citus=force_citus)
                    for state_id in state_ids
                ])
                stage_1_tasks.extend([
                    icds_state_aggregation_task.si(state_id=state_id, date=monthly_date, func_name='_aggregate_ccs_record_thr_forms', force_citus=force_citus)
                    for state_id in state_ids
                ])
                stage_1_tasks.extend([
                    icds_state_aggregation_task.si(
                        state_id=state_id, date=monthly_date, func_name='_aggregate_child_health_pnc_forms', force_citus=force_citus
                    ) for state_id in state_ids
                ])
                stage_1_tasks.extend([
                    icds_state_aggregation_task.si(
                        state_id=state_id, date=monthly_date, func_name='_aggregate_ccs_record_pnc_forms', force_citus=force_citus
                    ) for state_id in state_ids
                ])
                stage_1_tasks.extend([
                    icds_state_aggregation_task.si(
                        state_id=state_id, date=monthly_date, func_name='_aggregate_delivery_forms', force_citus=force_citus
                    ) for state_id in state_ids
                ])
                stage_1_tasks.extend([
                    icds_state_aggregation_task.si(
                        state_id=state_id, date=monthly_date, func_name='_aggregate_bp_forms', force_citus=force_citus
                    ) for state_id in state_ids
                ])
                stage_1_tasks.extend([
                    icds_state_aggregation_task.si(state_id=state_id, date=monthly_date, func_name='_aggregate_awc_infra_forms', force_citus=force_citus)
                    for state_id in state_ids
                ])
                stage_1_tasks.extend([
                    icds_state_aggregation_task.si(state_id=state_id, date=calculation_date,
                                                   func_name='_agg_thr_table', force_citus=force_citus)
                    for state_id in state_ids
                ])

                stage_1_tasks.append(icds_aggregation_task.si(date=calculation_date, func_name='_update_months_table', force_citus=force_citus))

                # https://github.com/celery/celery/issues/4274
                stage_1_task_results = [stage_1_task.delay() for stage_1_task in stage_1_tasks]
                for stage_1_task_result in stage_1_task_results:
                    stage_1_task_result.get(disable_sync_subtasks=False)

                res_child = chain(
                    icds_state_aggregation_task.si(
                        state_id=state_ids, date=calculation_date, func_name='_child_health_monthly_table', force_citus=force_citus
                    ),
                    icds_aggregation_task.si(date=calculation_date, func_name='_agg_child_health_table', force_citus=force_citus)
                ).apply_async()
                res_ccs = chain(
                    icds_aggregation_task.si(date=calculation_date, func_name='_ccs_record_monthly_table', force_citus=force_citus),
                    icds_aggregation_task.si(date=calculation_date, func_name='_agg_ccs_record_table', force_citus=force_citus),
                ).apply_async()

                res_ccs.get(disable_sync_subtasks=False)
                res_child.get(disable_sync_subtasks=False)

                res_ls_tasks = list()
                res_ls_tasks.extend([icds_state_aggregation_task.si(state_id=state_id, date=calculation_date,
                                                                    func_name='_agg_ls_awc_mgt_form', force_citus=force_citus)
                                     for state_id in state_ids
                                     ])
                res_ls_tasks.extend([icds_state_aggregation_task.si(state_id=state_id, date=calculation_date,
                                                                    func_name='_agg_ls_vhnd_form', force_citus=force_citus)
                                     for state_id in state_ids
                                     ])
                res_ls_tasks.extend([icds_state_aggregation_task.si(state_id=state_id, date=calculation_date,
                                                                    func_name='_agg_beneficiary_form', force_citus=force_citus)
                                     for state_id in state_ids
                                     ])

                res_ls_tasks.append(icds_aggregation_task.si(date=calculation_date, func_name='_agg_ls_table', force_citus=force_citus))

                res_awc = chain(icds_aggregation_task.si(date=calculation_date, func_name='_agg_awc_table', force_citus=force_citus),
                                *res_ls_tasks
                                ).apply_async()

                res_awc.get(disable_sync_subtasks=False)

                first_of_month_string = monthly_date.strftime('%Y-%m-01')
                for state_id in state_ids:
                    create_mbt_for_month.delay(state_id, first_of_month_string, force_citus)
            if date.weekday() == 5:
                icds_aggregation_task.delay(date=date.strftime('%Y-%m-%d'), func_name='_agg_awc_table_weekly', force_citus=force_citus)
            chain(
                icds_aggregation_task.si(date=date.strftime('%Y-%m-%d'), func_name='aggregate_awc_daily',
                                         force_citus=force_citus),
                email_dashboad_team.si(aggregation_date=date.strftime('%Y-%m-%d'), aggregation_start_time=start_time,
                                       force_citus=force_citus)
            ).delay()
>>>>>>> 334f29a1


def _create_aggregate_functions(cursor):
    try:
        celery_task_logger.info("Starting icds reports create_functions")
        for sql_function_path in SQL_FUNCTION_PATHS:
            path = os.path.join(os.path.dirname(__file__), *sql_function_path)
            with open(path, "r", encoding='utf-8') as sql_file:
                sql_to_execute = sql_file.read()
                cursor.execute(sql_to_execute)
        celery_task_logger.info("Ended icds reports create_functions")
    except Exception:
        # This is likely due to a change in the UCR models or aggregation script which should be rare
        # First step would be to look through this error to find what function is causing the error
        # and look for recent changes in this folder.
        _dashboard_team_soft_assert(False, "Unexpected occurred while creating functions in dashboard aggregation")
        raise


def _update_aggregate_locations_tables():
    try:
        celery_task_logger.info("Starting icds reports update_location_tables")
        with transaction.atomic(using=db_for_read_write(AwcLocation)):
            AwcLocation.aggregate()
        celery_task_logger.info("Ended icds reports update_location_tables_sql")
    except IntegrityError:
        # This has occurred when there's a location upload, but not all locations were updated.
        # Some more details are here https://github.com/dimagi/commcare-hq/pull/18839
        # It's usually fixed by rebuild the location UCR table and running this task again, but
        # that PR should fix that issue
        _dashboard_team_soft_assert(False, "Error occurred while aggregating locations")
        raise
    except Exception:
        # I'm not sure what this one will be
        _dashboard_team_soft_assert(
            False, "Unexpected occurred while aggregating locations in dashboard aggregation")
        raise


@task(serializer='pickle', queue='icds_aggregation_queue', bind=True, default_retry_delay=15 * 60, acks_late=True)
def icds_aggregation_task(self, date, func_name, force_citus=False):
    with force_citus_engine(force_citus):
        func = {
            '_agg_ls_table': _agg_ls_table,
            '_update_months_table': _update_months_table,
            '_daily_attendance_table': _daily_attendance_table,
            '_agg_child_health_table': _agg_child_health_table,
            '_ccs_record_monthly_table': _ccs_record_monthly_table,
            '_agg_ccs_record_table': _agg_ccs_record_table,
            '_agg_awc_table': _agg_awc_table,
            '_agg_awc_table_weekly': _agg_awc_table_weekly,
            'aggregate_awc_daily': aggregate_awc_daily,
        }[func_name]

        if six.PY2 and isinstance(date, bytes):
            date = date.decode('utf-8')

        db_alias = get_icds_ucr_db_alias_or_citus(force_citus)
        if not db_alias:
            return

        celery_task_logger.info("Starting icds reports {} {}".format(date, func.__name__))
        try:
            func(date)
        except Error as exc:
            notify_exception(
                None, message="Error occurred during ICDS aggregation",
                details={'func': func.__name__, 'date': date, 'error': exc}
            )
            _dashboard_team_soft_assert(
                False,
                "{}{} aggregation failed on {} for {}. This task will be retried in 15 minutes".format(
                    'Citus' if force_citus else '', func.__name__, settings.SERVER_ENVIRONMENT, date
                )
            )
            self.retry(exc=exc)

        celery_task_logger.info("Ended icds reports {} {}".format(date, func.__name__))


@task(serializer='pickle', queue='icds_aggregation_queue', bind=True, default_retry_delay=15 * 60, acks_late=True)
def icds_state_aggregation_task(self, state_id, date, func_name, force_citus=False):
    with force_citus_engine(force_citus):
        func = {
            '_aggregate_gm_forms': _aggregate_gm_forms,
            '_aggregate_df_forms': _aggregate_df_forms,
            '_aggregate_cf_forms': _aggregate_cf_forms,
            '_aggregate_ccs_cf_forms': _aggregate_ccs_cf_forms,
            '_aggregate_child_health_thr_forms': _aggregate_child_health_thr_forms,
            '_aggregate_ccs_record_thr_forms': _aggregate_ccs_record_thr_forms,
            '_aggregate_child_health_pnc_forms': _aggregate_child_health_pnc_forms,
            '_aggregate_ccs_record_pnc_forms': _aggregate_ccs_record_pnc_forms,
            '_aggregate_delivery_forms': _aggregate_delivery_forms,
            '_aggregate_bp_forms': _aggregate_bp_forms,
            '_aggregate_awc_infra_forms': _aggregate_awc_infra_forms,
            '_child_health_monthly_table': _child_health_monthly_table,
            '_agg_ls_awc_mgt_form': _agg_ls_awc_mgt_form,
            '_agg_ls_vhnd_form': _agg_ls_vhnd_form,
            '_agg_beneficiary_form': _agg_beneficiary_form,
            '_agg_thr_table': _agg_thr_table
        }[func_name]

        if six.PY2 and isinstance(date, bytes):
            date = date.decode('utf-8')

        db_alias = get_icds_ucr_db_alias_or_citus(force_citus)
        if not db_alias:
            return

        celery_task_logger.info("Starting icds reports {} {} {}".format(state_id, date, func.__name__))

        try:
            func(state_id, date)
        except Error as exc:
            notify_exception(
                None, message="Error occurred during ICDS aggregation",
                details={'func': func.__name__, 'date': date, 'state_id': state_id, 'error': exc}
            )
            citus = 'Citus ' if force_citus else ''
            _dashboard_team_soft_assert(
                False,
                "{}{} aggregation failed on {} for {} on {}. This task will be retried in 15 minutes".format(
                    citus, func.__name__, settings.SERVER_ENVIRONMENT, state_id, date
                )
            )
            self.retry(exc=exc)

        celery_task_logger.info("Ended icds reports {} {} {}".format(state_id, date, func.__name__))


@track_time
def _aggregate_cf_forms(state_id, day):
    AggregateComplementaryFeedingForms.aggregate(state_id, day)


@track_time
def _aggregate_ccs_cf_forms(state_id, day):
    AggregateCcsRecordComplementaryFeedingForms.aggregate(state_id, day)


@track_time
def _aggregate_gm_forms(state_id, day):
    AggregateGrowthMonitoringForms.aggregate(state_id, day)


@track_time
def _aggregate_df_forms(state_id, day):
    AggregateChildHealthDailyFeedingForms.aggregate(state_id, day)


@track_time
def _aggregate_child_health_pnc_forms(state_id, day):
    AggregateChildHealthPostnatalCareForms.aggregate(state_id, day)


@track_time
def _aggregate_ccs_record_pnc_forms(state_id, day):
    AggregateCcsRecordPostnatalCareForms.aggregate(state_id, day)


@track_time
def _aggregate_child_health_thr_forms(state_id, day):
    AggregateChildHealthTHRForms.aggregate(state_id, day)


@track_time
def _aggregate_ccs_record_thr_forms(state_id, day):
    AggregateCcsRecordTHRForms.aggregate(state_id, day)


@track_time
def _aggregate_awc_infra_forms(state_id, day):
    AggregateAwcInfrastructureForms.aggregate(state_id, day)


@task(serializer='pickle', queue='icds_aggregation_queue', default_retry_delay=15 * 60, acks_late=True)
@track_time
def _aggregate_inactive_aww(day, force_citus=False):
    with force_citus_engine(force_citus):
        AggregateInactiveAWW.aggregate(day)


@track_time
def _aggregate_delivery_forms(state_id, day):
    AggregateCcsRecordDeliveryForms.aggregate(state_id, day)


@track_time
def _aggregate_bp_forms(state_id, day):
    AggregateBirthPreparednesForms.aggregate(state_id, day)


def _run_custom_sql_script(commands, day=None, db_alias=None):
    if not db_alias:
        return

    with transaction.atomic(using=db_alias):
        with connections[db_alias].cursor() as cursor:
            for command in commands:
                cursor.execute(command, [day])


@track_time
def aggregate_awc_daily(day):
    with transaction.atomic(using=db_for_read_write(AggAwcDaily)):
        AggAwcDaily.aggregate(force_to_date(day))


@track_time
def _update_months_table(day):
    db_alias = db_for_read_write(IcdsMonths)
    _run_custom_sql_script(["SELECT update_months_table(%s)"], day, db_alias=db_alias)


def get_cursor(model, write=True):
    db = db_for_read_write(model, write)
    return connections[db].cursor()


@track_time
def _child_health_monthly_table(state_ids, day):
    force_citus = forced_citus()
    helper = get_helper(ChildHealthMonthlyAggregationHelper.helper_key)(state_ids, force_to_date(day))

    celery_task_logger.info("Creating temporary table")
    with get_cursor(ChildHealthMonthly) as cursor:
        cursor.execute(helper.drop_temporary_table())
        cursor.execute(helper.create_temporary_table())

    # https://github.com/celery/celery/issues/4274
    sub_aggregations = [
        _child_health_helper.delay(query=query, params=params, force_citus=force_citus)
        for query, params in helper.pre_aggregation_queries()
    ]
    for sub_aggregation in sub_aggregations:
        sub_aggregation.get(disable_sync_subtasks=False)

    celery_task_logger.info("Inserting into child_health_monthly_table")
    with transaction.atomic(using=db_for_read_write(ChildHealthMonthly)):
        ChildHealthMonthly.aggregate(state_ids, force_to_date(day))

    celery_task_logger.info("Dropping temporary table")
    with get_cursor(ChildHealthMonthly) as cursor:
        cursor.execute(helper.drop_temporary_table())


@task(serializer='pickle', queue='icds_aggregation_queue', default_retry_delay=15 * 60, acks_late=True)
@track_time
def _child_health_helper(query, params, force_citus=False):
    with force_citus_engine(force_citus):
        celery_task_logger.info("Running child_health_helper with %s", params)
        with get_cursor(ChildHealthMonthly) as cursor:
            cursor.execute(query, params)


@track_time
def _ccs_record_monthly_table(day):
    with transaction.atomic(using=db_for_read_write(CcsRecordMonthly)):
        CcsRecordMonthly.aggregate(force_to_date(day))


@track_time
def _daily_attendance_table(day):
    DailyAttendance.aggregate(force_to_date(day))


@track_time
def _agg_child_health_table(day):
    db_alias = db_for_read_write(AggChildHealth)
    with transaction.atomic(using=db_alias):
        _run_custom_sql_script([
            "SELECT create_new_aggregate_table_for_month('agg_child_health', %s)",
        ], day, db_alias=db_alias)
        AggChildHealth.aggregate(force_to_date(day))


@track_time
def _agg_ccs_record_table(day):
    db_alias = db_for_read_write(AggCcsRecord)
    with transaction.atomic(using=db_alias):
        _run_custom_sql_script([
            "SELECT create_new_aggregate_table_for_month('agg_ccs_record', %s)",
        ], day, db_alias=db_alias)
        AggCcsRecord.aggregate(force_to_date(day))


@track_time
def _agg_awc_table(day):
    db_alias = db_for_read_write(AggAwc)
    with transaction.atomic(using=db_alias):
        _run_custom_sql_script([
            "SELECT create_new_aggregate_table_for_month('agg_awc', %s)"
        ], day, db_alias=db_alias)
        AggAwc.aggregate(force_to_date(day))


@track_time
def _agg_ls_vhnd_form(state_id, day):
    with transaction.atomic(using=db_for_read_write(AggLs)):
        AggregateLsVhndForm.aggregate(state_id, force_to_date(day))


@track_time
def _agg_beneficiary_form(state_id, day):
    with transaction.atomic(using=db_for_read_write(AggLs)):
        AggregateBeneficiaryForm.aggregate(state_id, force_to_date(day))


@track_time
def _agg_ls_awc_mgt_form(state_id, day):
    with transaction.atomic(using=db_for_read_write(AggLs)):
        AggregateLsAWCVisitForm.aggregate(state_id, force_to_date(day))


@track_time
def _agg_ls_table(day):
    with transaction.atomic(using=db_for_read_write(AggLs)):
        AggLs.aggregate(force_to_date(day))


@track_time
def _agg_thr_table(state_id, day):
    with transaction.atomic(using=db_for_read_write(AggregateTHRForm)):
        AggregateTHRForm.aggregate(state_id, force_to_date(day))


@track_time
def _agg_awc_table_weekly(day):
    with transaction.atomic(using=db_for_read_write(AggAwc)):
        AggAwc.weekly_aggregate(force_to_date(day))


@task(serializer='pickle', queue='icds_aggregation_queue')
def email_dashboad_team(aggregation_date, aggregation_start_time, force_citus=False):
    aggregation_start_time = aggregation_start_time.astimezone(INDIA_TIMEZONE)
    aggregation_finish_time = datetime.now(INDIA_TIMEZONE)
    if six.PY2 and isinstance(aggregation_date, bytes):
        aggregation_date = aggregation_date.decode('utf-8')

    # temporary soft assert to verify it's completing
    if not settings.UNIT_TESTING:
        citus = 'Citus ' if force_citus else ''
        timings = "Aggregation Started At : {} IST, Completed At : {} IST".format(aggregation_start_time,
                                                                                  aggregation_finish_time)
        _dashboard_team_soft_assert(False, "{}Aggregation completed on {}".format(citus,
                                                                                  settings.SERVER_ENVIRONMENT),
                                    timings)
    celery_task_logger.info("Aggregation has completed")
    icds_data_validation.delay(aggregation_date)


@periodic_task_on_envs(
    settings.ICDS_ENVS,
    queue='background_queue',
    run_every=crontab(day_of_week='tuesday,thursday,saturday', minute=0, hour=16),
    acks_late=True
)
def recalculate_stagnant_cases():
    domain = 'icds-cas'
    config_ids = [
        'static-icds-cas-static-ccs_record_cases_monthly_v2',
        'static-icds-cas-static-child_cases_monthly_v2',
    ]

    track_case_load = case_load_counter("find_stagnant_cases", domain)
    stagnant_cases = set()
    for config_id in config_ids:
        config, is_static = get_datasource_config(config_id, domain)
        adapter = get_indicator_adapter(config, load_source='find_stagnant_cases')
        case_ids = _find_stagnant_cases(adapter)
        num_cases = len(case_ids)
        adapter.track_load(num_cases)
        celery_task_logger.info(
            "Found {} stagnant cases in config {}".format(num_cases, config_id)
        )
        stagnant_cases = stagnant_cases.union(set(case_ids))
        celery_task_logger.info(
            "Total number of stagant cases is now {}".format(len(stagnant_cases))
        )

    case_accessor = CaseAccessors(domain)
    num_stagnant_cases = len(stagnant_cases)
    current_case_num = 0
    for case_ids in chunked(stagnant_cases, 1000):
        current_case_num += len(case_ids)
        cases = case_accessor.get_cases(list(case_ids))
        for case in cases:
            track_case_load()
            publish_case_saved(case, send_post_save_signal=False)
        celery_task_logger.info(
            "Resaved {} / {} cases".format(current_case_num, num_stagnant_cases)
        )


def _find_stagnant_cases(adapter):
    stagnant_date = datetime.utcnow() - timedelta(days=26)
    table = adapter.get_table()
    query = adapter.get_query_object()
    query = query.with_entities(table.columns.doc_id).filter(
        table.columns.inserted_at <= stagnant_date
    ).distinct()
    return query.all()


@task(serializer='pickle', queue='icds_dashboard_reports_queue')
def prepare_excel_reports(config, aggregation_level, include_test, beta, location, domain,
                          file_format, indicator):
    if indicator == CHILDREN_EXPORT:
        data_type = 'Children'
        excel_data = ChildrenExport(
            config=config,
            loc_level=aggregation_level,
            show_test=include_test,
            beta=beta
        ).get_excel_data(location)
    elif indicator == PREGNANT_WOMEN_EXPORT:
        data_type = 'Pregnant_Women'
        excel_data = PregnantWomenExport(
            config=config,
            loc_level=aggregation_level,
            show_test=include_test
        ).get_excel_data(location)
    elif indicator == DEMOGRAPHICS_EXPORT:
        data_type = 'Demographics'
        excel_data = DemographicsExport(
            config=config,
            loc_level=aggregation_level,
            show_test=include_test,
            beta=beta
        ).get_excel_data(location)
    elif indicator == SYSTEM_USAGE_EXPORT:
        data_type = 'System_Usage'
        excel_data = SystemUsageExport(
            config=config,
            loc_level=aggregation_level,
            show_test=include_test
        ).get_excel_data(
            location,
            system_usage_num_launched_awcs_formatting_at_awc_level=aggregation_level > 4 and beta,
            system_usage_num_of_days_awc_was_open_formatting=aggregation_level <= 4 and beta,
        )
    elif indicator == AWC_INFRASTRUCTURE_EXPORT:
        data_type = 'AWC_Infrastructure'
        excel_data = AWCInfrastructureExport(
            config=config,
            loc_level=aggregation_level,
            show_test=include_test,
            beta=beta,
        ).get_excel_data(location)
    elif indicator == BENEFICIARY_LIST_EXPORT:
        # this report doesn't use this configuration
        config.pop('aggregation_level', None)
        data_type = 'Beneficiary_List'
        excel_data = BeneficiaryExport(
            config=config,
            loc_level=aggregation_level,
            show_test=include_test,
            beta=beta
        ).get_excel_data(location)
    elif indicator == AWW_INCENTIVE_REPORT:
        today = date.today()
        data_type = 'AWW_Performance_{}'.format(today.strftime('%Y_%m_%d'))
        month = config['month'].strftime("%B %Y")
        state = SQLLocation.objects.get(
            location_id=config['state_id'], domain=config['domain']
        ).name
        district = SQLLocation.objects.get(
            location_id=config['district_id'], domain=config['domain']
        ).name if aggregation_level >= 2 else None
        block = SQLLocation.objects.get(
            location_id=config['block_id'], domain=config['domain']
        ).name if aggregation_level == 3 else None
        cache_key = get_performance_report_blob_key(state, district, block, month, file_format)
    elif indicator == LS_REPORT_EXPORT:
        data_type = 'Lady_Supervisor'
        config['aggregation_level'] = 4  # this report on all levels shows data (row) per sector
        excel_data = LadySupervisorExport(
            config=config,
            loc_level=aggregation_level,
            show_test=include_test,
            beta=beta
        ).get_excel_data(location)
        if file_format == 'xlsx':
            cache_key = create_lady_supervisor_excel_file(
                excel_data,
                data_type,
                config['month'].strftime("%B %Y"),
                aggregation_level,
            )
        else:
            cache_key = create_excel_file(excel_data, data_type, file_format)
    elif indicator == THR_REPORT_EXPORT:
        loc_level = aggregation_level if location else 0
        excel_data = TakeHomeRationExport(
            location=location,
            month=config['month'],
            loc_level=loc_level,
            beta=beta
        ).get_excel_data()
        export_info = excel_data[1][1]
        generated_timestamp = date_parser.parse(export_info[0][1])
        formatted_timestamp = generated_timestamp.strftime("%d-%m-%Y__%H-%M-%S")
        data_type = 'THR Report__{}'.format(formatted_timestamp)

        if file_format == 'xlsx':
            cache_key = create_thr_report_excel_file(
                excel_data,
                data_type,
                config['month'].strftime("%B %Y"),
                loc_level,
            )
        else:
            cache_key = create_excel_file(excel_data, data_type, file_format)

    if indicator not in (AWW_INCENTIVE_REPORT, LS_REPORT_EXPORT, THR_REPORT_EXPORT):
        if file_format == 'xlsx' and beta:
            cache_key = create_excel_file_in_openpyxl(excel_data, data_type)
        else:
            cache_key = create_excel_file(excel_data, data_type, file_format)
    params = {
        'domain': domain,
        'uuid': cache_key,
        'file_format': file_format,
        'data_type': data_type,
    }
    return {
        'domain': domain,
        'uuid': cache_key,
        'file_format': file_format,
        'data_type': data_type,
        'link': reverse('icds_download_excel', params=params, absolute=True, kwargs={'domain': domain})
    }


@task(serializer='pickle', queue='icds_dashboard_reports_queue')
def prepare_issnip_monthly_register_reports(domain, awcs, pdf_format, month, year, couch_user):
    selected_date = date(year, month, 1)
    report_context = {
        'reports': [],
        'user_have_access_to_features': icds_pre_release_features(couch_user),
    }

    pdf_files = {}

    report_data = ISSNIPMonthlyReport(config={
        'awc_id': awcs,
        'month': selected_date,
        'domain': domain
    }, icds_feature_flag=icds_pre_release_features(couch_user)).to_pdf_format

    if pdf_format == 'one':
        report_context['reports'] = report_data
        cache_key = create_pdf_file(report_context)
    else:
        for data in report_data:
            report_context['reports'] = [data]
            pdf_hash = create_pdf_file(report_context)
            pdf_files.update({
                pdf_hash: data['awc_name']
            })
        cache_key = zip_folder(pdf_files)

    params = {
        'domain': domain,
        'uuid': cache_key,
        'format': pdf_format
    }

    return {
        'domain': domain,
        'uuid': cache_key,
        'format': pdf_format,
        'link': reverse('icds_download_pdf', params=params, absolute=True, kwargs={'domain': domain})
    }


@task(serializer='pickle', queue='background_queue')
def icds_data_validation(day):
    """Checks all AWCs to validate that there will be no inconsistencies in the
    reporting dashboard.
    """

    # agg tables store the month like YYYY-MM-01
    month = force_to_date(day)
    month.replace(day=1)
    return_values = ('state_name', 'district_name', 'block_name', 'supervisor_name', 'awc_name')

    bad_wasting_awcs = AggChildHealthMonthly.objects.filter(
        month=month, aggregation_level=5
    ).exclude(
        weighed_and_height_measured_in_month=(
            F('wasting_moderate') + F('wasting_severe') + F('wasting_normal')
        )
    ).values_list(*return_values)

    bad_stunting_awcs = AggChildHealthMonthly.objects.filter(month=month, aggregation_level=5).exclude(
        height_measured_in_month=(
            F('stunting_severe') + F('stunting_moderate') + F('stunting_normal')
        )
    ).values_list(*return_values)

    bad_underweight_awcs = AggChildHealthMonthly.objects.filter(month=month, aggregation_level=5).exclude(
        nutrition_status_weighed=(
            F('nutrition_status_normal') +
            F('nutrition_status_moderately_underweight') +
            F('nutrition_status_severely_underweight')
        )
    ).values_list(*return_values)

    bad_lbw_awcs = AggChildHealthMonthly.objects.filter(
        month=month, aggregation_level=5, weighed_and_born_in_month__lt=F('low_birth_weight_in_month')
    ).values_list(*return_values)

    _send_data_validation_email(
        return_values, month, {
            'bad_wasting_awcs': bad_wasting_awcs,
            'bad_stunting_awcs': bad_stunting_awcs,
            'bad_underweight_awcs': bad_underweight_awcs,
            'bad_lbw_awcs': bad_lbw_awcs,
        })


def _send_data_validation_email(csv_columns, month, bad_data):
    # intentionally using length here because the query will need to evaluate anyway to send the CSV file
    if all(len(v) == 0 for _, v in six.iteritems(bad_data)):
        return

    bad_wasting_awcs = bad_data.get('bad_wasting_awcs', [])
    bad_stunting_awcs = bad_data.get('bad_stunting_awcs', [])
    bad_underweight_awcs = bad_data.get('bad_underweight_awcs', [])
    bad_lbw_awcs = bad_data.get('bad_lbw_awcs', [])

    csv_file = io.StringIO()
    writer = csv.writer(csv_file)
    writer.writerow(('type',) + csv_columns)
    _icds_add_awcs_to_file(writer, 'wasting', bad_wasting_awcs)
    _icds_add_awcs_to_file(writer, 'stunting', bad_stunting_awcs)
    _icds_add_awcs_to_file(writer, 'underweight', bad_underweight_awcs)
    _icds_add_awcs_to_file(writer, 'low_birth_weight', bad_lbw_awcs)

    email_content = """
    Incorrect wasting AWCs: {bad_wasting_awcs}
    Incorrect stunting AWCs: {bad_stunting_awcs}
    Incorrect underweight AWCs: {bad_underweight_awcs}
    Incorrect low birth weight AWCs: {bad_lbw_awcs}

    Please see attached file for more details
    """.format(
        bad_wasting_awcs=len(bad_wasting_awcs),
        bad_stunting_awcs=len(bad_stunting_awcs),
        bad_underweight_awcs=len(bad_underweight_awcs),
        bad_lbw_awcs=len(bad_lbw_awcs),
    )

    filename = month.strftime('validation_results_%s.csv' % SERVER_DATE_FORMAT)
    send_HTML_email(
        '[{}] - ICDS Dashboard Validation Results'.format(settings.SERVER_ENVIRONMENT),
        DASHBOARD_TEAM_EMAILS, email_content,
        file_attachments=[{'file_obj': csv_file, 'title': filename, 'mimetype': 'text/csv'}],
    )


def _icds_add_awcs_to_file(csv_writer, error_type, rows):
    for row in rows:
        csv_writer.writerow((error_type, ) + row)


def _update_ucr_table_mapping():
    celery_task_logger.info("Started updating ucr_table_name_mapping table")
    for table in UCR_TABLE_NAME_MAPPING:
        if table.get('is_ucr', True):
            table_name = get_table_name(DASHBOARD_DOMAIN, table['name'])
        else:
            table_name = table['name']
        UcrTableNameMapping.objects.update_or_create(
            table_type=table['type'],
            defaults={'table_name': table_name}
        )
    celery_task_logger.info("Ended updating ucr_table_name_mapping table")


def _get_value(data, field):
    default = 'N/A'
    if field == 'days_inactive':
        default = 0
    return getattr(data, field) or default


# This task caused memory spikes once a day on the india env
# before it was switched to icds-only (June 2019)
@periodic_task_on_envs(
    settings.ICDS_ENVS,
    run_every=crontab(minute=30, hour=18),
    acks_late=True,
    queue='icds_aggregation_queue'
)
def collect_inactive_awws():
    celery_task_logger.info("Started updating the Inactive AWW")
    filename = "inactive_awws_%s.csv" % date.today().strftime('%Y-%m-%d')
    last_sync = IcdsFile.objects.filter(data_type='inactive_awws').order_by('-file_added').first()

    # If last sync not exist then collect initial data
    if not last_sync:
        last_sync_date = datetime(2017, 3, 1).date()
    else:
        last_sync_date = last_sync.file_added

    _aggregate_inactive_aww(last_sync_date)
    if toggles.PARALLEL_AGGREGATION.enabled(DASHBOARD_DOMAIN):
        _aggregate_inactive_aww.delay(last_sync_date, force_citus=True)

    celery_task_logger.info("Collecting inactive AWW to generate zip file")
    excel_data = AggregateInactiveAWW.objects.all()

    celery_task_logger.info("Preparing data to csv file")
    columns = [x.name for x in AggregateInactiveAWW._meta.fields] + [
        'days_since_start',
        'days_inactive'
    ]
    rows = [columns]
    for data in excel_data:
        rows.append(
            [_get_value(data, field) for field in columns]
        )

    celery_task_logger.info("Creating csv file")
    export_file = BytesIO()
    export_from_tables([['inactive AWWSs', rows]], export_file, 'csv')

    celery_task_logger.info("Saving csv file in blobdb")
    sync = IcdsFile(blob_id=filename, data_type='inactive_awws')
    sync.store_file_in_blobdb(export_file)
    sync.save()
    celery_task_logger.info("Ended updating the Inactive AWW")


@periodic_task(run_every=crontab(day_of_week='monday', hour=0, minute=0),
               acks_late=True, queue='background_queue')
def collect_inactive_dashboard_users():
    celery_task_logger.info("Started updating the Inactive Dashboard users")

    end_date = datetime.utcnow()
    start_date_week = end_date - timedelta(days=7)
    start_date_month = end_date - timedelta(days=30)

    not_logged_in_week = get_dashboard_users_not_logged_in(start_date_week, end_date)
    not_logged_in_month = get_dashboard_users_not_logged_in(start_date_month, end_date)

    week_file_name = 'dashboard_users_not_logged_in_{:%Y-%m-%d}_to_{:%Y-%m-%d}.csv'.format(
        start_date_week, end_date
    )
    month_file_name = 'dashboard_users_not_logged_in_{:%Y-%m-%d}_to_{:%Y-%m-%d}.csv'.format(
        start_date_month, end_date
    )
    rows_not_logged_in_week = _get_inactive_dashboard_user_rows(not_logged_in_week)
    rows_not_logged_in_month = _get_inactive_dashboard_user_rows(not_logged_in_month)

    sync = IcdsFile(blob_id="inactive_dashboad_users_%s.zip" % date.today().strftime('%Y-%m-%d'),
                    data_type='inactive_dashboard_users')

    in_memory = BytesIO()
    zip_file = zipfile.ZipFile(in_memory, 'w', zipfile.ZIP_DEFLATED)

    zip_file.writestr(week_file_name,
                      '\n'.join(rows_not_logged_in_week)
                      )
    zip_file.writestr(month_file_name,
                      '\n'.join(rows_not_logged_in_month)
                      )

    zip_file.close()

    # we need to reset buffer position to the beginning after creating zip, if not read() will return empty string
    # we read this to save file in blobdb
    in_memory.seek(0)
    sync.store_file_in_blobdb(in_memory)

    sync.save()


def _get_inactive_dashboard_user_rows(not_logged_in_week):
    from corehq.apps.users.models import CommCareUser
    rows = ['"Username","Location","State"']
    for username in not_logged_in_week:
        user = CommCareUser.get_by_username(username)
        loc = user.sql_location
        loc_name = loc.name.encode('ascii', 'replace').decode() if loc else ''
        state = loc.get_ancestor_of_type('state') if loc else None
        state_name = state.name.encode('ascii', 'replace').decode() if state else ''
        rows.append('"{}","{}","{}"'.format(username, loc_name, state_name))

    return rows


def get_dashboard_users_not_logged_in(start_date, end_date, domain='icds-cas'):

    all_users = get_all_user_id_username_pairs_by_domain(domain, include_web_users=False,
                                                         include_mobile_users=True)

    dashboard_uname_rx = re.compile(r'^\d*\.[a-zA-Z]*@.*')
    dashboard_usernames = {
        uname
        for id, uname in all_users
        if dashboard_uname_rx.match(uname)
    }

    logged_in = ICDSAuditEntryRecord.objects.filter(
        time_of_use__gte=start_date, time_of_use__lt=end_date
    ).values_list('username', flat=True)

    logged_in_dashboard_users = {
        u
        for u in logged_in
        if dashboard_uname_rx.match(u)
    }

    not_logged_in = dashboard_usernames - logged_in_dashboard_users
    return not_logged_in


@periodic_task(run_every=crontab(day_of_week=5, hour=14, minute=0), acks_late=True, queue='icds_aggregation_queue')
def build_disha_dump():
    # Weekly refresh of disha dumps for current and last month
    DISHA_NOTIFICATION_EMAIL = '{}@{}'.format('icds-dashboard', 'dimagi.com')
    _soft_assert = soft_assert(to=[DISHA_NOTIFICATION_EMAIL], send_to_ops=False)
    month = date.today().replace(day=1)
    last_month = month - timedelta(days=1)
    last_month = last_month.replace(day=1)
    celery_task_logger.info("Started dumping DISHA data")
    try:
        build_dumps_for_month(month, rebuild=True)
        build_dumps_for_month(last_month, rebuild=True)
    except Exception:
        _soft_assert(False, "DISHA weekly task has failed.")
    else:
        _soft_assert(False, "DISHA weekly task has succeeded.")
    celery_task_logger.info("Finished dumping DISHA data")


@periodic_task(run_every=crontab(hour=17, minute=0, day_of_month='12'), acks_late=True, queue='icds_aggregation_queue')
def build_incentive_report(agg_date=None):
    state_ids = (SQLLocation.objects
                 .filter(domain=DASHBOARD_DOMAIN, location_type__name='state')
                 .values_list('location_id', flat=True))
    locations = (SQLLocation.objects
                 .filter(domain=DASHBOARD_DOMAIN, location_type__name__in=['state', 'district', 'block'])
                 .select_related('parent__parent', 'location_type'))
    if agg_date is None:
        current_month = date.today().replace(day=1)
        agg_date = current_month - relativedelta(months=1)
    for state in state_ids:
        AWWIncentiveReport.aggregate(state, agg_date)
    for file_format in ['xlsx', 'csv']:
        for location in locations:
            if location.location_type.name == 'state':
                build_incentive_files.delay(location, agg_date, file_format, 1, location)
            elif location.location_type.name == 'district':
                build_incentive_files.delay(location, agg_date, file_format, 2, location.parent, location)
            else:
                build_incentive_files.delay(location, agg_date, file_format, 3, location.parent.parent, location.parent)


@task(queue='icds_dashboard_reports_queue', serializer='pickle')
def build_incentive_files(location, month, file_format, aggregation_level, state, district=None):
    data_type = 'AWW_Performance'
    excel_data = IncentiveReport(
        location=location.location_id,
        month=month,
        aggregation_level=aggregation_level
    ).get_excel_data()
    state_name = state.name
    district_name = district.name if aggregation_level >= 2 else None
    block_name = location.name if aggregation_level == 3 else None
    month_string = month.strftime("%B %Y")
    if file_format == 'xlsx':
        create_aww_performance_excel_file(
            excel_data,
            data_type,
            month_string,
            state_name,
            district_name,
            block_name
        )
    else:
        blob_key = get_performance_report_blob_key(state_name, district_name, block_name, month_string, file_format)
        create_excel_file(excel_data, data_type, file_format, blob_key, timeout=None)


@task(queue='icds_dashboard_reports_queue')
def create_mbt_for_month(state_id, month, force_citus=False):
    with force_citus_engine(force_citus):
        helpers = (CcsMbtHelper, ChildHealthMbtHelper, AwcMbtHelper)
        for helper_class in helpers:
            helper = get_helper(helper_class.helper_key)(state_id, month)
            # run on primary DB to avoid "conflict with recovery" errors
            with get_cursor(helper.base_class, write=True) as cursor, tempfile.TemporaryFile() as f:
                cursor.copy_expert(helper.query(), f)
                f.seek(0)
                icds_file, _ = IcdsFile.objects.get_or_create(
                    blob_id='{}-{}-{}'.format(helper.base_tablename, state_id, month),
                    data_type='mbt_{}'.format(helper.base_tablename)
                )
                icds_file.store_file_in_blobdb(f, expired=THREE_MONTHS)
                icds_file.save()


@task(queue='dashboard_comparison_queue')
def run_citus_experiment_raw_sql(parameterized_sql, params, data_source="Unknown"):
    experiment_context = {
        "data_source": data_source,
        "sql_query": parameterized_sql,
        "params": params,
    }
    experiment = DashboardQueryExperiment(name="Dashboard Query Experiment", context=experiment_context)
    with experiment.control() as control:
        db_alias = get_icds_ucr_db_alias()
        with connections[db_alias].cursor() as cursor:
            cursor.execute(parameterized_sql, params)
            control.record(_dictfetchall(cursor))

    with experiment.candidate() as candidate:
        db_alias = get_icds_ucr_citus_db_alias()
        with connections[db_alias].cursor() as cursor:
            cursor.execute(parameterized_sql, params)
            candidate.record(_dictfetchall(cursor))

    objects = experiment.run()
    return objects


def _dictfetchall(cursor):
    "Return all rows from a cursor as a dict"
    columns = [col[0] for col in cursor.description]
    return [
        dict(zip(columns, row))
        for row in cursor.fetchall()
    ]<|MERGE_RESOLUTION|>--- conflicted
+++ resolved
@@ -197,158 +197,6 @@
 
 @serial_task('{force_citus}', timeout=36 * 60 * 60, queue='icds_aggregation_queue')
 def move_ucr_data_into_aggregation_tables(date=None, intervals=2, force_citus=False):
-<<<<<<< HEAD
-    if force_citus:
-        force_citus_engine()
-
-    start_time = datetime.now(pytz.utc)
-    date = date or start_time.date()
-    monthly_dates = []
-
-    # probably this should be run one time, for now I leave this in aggregations script (not a big cost)
-    # but remove issues when someone add new table to mapping, also we don't need to add new rows manually
-    # on production servers
-    _update_ucr_table_mapping()
-
-    first_day_of_month = date.replace(day=1)
-    for interval in range(intervals - 1, 0, -1):
-        # calculate the last day of the previous months to send to the aggregation script
-        first_day_next_month = first_day_of_month - relativedelta(months=interval - 1)
-        monthly_dates.append(first_day_next_month - relativedelta(days=1))
-
-    monthly_dates.append(date)
-
-    db_alias = get_icds_ucr_db_alias_or_citus(force_citus)
-    if db_alias:
-        with connections[db_alias].cursor() as cursor:
-            _create_aggregate_functions(cursor)
-
-        _update_aggregate_locations_tables()
-
-        state_ids = list(SQLLocation.objects
-                     .filter(domain=DASHBOARD_DOMAIN, location_type__name='state')
-                     .values_list('location_id', flat=True))
-
-        for monthly_date in monthly_dates:
-            calculation_date = monthly_date.strftime('%Y-%m-%d')
-            res_daily = icds_aggregation_task.delay(date=calculation_date, func_name='_daily_attendance_table', force_citus=force_citus)
-            res_daily.get(disable_sync_subtasks=False)
-
-            stage_1_tasks = [
-                icds_state_aggregation_task.si(state_id=state_id, date=monthly_date, func_name='_aggregate_gm_forms', force_citus=force_citus)
-                for state_id in state_ids
-            ]
-            stage_1_tasks.extend([
-                icds_state_aggregation_task.si(state_id=state_id, date=monthly_date, func_name='_aggregate_df_forms', force_citus=force_citus)
-                for state_id in state_ids
-            ])
-            stage_1_tasks.extend([
-                icds_state_aggregation_task.si(state_id=state_id, date=monthly_date, func_name='_aggregate_cf_forms', force_citus=force_citus)
-                for state_id in state_ids
-            ])
-            stage_1_tasks.extend([
-                icds_state_aggregation_task.si(state_id=state_id, date=monthly_date, func_name='_aggregate_ccs_cf_forms', force_citus=force_citus)
-                for state_id in state_ids
-            ])
-            stage_1_tasks.extend([
-                icds_state_aggregation_task.si(state_id=state_id, date=monthly_date, func_name='_aggregate_child_health_thr_forms', force_citus=force_citus)
-                for state_id in state_ids
-            ])
-            stage_1_tasks.extend([
-                icds_state_aggregation_task.si(state_id=state_id, date=monthly_date, func_name='_aggregate_ccs_record_thr_forms', force_citus=force_citus)
-                for state_id in state_ids
-            ])
-            stage_1_tasks.extend([
-                icds_state_aggregation_task.si(
-                    state_id=state_id, date=monthly_date, func_name='_aggregate_child_health_pnc_forms', force_citus=force_citus
-                ) for state_id in state_ids
-            ])
-            stage_1_tasks.extend([
-                icds_state_aggregation_task.si(
-                    state_id=state_id, date=monthly_date, func_name='_aggregate_ccs_record_pnc_forms', force_citus=force_citus
-                ) for state_id in state_ids
-            ])
-            stage_1_tasks.extend([
-                icds_state_aggregation_task.si(
-                    state_id=state_id, date=monthly_date, func_name='_aggregate_delivery_forms', force_citus=force_citus
-                ) for state_id in state_ids
-            ])
-            stage_1_tasks.extend([
-                icds_state_aggregation_task.si(
-                    state_id=state_id, date=monthly_date, func_name='_aggregate_bp_forms', force_citus=force_citus
-                ) for state_id in state_ids
-            ])
-            stage_1_tasks.extend([
-                icds_state_aggregation_task.si(state_id=state_id, date=monthly_date, func_name='_aggregate_awc_infra_forms', force_citus=force_citus)
-                for state_id in state_ids
-            ])
-            stage_1_tasks.extend([
-                icds_state_aggregation_task.si(state_id=state_id, date=calculation_date,
-                                               func_name='_agg_thr_table', force_citus=force_citus)
-                for state_id in state_ids
-            ])
-
-            stage_1_tasks.append(icds_aggregation_task.si(date=calculation_date, func_name='_update_months_table', force_citus=force_citus))
-
-            # https://github.com/celery/celery/issues/4274
-            stage_1_task_results = [stage_1_task.delay() for stage_1_task in stage_1_tasks]
-            for stage_1_task_result in stage_1_task_results:
-                stage_1_task_result.get(disable_sync_subtasks=False)
-
-            res_child = chain(
-                icds_state_aggregation_task.si(
-                    state_id=state_ids, date=calculation_date, func_name='_child_health_monthly_table', force_citus=force_citus
-                ),
-                icds_aggregation_task.si(date=calculation_date, func_name='_agg_child_health_table', force_citus=force_citus)
-            ).apply_async()
-            res_ccs = chain(
-                icds_aggregation_task.si(date=calculation_date, func_name='_ccs_record_monthly_table', force_citus=force_citus),
-                icds_aggregation_task.si(date=calculation_date, func_name='_agg_ccs_record_table', force_citus=force_citus),
-            ).apply_async()
-
-            res_ccs.get(disable_sync_subtasks=False)
-            res_child.get(disable_sync_subtasks=False)
-
-            res_ls_tasks = list()
-            res_ls_tasks.extend([icds_state_aggregation_task.si(state_id=state_id, date=calculation_date,
-                                                                func_name='_agg_ls_awc_mgt_form', force_citus=force_citus)
-                                 for state_id in state_ids
-                                 ])
-            res_ls_tasks.extend([icds_state_aggregation_task.si(state_id=state_id, date=calculation_date,
-                                                                func_name='_agg_ls_vhnd_form', force_citus=force_citus)
-                                 for state_id in state_ids
-                                 ])
-            res_ls_tasks.extend([icds_state_aggregation_task.si(state_id=state_id, date=calculation_date,
-                                                                func_name='_agg_beneficiary_form', force_citus=force_citus)
-                                 for state_id in state_ids
-                                 ])
-
-            res_ls_tasks.append(icds_aggregation_task.si(date=calculation_date, func_name='_agg_ls_table', force_citus=force_citus))
-
-            res_awc = chain(icds_aggregation_task.si(date=calculation_date, func_name='_agg_awc_table', force_citus=force_citus),
-                            *res_ls_tasks
-                            ).apply_async()
-
-            res_awc.get(disable_sync_subtasks=False)
-
-            first_of_month_string = monthly_date.strftime('%Y-%m-01')
-            for state_id in state_ids:
-                create_mbt_for_month.delay(state_id, first_of_month_string, force_citus)
-        if date.weekday() == 5:
-            icds_aggregation_task.delay(date=date.strftime('%Y-%m-%d'), func_name='_agg_awc_table_weekly', force_citus=force_citus)
-        chain(
-            icds_aggregation_task.si(date=(date-timedelta(days=2)).strftime('%Y-%m-%d'),
-                                     func_name='aggregate_awc_daily'),
-            icds_aggregation_task.si(date=(date-timedelta(days=1)).strftime('%Y-%m-%d'),
-                                     func_name='aggregate_awc_daily'),
-            icds_aggregation_task.si(date=date.strftime('%Y-%m-%d'), func_name='aggregate_awc_daily'),
-            email_dashboad_team.si(aggregation_date=date.strftime('%Y-%m-%d'), aggregation_start_time=start_time,
-                                   force_citus=force_citus),
-        ).delay()
-        if not force_citus:
-            _bust_awc_cache.delay()
-
-=======
     with force_citus_engine(force_citus):
 
         start_time = datetime.now(pytz.utc)
@@ -487,12 +335,15 @@
             if date.weekday() == 5:
                 icds_aggregation_task.delay(date=date.strftime('%Y-%m-%d'), func_name='_agg_awc_table_weekly', force_citus=force_citus)
             chain(
+                icds_aggregation_task.si(date=(date-timedelta(days=2)).strftime('%Y-%m-%d'), func_name='aggregate_awc_daily',
+                                         force_citus=force_citus),
+                icds_aggregation_task.si(date=(date-timedelta(days=1)).strftime('%Y-%m-%d'), func_name='aggregate_awc_daily',
+                                         force_citus=force_citus),
                 icds_aggregation_task.si(date=date.strftime('%Y-%m-%d'), func_name='aggregate_awc_daily',
                                          force_citus=force_citus),
                 email_dashboad_team.si(aggregation_date=date.strftime('%Y-%m-%d'), aggregation_start_time=start_time,
                                        force_citus=force_citus)
             ).delay()
->>>>>>> 334f29a1
 
 
 def _create_aggregate_functions(cursor):
