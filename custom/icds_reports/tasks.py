--- conflicted
+++ resolved
@@ -794,7 +794,6 @@
     celery_task_logger.info("Ended updating the Inactive AWW")
 
 
-<<<<<<< HEAD
 @periodic_task(run_every=crontab(hour=23, minute=0, day_of_month='20'), acks_late=True, queue='icds_aggregation_queue')
 def build_disha_dump():
     month = date.today().replace(day=1)
@@ -803,10 +802,7 @@
     celery_task_logger.info("Finished dumping DISHA data")
 
 
-@periodic_task(run_every=crontab(minute=0, hour=0), queue='background_queue')
-=======
 @periodic_task(serializer='pickle', run_every=crontab(minute=0, hour=0), queue='background_queue')
->>>>>>> e4b7e44b
 def push_missing_docs_to_es():
     if settings.SERVER_ENVIRONMENT not in settings.ICDS_ENVS:
         return
