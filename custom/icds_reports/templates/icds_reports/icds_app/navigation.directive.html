{% load i18n %}
{% load static %}

<div class="navigation-directive" style="height: 100%;">
    <div style="padding: 5px; margin: 0 auto; text-align: center;">
        <img src="{% static "img/dashboard-logo.png" %}" alt="Logo" style="width: 40%;">
    </div>
    <div>
        <ul class="nav nav-list">
            <li ng-class="{'active': $location.path().indexOf('/program_summary') !== -1}">
                <div class="row pointer" ng-click="$location.path('/');  healthCollapsed = true;">
                    <div class="col-sm-1"><i class="fa fa-home" aria-hidden="true"></i></div>
                    <div class="col-sm-9">{% trans "Program Summary" %}</div>
                </div>
            </li>
            <li class="nav-header" >
                <div class="row pointer" ng-click="healthCollapsed = !healthCollapsed">
                    <div class="col-sm-1"><i class="fa fa-child" aria-hidden="true"></i></div>
                    <div class="col-sm-8">{% trans "Maternal and Child Nutrition" %}</div>
                    <div class="col-sm-1"><i class="fa fa-angle-down" aria-hidden="true"></i></div>
                </div>
                <ul class="nav nav-list collapse" uib-collapse="healthCollapsed">
                    <li ng-class="{'active': $location.path().indexOf('/underweight_children') !== -1}">
                        <a href="{$ goToStep('underweight_children', $location.search()) $}" class="fa">{% trans "Prevalence of Undernutrition (Weight for Age)" %}
                        </a>
                    </li>
                    <li ng-class="{'active': $location.path().indexOf('/wasting') !== -1}">
                        <a href="{$ goToStep('wasting', $location.search()) $}" class="fa">{% trans "Prevalence of Severe Wasting (Weight for Height)" %}</a>
                    </li>
                    <li ng-class="{'active': $location.path().indexOf('/stunning') !== -1}">
                        <a href="{$ goToStep('stunning', $location.search()) $}" class="fa">{% trans "Prevalence of Stunting (Height for Age)" %}</a>
                    </li>
<<<<<<< HEAD
                    <li ng-class="{'active': $location.path().indexOf('/exclusive-breastfeeding') !== -1}">
                        <a href="{$ goToStep('exclusive-breastfeeding', $location.search()) $}" class="fa">{% trans "% Exclusive breastfeeding" %}</a>
=======
                    <li ng-class="{'active': $location.path().indexOf('/low_birth') !== -1}">
                        <a href="{$ goToStep('low_birth', $location.search()) $}" class="fa">{% trans "% Newborns with Low Birth Weight" %}</a>
                    </li>
                    <li ng-class="{'active': $location.path().indexOf('/early_initiation') !== -1}">
                        <a href="{$ goToStep('early_initiation', $location.search()) $}" class="fa">{% trans "% Early Initiation of Breastfeeding" %}</a>
>>>>>>> 48281354
                    </li>
                </ul>
            </li>
            <li class="nav-header" data-toggle="collapse" data-target="">
                <div class="row pointer">
                    <div class="col-sm-1"><i class="fa fa-bar-chart" aria-hidden="true"></i></div>
                    <div class="col-sm-8">{% trans "ICDS CAS Reach" %}</div>
                    <div class="col-sm-1"><i class="fa fa-angle-down" aria-hidden="true"></i></div>
                </div>
            </li>
            <li class="nav-header" data-toggle="collapse" data-target="">
                <div class="row pointer">
                    <div class="col-sm-1"><i class="fa fa-users" aria-hidden="true"></i></div>
                    <div class="col-sm-8">{% trans "Demographics" %}</div>
                    <div class="col-sm-1"><i class="fa fa-angle-down" aria-hidden="true"></i></div>
                </div>
            </li>
            <li class="nav-header" data-toggle="collapse" data-target="">
                <div class="row pointer">
                    <div class="col-sm-1"><i class="fa fa-lightbulb-o" aria-hidden="true"></i></div>
                    <div class="col-sm-8">{% trans "AWC Infrastructure" %}</div>
                    <div class="col-sm-1"><i class="fa fa-angle-down" aria-hidden="true"></i></div>
                </div>
            </li>
            <hr>
            <li ng-class="{'active': $location.path().indexOf('/awc_reports') !== -1}">
                <div class="row pointer" ng-click="$location.path('/awc_reports'); healthCollapsed = true;">
                    <div class="col-sm-1"><i class="fa fa-tasks" aria-hidden="true"></i></div>
                    <div class="col-sm-9">{% trans "AWC Report" %}</div>
                </div>
            </li>
            <li ng-class="{'active': $location.path().indexOf('/progress_report') !== -1}">
                <div class="row pointer" ng-click="$location.path('/progress_report'); healthCollapsed = true;">
                    <div class="col-sm-1"><i class="fa fa-file-text-o" aria-hidden="true"></i></div>
                    <div class="col-sm-9">{% trans "Progress Report" %}</div>
                </div>
            </li>
            <li ng-class="{'active': $location.path().indexOf('/download') !== -1}">
                <div class="row pointer" ng-click="$location.path('/download'); healthCollapsed = true;">
                    <div class="col-sm-1"><i class="fa fa-download" aria-hidden="true"></i></div>
                    <div class="col-sm-9">{% trans "Tabular Reports" %}</div>
                </div>
            </li>
            <li ng-click="goto('{% url 'custom_project_report_dispatcher' domain 'mpr_report' %}')">
                <div class="row pointer">
                    <div class="col-sm-1"><img src="{% static 'hqstyle/images/commcare-flower.png' %}" style=" vertical-align: middle;width:16px;height:16px;"/></div>
                    <div class="col-sm-9">{% trans "MPR Block Report" %}</div>
                </div>
            </li>
            <li ng-click="goto('{% url 'custom_project_report_dispatcher' domain 'asr_report' %}')">
                <div class="row pointer">
                    <div class="col-sm-1"><img src="{% static 'hqstyle/images/commcare-flower.png' %}" style=" vertical-align: middle;width:16px;height:16px;"/></div>
                    <div class="col-sm-9">{% trans "ASR Block Report" %}</div>
                </div>
            </li>
        </ul>

    <div style="padding: 5px; margin: 0 auto; text-align: center;">
        <img src="{% static "img/BBBP_Logo.png" %}" alt="Logo" style="width: 40%;">
    </div>
    </div>
</div><|MERGE_RESOLUTION|>--- conflicted
+++ resolved
@@ -30,16 +30,14 @@
                     <li ng-class="{'active': $location.path().indexOf('/stunning') !== -1}">
                         <a href="{$ goToStep('stunning', $location.search()) $}" class="fa">{% trans "Prevalence of Stunting (Height for Age)" %}</a>
                     </li>
-<<<<<<< HEAD
-                    <li ng-class="{'active': $location.path().indexOf('/exclusive-breastfeeding') !== -1}">
-                        <a href="{$ goToStep('exclusive-breastfeeding', $location.search()) $}" class="fa">{% trans "% Exclusive breastfeeding" %}</a>
-=======
                     <li ng-class="{'active': $location.path().indexOf('/low_birth') !== -1}">
                         <a href="{$ goToStep('low_birth', $location.search()) $}" class="fa">{% trans "% Newborns with Low Birth Weight" %}</a>
                     </li>
                     <li ng-class="{'active': $location.path().indexOf('/early_initiation') !== -1}">
                         <a href="{$ goToStep('early_initiation', $location.search()) $}" class="fa">{% trans "% Early Initiation of Breastfeeding" %}</a>
->>>>>>> 48281354
+                    </li>
+                    <li ng-class="{'active': $location.path().indexOf('/exclusive-breastfeeding') !== -1}">
+                        <a href="{$ goToStep('exclusive-breastfeeding', $location.search()) $}" class="fa">{% trans "% Exclusive breastfeeding" %}</a>
                     </li>
                 </ul>
             </li>
