{% extends "icds_reports/base_minimal.html" %}
{% load menu_tags %}
{% load compress %}
{% load hq_shared_tags %}
{% load i18n %}
{% block title %}{% trans "ICDS-CAS Mobile Dashboard" %}{% endblock %}
{% block head %}
  {% compress css %}
        <link type="text/css" rel="stylesheet" media="all" href="{% static 'bootstrap/dist/css/bootstrap.css' %}"/>
        <link type="text/css" rel="stylesheet" media="all" href="{% static 'font-awesome/css/font-awesome.css' %}"/>
        <link type="text/css" rel="stylesheet" media="all" href="{% static 'nvd3-1.8.6/build/nv.d3.css' %}">
        <link type="text/css" rel="stylesheet" media="all" href="{% static 'angular-busy/dist/angular-busy.min.css' %}"/>
  {% endcompress %}

  {# todo: for now, just compile less --> css in the browser. We'll update this to use HQ's build pipeline before release #}
  <link rel="stylesheet/less" type="text/css" media="all" href="{% static 'icds_reports/mobile/css/app.less' %}" />
  <link rel="stylesheet/less" type="text/css" media="all" href="{% static 'icds_reports/mobile/css/navigation-menu.less' %}" />
  <link rel="stylesheet/less" type="text/css" media="all" href="{% static 'icds_reports/mobile/css/filters.less' %}" />
  <link rel="stylesheet/less" type="text/css" media="all" href="{% static 'icds_reports/mobile/css/map-chart.less' %}" />
  <script src="{% static 'icds_reports/mobile/css/less.min.js' %}" ></script>

  {% include 'analytics/analytics_js.html' %}
  {% include 'analytics/google.html' %}
{% compress js %}
  <script src="{% static 'autotrack/autotrack.js' %}"></script>
  <script src="{% static 'd3-3.5.17/d3.js' %}"></script>
  <script src="{% static 'nvd3-1.8.6/build/nv.d3.js' %}"></script>
  <script src="{% static 'topojson/topojson.js' %}"></script>
  <script src="{% static 'datamaps/dist/datamaps.ind.js' %}"></script>

  <script src="{% static 'angular/angular.js' %}"></script>
  <script src="{% static 'angular-route/angular-route.js' %}"></script>
  <script src="{% static 'moment/min/moment-with-locales.min.js' %}"> </script>
  <script src="{% static 'angular-busy/dist/angular-busy.min.js' %}"></script>
<<<<<<< HEAD
  <script src="{% static 'angular-nvd3/dist/angular-nvd3.js' %}"></script>
=======
{% endcompress %}
{% comment %}
Split up compression due to a weird js dependency bug that makes it not work without this.
{% endcomment %}
{% compress js %}
>>>>>>> 0eb8c5aa
  <script src="{% static 'angular-datamaps/dist/angular-datamaps.js' %}"></script>
  {# only needed for importing location directive - not actually referenced by mobile dashboard #}
  <script src="{% static 'angular-bootstrap/ui-bootstrap-tpls.min.js' %}"></script>


  <script src="{% static 'js/icds_app_mobile.js' %}"></script>
  <script src="{% static "js/icds_dashboard_utils.js" %}"></script>

  <script src="{% static 'js/filters/india-numbers/india-numbers.filter.js' %}"></script>

{% endcompress %}
  {% include 'icds_reports/partials/shared_utility_services.html' %}

  {% include 'icds_reports/partials/shared_report_services.html' %}

  {# components #}
  {% include 'icds_reports/partials/shared_component_directives.html' %}
{% compress js %}
  <script src="{% static 'js/directives/nav-menu-opener/nav-menu-opener.directive.js' %}"></script>
  <script src="{% static 'js/directives/filter-opener/filter-opener.directive.js' %}"></script>
  <script src="{% static 'js/directives/mobile-filters/mobile-filters.directive.js' %}"></script>
  <script src="{% static 'js/directives/mobile-datepicker/mobile-datepicker.directive.js' %}"></script>
  <script src="{% static 'js/directives/help-popup/help-popup.directive.js' %}"></script>

  {# maps #}
  <script src="{% static 'js/directives/map-or-sector-view/map-or-sector-view.directive.js' %}"></script>
  <script src="{% static 'js/directives/indie-map/indie-map.directive.js' %}"></script>
{% endcompress %}

  {% include 'icds_reports/partials/shared_report_directives.html' %}

  <script src="{% static 'js/topojsons/states_v2.topojson.js' %}"></script>
  <script src="{% static 'js/topojsons/districts_v2.topojson.js' %}"></script>
  <script src="{% static 'js/topojsons/blocks_v3.topojson.js' %}"></script>
{% endblock head %}
{% block body %}
<div class="hidden">
  {% include 'icds_reports/partials/register_dashboard_urls.html' %}
  {% include 'icds_reports/partials/dashboard_initial_page_data.html' %}
</div>
<div id="app" ng-cloak>
  <navigation></navigation>
  <div ng-controller="MainMobileController" class="container-fluid">
      <div class="row">
        <div class="col-md-12 main-container">
          <div class="row no-margin">
            <div class="ng-view"></div>
          </div>
        </div>
      </div>
  </div>
</div>
{% include 'analytics/initial/global.html' %}
{% include 'analytics/initial/google.html' %}
{% endblock body %}
{% block body_end %}
<script>
  var appName = 'icdsApp';
  hqImport("js/icds_dashboard_utils").populateDashboardConstants(appName);
  angular.module(appName).value('cgBusyDefaults', {
    message:'Loading data',
    backdrop: true,
    templateUrl: url('icds-ng-template', 'busy'),
    delay: 300,
    minDuration: 700,
    wrapperClass: 'my-class my-class2'
  });
  angular.bootstrap(document.getElementById('app'), [appName]);
</script>
{% endblock body_end %}<|MERGE_RESOLUTION|>--- conflicted
+++ resolved
@@ -32,15 +32,12 @@
   <script src="{% static 'angular-route/angular-route.js' %}"></script>
   <script src="{% static 'moment/min/moment-with-locales.min.js' %}"> </script>
   <script src="{% static 'angular-busy/dist/angular-busy.min.js' %}"></script>
-<<<<<<< HEAD
   <script src="{% static 'angular-nvd3/dist/angular-nvd3.js' %}"></script>
-=======
 {% endcompress %}
 {% comment %}
 Split up compression due to a weird js dependency bug that makes it not work without this.
 {% endcomment %}
 {% compress js %}
->>>>>>> 0eb8c5aa
   <script src="{% static 'angular-datamaps/dist/angular-datamaps.js' %}"></script>
   {# only needed for importing location directive - not actually referenced by mobile dashboard #}
   <script src="{% static 'angular-bootstrap/ui-bootstrap-tpls.min.js' %}"></script>
