import json
import os
from collections import OrderedDict

from datetime import datetime, timedelta

import operator

from dateutil.relativedelta import relativedelta
from django.urls.base import reverse

from corehq.util.quickcache import quickcache
from django.db.models.aggregates import Sum, Avg
from django.template.loader import render_to_string
from django.utils.translation import ugettext as _

from corehq.apps.locations.models import SQLLocation, LocationType
from corehq.apps.reports.datatables import DataTablesColumn
from corehq.apps.reports_core.filters import Choice
from corehq.apps.userreports.models import StaticReportConfiguration
from corehq.apps.userreports.reports.factory import ReportFactory
from custom.icds_reports.const import LocationTypes
from dimagi.utils.dates import DateSpan, rrule, MONTHLY

from custom.icds_reports.models import AggDailyUsageView, AggChildHealthMonthly, AggAwcMonthly, \
    AggCcsRecordMonthly, AggAwcDailyView, DailyAttendanceView, ChildHealthMonthlyView

OPERATORS = {
    "==": operator.eq,
    "!=": operator.ne,
    ">": operator.gt,
    ">=": operator.ge,
    "<": operator.lt,
    "<=": operator.le,
    "in": operator.contains,
}

RED = '#d60000'
YELLOW = '#f2ed00'
ORANGE = '#df7400'
BLUE = '#006fdf'
GREEN = '#009811'
GREY = '#9D9D9D'


class MPRData(object):
    resource_file = 'resources/block_mpr.json'


class ASRData(object):
    resource_file = 'resources/block_asr.json'


class ICDSData(object):

    def __init__(self, domain, filters, report_id):
        report_config = ReportFactory.from_spec(
            StaticReportConfiguration.by_id(report_id.format(domain=domain))
        )
        report_config.set_filter_values(filters)
        self.report_config = report_config

    def data(self):
        return self.report_config.get_data()


class ICDSMixin(object):
    has_sections = False
    posttitle = None

    def __init__(self, config):
        self.config = config

    @property
    def subtitle(self):
        return []

    @property
    def headers(self):
        return []

    @property
    def rows(self):
        return [[]]

    @property
    def sources(self):
        with open(os.path.join(os.path.dirname(__file__), self.resource_file)) as f:
            return json.loads(f.read())[self.slug]

    @property
    def selected_location(self):
        if self.config['location_id']:
            return SQLLocation.objects.get(
                location_id=self.config['location_id']
            )

    @property
    def awc(self):
        if self.config['location_id']:
            return self.selected_location.get_descendants(include_self=True).filter(
                location_type__name='awc'
            )

    @property
    def awc_number(self):
        if self.awc:
            return len(
                [
                    loc for loc in self.awc
                    if 'test' not in loc.metadata and loc.metadata.get('test', '').lower() != 'yes'
                ]
            )

    def custom_data(self, selected_location, domain):
        data = {}

        for config in self.sources['data_source']:
            filters = {}
            if selected_location:
                key = selected_location.location_type.name.lower() + '_id'
                filters = {
                    key: [Choice(value=selected_location.location_id, display=selected_location.name)]
                }
            if 'date_filter_field' in config:
                filters.update({config['date_filter_field']: self.config['date_span']})
            if 'filter' in config:
                for fil in config['filter']:
                    if 'type' in fil:
                        now = datetime.now()
                        start_date = now if 'start' not in fil else now - timedelta(days=fil['start'])
                        end_date = now if 'end' not in fil else now - timedelta(days=fil['end'])
                        datespan = DateSpan(start_date, end_date)
                        filters.update({fil['column']: datespan})
                    else:
                        filters.update({
                            fil['column']: {
                                'operator': fil['operator'],
                                'operand': fil['value']
                            }
                        })

            report_data = ICDSData(domain, filters, config['id']).data()
            for column in config['columns']:
                column_agg_func = column['agg_fun']
                column_name = column['column_name']
                column_data = 0
                if column_agg_func == 'sum':
                    column_data = sum([x.get(column_name, 0) for x in report_data])
                elif column_agg_func == 'count':
                    column_data = len(report_data)
                elif column_agg_func == 'count_if':
                    value = column['condition']['value']
                    op = column['condition']['operator']

                    def check_condition(v):
                        if isinstance(v, basestring):
                            fil_v = str(value)
                        elif isinstance(v, int):
                            fil_v = int(value)
                        else:
                            fil_v = value

                        if op == "in":
                            return OPERATORS[op](fil_v, v)
                        else:
                            return OPERATORS[op](v, fil_v)

                    column_data = len([val for val in report_data if check_condition(val[column_name])])
                elif column_agg_func == 'avg':
                    values = [x.get(column_name, 0) for x in report_data]
                    column_data = sum(values) / (len(values) or 1)
                column_display = column_name if 'column_in_report' not in column else column['column_in_report']
                data.update({
                    column_display: data.get(column_display, 0) + column_data
                })
        return data


class ICDSDataTableColumn(DataTablesColumn):

    @property
    def render_html(self):
        column_params = dict(
            title=self.html,
            sort=self.sortable,
            rotate=self.rotate,
            css="span%d" % self.css_span if self.css_span > 0 else '',
            rowspan=self.rowspan,
            help_text=self.help_text,
            expected=self.expected
        )
        return render_to_string("icds_reports/partials/column.html", dict(
            col=column_params
        ))


def percent_increase(prop, data, prev_data):
    current = 0
    previous = 0
    if data:
        current = data[0][prop]
    if prev_data:
        previous = prev_data[0][prop]
    return ((current or 0) - (previous or 0)) / float(previous or 1) * 100


def percent_diff(property, current_data, prev_data, all):
    current = 0
    curr_all = 1
    prev = 0
    prev_all = 1
    if current_data:
        current = (current_data[0][property] or 0)
        curr_all = (current_data[0][all] or 1)

    if prev_data:
        prev = (prev_data[0][property] or 0)
        prev_all = (prev_data[0][all] or 1)

    current_percent = current / float(curr_all) * 100
    prev_percent = prev / float(prev_all) * 100
    return current_percent - prev_percent


def get_value(data, prop):
    return (data[0][prop] or 0) if data else 0


def get_location_filter(location, domain, config):
    loc_level = 'state'
    if location:
        try:
            sql_location = SQLLocation.objects.get(location_id=location, domain=domain)
            locations = sql_location.get_ancestors(include_self=True)
            aggregation_level = locations.count() + 1
            if sql_location.location_type.code != LocationTypes.AWC:
                loc_level = LocationType.objects.filter(
                    parent_type=sql_location.location_type,
                    domain=domain
                )[0].code
            else:
                loc_level = LocationTypes.AWC
            for loc in locations:
                location_key = '%s_id' % loc.location_type.code
                config.update({
                    location_key: loc.location_id,
                })
            config.update({
                'aggregation_level': aggregation_level
            })
        except SQLLocation.DoesNotExist:
            pass
    return loc_level


def get_system_usage_data(yesterday, config):
    yesterday_date = datetime(*yesterday)
    two_days_ago = (yesterday_date - relativedelta(days=1)).date()

    def get_data_for(date, filters):
        return AggDailyUsageView.objects.filter(
            date=date, **filters
        ).values(
            'aggregation_level'
        ).annotate(
            awcs=Sum('awc_count'),
            daily_attendance=Sum('daily_attendance_open'),
            num_forms=Sum('usage_num_forms'),
            num_home_visits=Sum('usage_num_home_visit'),
            num_gmp=Sum('usage_num_gmp'),
            num_thr=Sum('usage_num_thr')
        )

    yesterday_data = get_data_for(yesterday_date, config)
    two_days_ago_data = get_data_for(two_days_ago, config)

    return {
        'records': [
            [
                {
                    'label': _('Average number of household registration forms submitted yesterday'),
                    'help_text': _('Average number of household registration forms submitted by AWWs yesterday.'),
                    'percent': percent_increase('num_forms', yesterday_data, two_days_ago_data),
                    'value': get_value(yesterday_data, 'num_forms'),
                    'all': get_value(yesterday_data, 'awcs'),
                    'format': 'number'
                }
            ],
            [
                {
                    'label': _('Average number of Home Visit forms submitted yesterday'),
                    'help_text': _(
                        ("Average number of home visit forms submitted yesterday. Home visit forms are "
                         "Birth Preparedness, Delivery, Post Natal Care, Exclusive breastfeeding and "
                         "Complementary feeding")
                    ),
                    'percent': percent_increase('num_home_visits', yesterday_data, two_days_ago_data),
                    'value': get_value(yesterday_data, 'num_home_visits'),
                    'all': get_value(yesterday_data, 'awcs'),
                    'format': 'number'
                },
                {
                    'label': _('Average number of Growth Monitoring forms submitted yesterday'),
                    'help_text': _('Average number of growth monitoring forms (GMP) submitted yesterday'),
                    'percent': percent_increase('num_gmp', yesterday_data, two_days_ago_data),
                    'value': get_value(yesterday_data, 'num_gmp'),
                    'all': get_value(yesterday_data, 'awcs'),
                    'format': 'number'
                }
            ],
            [
                {
                    'label': _('Average number of Take Home Ration forms submitted yesterday'),
                    'help_text': _('Average number of Take Home Rations (THR) forms submitted yesterday'),
                    'percent': percent_increase('num_thr', yesterday_data, two_days_ago_data),
                    'value': get_value(yesterday_data, 'num_thr'),
                    'all': get_value(yesterday_data, 'awcs'),
                    'format': 'number'
                }
            ]
        ]
    }


@quickcache(['config'], timeout=24 * 60 * 60)
def get_maternal_child_data(config):

    def get_data_for_child_health_monthly(date, filters):
        return AggChildHealthMonthly.objects.filter(
            month=date, **filters
        ).values(
            'aggregation_level'
        ).annotate(
            underweight=(
                Sum('nutrition_status_moderately_underweight') + Sum('nutrition_status_severely_underweight')
            ),
            valid=Sum('wer_eligible'),
            wasting=Sum('wasting_moderate') + Sum('wasting_severe'),
            stunting=Sum('stunting_moderate') + Sum('stunting_severe'),
            height_eli=Sum('height_eligible'),
            low_birth_weight=Sum('low_birth_weight_in_month'),
            bf_birth=Sum('bf_at_birth'),
            born=Sum('born_in_month'),
            ebf=Sum('ebf_in_month'),
            ebf_eli=Sum('ebf_eligible'),
            cf_initiation=Sum('cf_initiation_in_month'),
            cf_initiation_eli=Sum('cf_initiation_eligible')
        )

    def get_data_for_deliveries(date, filters):
        return AggCcsRecordMonthly.objects.filter(
            month=date, **filters
        ).values(
            'aggregation_level'
        ).annotate(
            institutional_delivery=Sum('institutional_delivery_in_month'),
            delivered=Sum('delivered_in_month')
        )

    current_month = datetime(*config['month'])
    previous_month = datetime(*config['prev_month'])
    del config['month']
    del config['prev_month']

    this_month_data = get_data_for_child_health_monthly(current_month, config)
    prev_month_data = get_data_for_child_health_monthly(previous_month, config)

    deliveries_this_month = get_data_for_deliveries(current_month, config)
    deliveries_prev_month = get_data_for_deliveries(previous_month, config)

    return {
        'records': [
            [
                {
                    'label': _('% Underweight Children (weight-for-age)'),
                    'help_text': _((
                        "Percentage of children between 0-5 years enrolled for ICDS services with weight-for-age "
<<<<<<< HEAD
                        "less than -2 standard deviations of the WHO Child Growth Standards median. <br/><br/>"
                        "Children who are moderately or severely underweight have a higher risk of mortality.")
                    ),
=======
                        "less than -2 standard deviations of the WHO Child Growth Standards median. Children who "
                        "are moderately or severely underweight have a higher risk of mortality."
                    )),
>>>>>>> 48281354
                    'percent': percent_diff(
                        'underweight',
                        this_month_data,
                        prev_month_data,
                        'valid'
                    ),
                    'value': get_value(this_month_data, 'underweight'),
                    'all': get_value(this_month_data, 'valid'),
                    'format': 'percent_and_div',
                    'frequency': 'month',
                    'redirect': 'underweight_children'
                },
                {
                    'label': _('% Wasting (weight-for-height)'),
                    'help_text': _((
                        "Percentage of children (6-60 months) with weight-for-height below -3 standard "
                        "deviations of the WHO Child Growth Standards median. Severe Acute Malnutrition "
                        "(SAM) or wasting in children is a symptom of acute undernutrition usually as a "
                        "consequence of insufficient food intake or a high incidence of infectious "
                        "diseases.")
                    ),
                    'percent': percent_diff(
                        'wasting',
                        this_month_data,
                        prev_month_data,
                        'height_eli'
                    ),
                    'value': get_value(this_month_data, 'wasting'),
                    'all': get_value(this_month_data, 'height_eli'),
                    'format': 'percent_and_div',
                    'frequency': 'month',
                    'redirect': 'wasting'
                }
            ],
            [
                {
                    'label': _('% Stunting (height-for-age)'),
                    'help_text': _((
                        "Percentage of children (6-60 months) with height-for-age below -2Z standard deviations "
                        "of the WHO Child Growth Standards median. Stunting in children is a sign of chronic "
                        "undernutrition and has long lasting harmful consequences on the growth of a child")
                    ),
                    'percent': percent_diff(
                        'stunting',
                        this_month_data,
                        prev_month_data,
                        'height_eli'
                    ),
                    'value': get_value(this_month_data, 'stunting'),
                    'all': get_value(this_month_data, 'height_eli'),
                    'format': 'percent_and_div',
                    'frequency': 'month',
                    'redirect': 'stunning'
                },
                {
                    'label': _('% Newborns with Low Birth Weight'),
                    'help_text': _((
                        "Percentage of newborns with born with birth weight less than 2500 grams. Newborns with"
                        " Low Birth Weight are closely associated with foetal and neonatal mortality and "
                        "morbidity, inhibited growth and cognitive development, and chronic diseases later "
                        "in life")),
                    'percent': percent_diff(
                        'low_birth_weight',
                        this_month_data,
                        prev_month_data,
                        'born'
                    ),
                    'value': get_value(this_month_data, 'low_birth_weight'),
                    'all': get_value(this_month_data, 'born'),
                    'format': 'percent_and_div',
                    'frequency': 'month',
                    'redirect': ''
                }
            ],
            [
                {
                    'label': _('% Early Initiation of Breastfeeding'),
                    'help_text': _((
                        "Percentage of children breastfed within an hour of birth. Early initiation of "
                        "breastfeeding ensure the newborn recieves the 'first milk' rich in nutrients "
                        "and encourages exclusive breastfeeding practic")
                    ),
                    'percent': percent_diff(
                        'bf_birth',
                        this_month_data,
                        prev_month_data,
                        'born'
                    ),
                    'value': get_value(this_month_data, 'bf_birth'),
                    'all': get_value(this_month_data, 'born'),
                    'format': 'percent_and_div',
                    'frequency': 'month',
                    'redirect': ''
                },
                {
                    'label': _('% Exclusive breastfeeding'),
                    'help_text': _((
                        "Percentage of children between 0 - 6 months exclusively breastfed. An infant is "
                        "exclusively breastfed if they recieve only breastmilk with no additional food, "
                        "liquids (even water) ensuring optimal nutrition and growth between 0 - 6 months")
                    ),
                    'percent': percent_diff(
                        'ebf',
                        this_month_data,
                        prev_month_data,
                        'ebf_eli'
                    ),
                    'value': get_value(this_month_data, 'ebf'),
                    'all': get_value(this_month_data, 'ebf_eli'),
                    'format': 'percent_and_div',
                    'frequency': 'month',
                    'redirect': ''
                }
            ],
            [
                {
                    'label': _('% Children initiated appropriate complementary feeding'),
                    'help_text': _((
                        "Percentage of children between 6 - 8 months given timely introduction to solid or "
                        "semi-solid food. Timely intiation of complementary feeding in addition to "
                        "breastmilk at 6 months of age is a key feeding practice to reduce malnutrition")
                    ),
                    'percent': percent_diff(
                        'cf_initiation',
                        this_month_data,
                        prev_month_data,
                        'cf_initiation_eli'
                    ),
                    'value': get_value(this_month_data, 'cf_initiation'),
                    'all': get_value(this_month_data, 'cf_initiation_eli'),
                    'format': 'percent_and_div',
                    'frequency': 'month',
                    'redirect': ''
                },
                {
                    'label': _('% Institutional deliveries'),
                    'help_text': _((
                        "Percentage of pregant women who delivered in a public or private medical facility "
                        "in the last month. Delivery in medical instituitions is associated with a "
                        "decrease maternal mortality rate")
                    ),
                    'percent': percent_diff(
                        'institutional_delivery',
                        deliveries_this_month,
                        deliveries_prev_month,
                        'delivered'
                    ),
                    'value': get_value(deliveries_this_month, 'institutional_delivery'),
                    'all': get_value(deliveries_this_month, 'delivered'),
                    'format': 'percent_and_div',
                    'frequency': 'month',
                    'redirect': ''
                }
            ]
        ]
    }


def get_cas_reach_data(yesterday, config):
    yesterday_date = datetime(*yesterday)
    two_days_ago = (yesterday_date - relativedelta(days=1)).date()

    def get_data_for_awc_monthly(month, filters):
        return AggAwcMonthly.objects.filter(
            month=month, **filters
        ).values(
            'aggregation_level'
        ).annotate(
            states=Sum('num_launched_states'),
            districts=Sum('num_launched_districts'),
            blocks=Sum('num_launched_blocks'),
            supervisors=Sum('num_launched_supervisors'),
            awcs=Sum('num_launched_awcs'),

        )

    def get_data_for_daily_usage(date, filters):
        return AggDailyUsageView.objects.filter(
            date=date, **filters
        ).values(
            'aggregation_level'
        ).annotate(
            awcs=Sum('awc_count'),
            daily_attendance=Sum('daily_attendance_open')
        )

    current_month = datetime(*config['month'])
    previous_month = datetime(*config['prev_month'])
    del config['month']
    del config['prev_month']

    awc_this_month_data = get_data_for_awc_monthly(current_month, config)
    awc_prev_month_data = get_data_for_awc_monthly(previous_month, config)

    daily_yesterday = get_data_for_daily_usage(yesterday_date, config)
    daily_two_days_ago = get_data_for_daily_usage(two_days_ago, config)

    return {
        'records': [
            [
                {
                    'label': _('Number of AWCs Open yesterday'),
                    'help_text': _(("Total Number of Angwanwadi Centers that were open yesterday "
                                    "by the AWW or the AWW helper")),
                    'percent': percent_increase('daily_attendance', daily_yesterday, daily_two_days_ago),
                    'value': get_value(daily_yesterday, 'daily_attendance'),
                    'all': get_value(daily_yesterday, 'awcs'),
                    'format': 'div',
                    'frequency': 'day'
                },
                {
                    'label': _('States/UTs covered'),
                    'help_text': _('Total States that have launched ICDS CAS'),
                    'percent': None,
                    'value': get_value(awc_this_month_data, 'states'),
                    'all': None,
                    'format': 'number',
                    'frequency': 'month'
                }
            ],
            [
                {
                    'label': _('Blocks covered'),
                    'help_text': _('Total Blocks that have launched ICDS CAS'),
                    'percent': None,
                    'value': get_value(awc_this_month_data, 'blocks'),
                    'all': None,
                    'format': 'number',
                    'frequency': 'month'
                },
                {
                    'label': _('Districts covered'),
                    'help_text': _('Total Districts that have launched ICDS CAS'),
                    'percent': None,
                    'value': get_value(awc_this_month_data, 'districts'),
                    'all': None,
                    'format': 'number',
                    'frequency': 'month'
                }
            ],
            [
                {
                    'label': _('Sectors covered'),
                    'help_text': _('Total Sectors that have launched ICDS CAS'),
                    'percent': None,
                    'value': get_value(awc_this_month_data, 'supervisors'),
                    'all': None,
                    'format': 'number',
                    'frequency': 'month'
                },
                {
                    'label': _('AWCs covered'),
                    'help_text': _('Total AWCs that have launched ICDS CAS'),
                    'percent': percent_increase('awcs', awc_this_month_data, awc_prev_month_data),
                    'value': get_value(awc_this_month_data, 'awcs'),
                    'all': None,
                    'format': 'number',
                    'frequency': 'month'
                }
            ]
        ]
    }


def get_demographics_data(yesterday, config):
    yesterday_date = datetime(*yesterday)
    two_days_ago = (yesterday_date - relativedelta(days=1)).date()

    def get_data_for(date, filters):
        return AggAwcDailyView.objects.filter(
            date=date, **filters
        ).values(
            'aggregation_level'
        ).annotate(
            household=Sum('cases_household'),
            child_health=Sum('cases_child_health'),
            child_health_all=Sum('cases_child_health_all'),
            ccs_pregnant=Sum('cases_ccs_pregnant'),
            ccs_pregnant_all=Sum('cases_ccs_pregnant_all'),
            css_lactating=Sum('cases_ccs_lactating'),
            css_lactating_all=Sum('cases_ccs_lactating_all'),
            person_adolescent=Sum('cases_person_adolescent_girls_11_18'),
            person_adolescent_all=Sum('cases_person_adolescent_girls_11_18_all'),
            person_aadhaar=Sum('cases_person_has_aadhaar'),
            all_persons=Sum('cases_person')
        )

    yesterday_data = get_data_for(yesterday_date, config)
    two_days_ago_data = get_data_for(two_days_ago, config)

    return {
        'records': [
            [
                {
                    'label': _('Registered Households'),
                    'help_text': _('Total number of households registered'),
                    'percent': percent_increase('household', yesterday_data, two_days_ago_data),
                    'value': get_value(yesterday_data, 'household'),
                    'all': None,
                    'format': 'number',
                    'frequency': 'day'
                },
                {
                    'label': _('Children (0-6 years)'),
                    'help_text': _('Total number of children registered between the age of 0 - 6 years'),
                    'percent': percent_increase('child_health_all', yesterday_data, two_days_ago_data),
                    'value': get_value(yesterday_data, 'child_health_all'),
                    'all': None,
                    'format': 'number',
                    'frequency': 'day'
                }
            ],
            [
                {
                    'label': _('Children (0-6 years) enrolled for ICDS services'),
                    'help_text': _((
                        "Total number of children registered between the age of 0 - 6 years "
                        "and enrolled for ICDS services"
                    )),
                    'percent': percent_increase('child_health', yesterday_data, two_days_ago_data),
                    'value': get_value(yesterday_data, 'child_health'),
                    'all': None,
                    'format': 'number',
                    'frequency': 'day'
                },
                {
                    'label': _('Pregnant Women'),
                    'help_text': _('Total number of pregnant women registered'),
                    'percent': percent_increase('ccs_pregnant_all', yesterday_data, two_days_ago_data),
                    'value': get_value(yesterday_data, 'ccs_pregnant_all'),
                    'all': None,
                    'format': 'number',
                    'frequency': 'day'
                }
            ], [
                {
                    'label': _('Pregnant Women enrolled for ICDS services'),
                    'help_text': _('Total number of pregnant women registered and enrolled for ICDS services'),
                    'percent': percent_increase('ccs_pregnant', yesterday_data, two_days_ago_data),
                    'value': get_value(yesterday_data, 'ccs_pregnant'),
                    'all': None,
                    'format': 'number',
                    'frequency': 'day'
                },
                {
                    'label': _('Lactating Women'),
                    'help_text': _('Total number of lactating women registered'),
                    'percent': percent_increase('css_lactating_all', yesterday_data, two_days_ago_data),
                    'value': get_value(yesterday_data, 'css_lactating_all'),
                    'all': None,
                    'format': 'number',
                    'frequency': 'day'
                }
            ], [
                {
                    'label': _('Lactating Women enrolled for ICDS services'),
                    'help_text': _('Total number of lactating women registered and enrolled for ICDS services'),
                    'percent': percent_increase('css_lactating', yesterday_data, two_days_ago_data),
                    'value': get_value(yesterday_data, 'css_lactating'),
                    'all': None,
                    'format': 'number',
                    'frequency': 'day'
                },
                {
                    'label': _('Adolescent Girls (11-18 years)'),
                    'help_text': _('Total number of adolescent girls (11 - 18 years) who are registered'),
                    'percent': percent_increase(
                        'person_adolescent_all',
                        yesterday_data,
                        two_days_ago_data
                    ),
                    'value': get_value(yesterday_data, 'person_adolescent_all'),
                    'all': None,
                    'format': 'number',
                    'frequency': 'day'
                }
            ], [
                {
                    'label': _('Adolescent Girls (11-18 years) enrolled for ICDS services'),
                    'help_text': _((
                        "Total number of adolescent girls (11 - 18 years) "
                        "who are registered and enrolled for ICDS services"
                    )),
                    'percent': percent_increase(
                        'person_adolescent',
                        yesterday_data,
                        two_days_ago_data
                    ),
                    'value': get_value(yesterday_data, 'person_adolescent'),
                    'all': None,
                    'format': 'number',
                    'frequency': 'day'
                },
                {
                    'label': _('% Adhaar seeded beneficaries'),
                    'help_text': _((
                        'Percentage of ICDS beneficiaries whose Adhaar identification has been captured'
                    )),
                    'percent': percent_diff(
                        'person_aadhaar',
                        yesterday_data,
                        two_days_ago_data,
                        'all_persons'
                    ),
                    'value': get_value(yesterday_data, 'person_aadhaar'),
                    'all': get_value(yesterday_data, 'all_persons'),
                    'format': 'number',
                    'frequency': 'day'
                }
            ]
        ]
    }


def get_awc_infrastructure_data(config):
    def get_data_for(month, filters):
        return AggAwcMonthly.objects.filter(
            month=month, **filters
        ).values(
            'aggregation_level'
        ).annotate(
            clean_water=Sum('infra_clean_water'),
            functional_toilet=Sum('infra_functional_toilet'),
            medicine_kits=Sum('infra_medicine_kits'),
            infant_scale=Sum('infra_baby_weighing_scale'),
            adult_scale=Sum('infra_adult_weighing_scale'),
            awcs=Sum('num_awcs')
        )

    current_month = datetime(*config['month'])
    previous_month = datetime(*config['prev_month'])
    del config['month']
    del config['prev_month']

    this_month_data = get_data_for(current_month, config)
    prev_month_data = get_data_for(previous_month, config)

    return {
        'records': [
            [
                {
                    'label': _('% AWCs with Clean Drinking Water'),
                    'help_text': _('Percentage of AWCs with a source of clean drinking water'),
                    'percent': percent_diff(
                        'clean_water',
                        this_month_data,
                        prev_month_data,
                        'awcs'
                    ),
                    'value': get_value(this_month_data, 'clean_water'),
                    'all': get_value(this_month_data, 'awcs'),
                    'format': 'percent_and_div',
                    'frequency': 'month'
                },
                {
                    'label': _((
                        "% AWCs with Functional Toilet")
                    ),
                    'help_text': _('% AWCs with functional toilet'),
                    'percent': percent_diff(
                        'functional_toilet',
                        this_month_data,
                        prev_month_data,
                        'awcs'
                    ),
                    'value': get_value(this_month_data, 'functional_toilet'),
                    'all': get_value(this_month_data, 'awcs'),
                    'format': 'percent_and_div',
                    'frequency': 'month'
                }
            ],
            [
                {
                    'label': _('% AWCs with Electricity'),
                    'help_text': _('Percentage of AWCs with access to electricity'),
                    'percent': 0,
                    'value': 0,
                    'all': 0,
                    'format': 'percent_and_div',
                    'frequency': 'month'
                },
                {
                    'label': _('% AWCs with Medicine Kit'),
                    'help_text': _('Percentage of AWCs with a Medicine Kit'),
                    'percent': percent_diff(
                        'medicine_kits',
                        this_month_data,
                        prev_month_data,
                        'awcs'
                    ),
                    'value': get_value(this_month_data, 'medicine_kits'),
                    'all': get_value(this_month_data, 'awcs'),
                    'format': 'percent_and_div',
                    'frequency': 'month'
                }
            ],
            [
                {
                    'label': _('% AWCs with Weighing Scale: Infants'),
                    'help_text': _('Percentage of AWCs with weighing scale for infants'),
                    'percent': percent_diff(
                        'infant_scale',
                        this_month_data,
                        prev_month_data,
                        'awcs'
                    ),
                    'value': get_value(this_month_data, 'infant_scale'),
                    'all': get_value(this_month_data, 'awcs'),
                    'format': 'percent_and_div',
                    'frequency': 'month'
                },
                {
                    'label': _('% AWCs with Weighing Scale: Mother and Child'),
                    'help_text': _('Percentage of AWCs with weighing scale for mother and child'),
                    'percent': percent_diff(
                        'adult_scale',
                        this_month_data,
                        prev_month_data,
                        'awcs'
                    ),
                    'value': get_value(this_month_data, 'adult_scale'),
                    'all': get_value(this_month_data, 'awcs'),
                    'format': 'percent_and_div',
                    'frequency': 'month'
                }
            ],
            [
                {
                    'label': _('Total number of AWCs with an infantometer'),
                    'help_text': _('Percentage of AWCs with an Infantometer'),
                    'percent': 0,
                    'value': 0,
                    'all': 0,
                    'format': 'percent_and_div',
                    'frequency': 'month'
                },
                {
                    'label': _('Total number of AWCs with a stadiometer'),
                    'help_text': _('Percentage of AWCs with a Stadiometer'),
                    'percent': 0,
                    'value': 0,
                    'all': 0,
                    'format': 'percent_and_div',
                    'frequency': 'month'
                }
            ]
        ]
    }


def get_awc_opened_data(filters):

    def get_data_for(date):
        return AggDailyUsageView.objects.filter(
            date=datetime(*date), aggregation_level=1
        ).values(
            'state_name'
        ).annotate(
            awcs=Sum('awc_count'),
            daily_attendance=Sum('daily_attendance_open'),
        )

    yesterday_data = get_data_for(filters['yesterday'])
    data = {}
    num = 0
    denom = 0
    for row in yesterday_data:
        awcs = row['awcs']
        name = row['state_name']
        daily = row['daily_attendance']
        num += daily
        denom += awcs
        percent = (daily or 0) * 100 / (awcs or 1)
        if 0 <= percent < 51:
            data.update({name: {'fillKey': '0%-50%'}})
        elif 51 <= percent <= 75:
            data.update({name: {'fillKey': '51%-75%'}})
        elif percent > 75:
            data.update({name: {'fillKey': '75%-100%'}})
    return {
        "configs": [
            {
                "slug": "awc_opened",
                "label": "Awc Opened yesterday",
                "fills": {
                    '0%-50%': RED,
                    '51%-75%': YELLOW,
                    '75%-100%': GREEN,
                    'defaultFill': GREY,
                },
                "rightLegend": {
                    "average": num * 100 / (denom or 1),
                    "info": _("Percentage of Angwanwadi Centers that were open yesterday")
                },
                "data": data,
            }
        ]
    }


# @quickcache(['config', 'loc_level'], timeout=24 * 60 * 60)
def get_prevalence_of_undernutrition_data_map(config, loc_level):

    def get_data_for(filters):
        filters['month'] = datetime(*filters['month'])
        return AggChildHealthMonthly.objects.filter(
            **filters
        ).values(
            '%s_name' % loc_level
        ).annotate(
            moderately_underweight=Sum('nutrition_status_moderately_underweight'),
            severely_underweight=Sum('nutrition_status_severely_underweight'),
            normal=Sum('nutrition_status_normal'),
            valid=Sum('wer_eligible'),
        )

    map_data = {}
    average = []
    for row in get_data_for(config):
        valid = row['valid']
        name = row['%s_name' % loc_level]

        severely_underweight = row['severely_underweight']
        moderately_underweight = row['moderately_underweight']
        normal = row['normal']

        value = ((moderately_underweight or 0) + (severely_underweight or 0)) * 100 / (valid or 1)
        average.append(value)
        row_values = {
            'severely_underweight': severely_underweight or 0,
            'moderately_underweight': moderately_underweight or 0,
            'total': valid or 0,
            'normal': normal
        }
        if value <= 20:
            row_values.update({'fillKey': '0%-20%'})
        elif 21 <= value <= 35:
            row_values.update({'fillKey': '21%-35%'})
        elif value > 35:
            row_values.update({'fillKey': '36%-100%'})

        map_data.update({name: row_values})

    fills = OrderedDict()
    fills.update({'0%-20%': GREEN})
    fills.update({'21%-35%': YELLOW})
    fills.update({'36%-100%': RED})
    fills.update({'defaultFill': GREY})

    return [
        {
            "slug": "moderately_underweight",
            "label": "",
            "fills": fills,
            "rightLegend": {
                "average": sum(average) / (len(average) or 1),
                "info": _((
                    "Percentage of children between 0-5 years enrolled for ICDS services with weight-for-age "
                    "less than -2 standard deviations of the WHO Child Growth Standards median. "
                    "<br/><br/>"
                    "Children who are moderately or severely underweight have a higher risk of mortality"
                )),
                "last_modify": datetime.utcnow().strftime("%d/%m/%Y"),
            },
            "data": map_data,
        }
    ]


def get_prevalence_of_undernutrition_data_chart(config, loc_level):
    month = datetime(*config['month'])
    three_before = datetime(*config['month']) - relativedelta(months=3)

    config['month__range'] = (three_before, month)
    del config['month']

    chart_data = AggChildHealthMonthly.objects.filter(
        **config
    ).values(
        'month', '%s_name' % loc_level
    ).annotate(
        moderately_underweight=Sum('nutrition_status_moderately_underweight'),
        severely_underweight=Sum('nutrition_status_severely_underweight'),
        valid=Sum('valid_in_month'),
    ).order_by('month')

    data = {
        'green': OrderedDict(),
        'orange': OrderedDict(),
        'red': OrderedDict()
    }

    dates = [dt for dt in rrule(MONTHLY, dtstart=three_before, until=month)]

    for date in dates:
        miliseconds = int(date.strftime("%s")) * 1000
        data['green'][miliseconds] = {'y': 0, 'all': 0}
        data['orange'][miliseconds] = {'y': 0, 'all': 0}
        data['red'][miliseconds] = {'y': 0, 'all': 0}

    best_worst = {}
    for row in chart_data:
        date = row['month']
        valid = row['valid']
        location = row['%s_name' % loc_level]
        severely_underweight = row['severely_underweight']
        moderately_underweight = row['moderately_underweight']

        underweight = ((moderately_underweight or 0) + (severely_underweight or 0)) * 100 / (valid or 1)

        if location in best_worst:
            best_worst[location].append(underweight)
        else:
            best_worst[location] = [underweight]

        date_in_miliseconds = int(date.strftime("%s")) * 1000

        data['orange'][date_in_miliseconds]['y'] += moderately_underweight
        data['orange'][date_in_miliseconds]['all'] += valid
        data['red'][date_in_miliseconds]['y'] += severely_underweight
        data['red'][date_in_miliseconds]['all'] += valid

    top_locations = sorted(
        [dict(loc_name=key, percent=sum(value) / len(value)) for key, value in best_worst.iteritems()],
        key=lambda x: x['percent'],
        reverse=True
    )

    return {
        "chart_data": [
            {
                "values": [
                    {
                        'x': key,
                        'y': value['y'] / float(value['all'] or 1),
                        'all': value['all']
                    } for key, value in data['orange'].iteritems()
                ],
                "key": "% Moderately Underweight (-2 SD)",
                "strokeWidth": 2,
                "classed": "dashed",
                "color": ORANGE
            },
            {
                "values": [
                    {
                        'x': key,
                        'y': value['y'] / float(value['all'] or 1),
                        'all': value['all']
                    } for key, value in data['red'].iteritems()
                ],
                "key": "% Severely Underweight (-3 SD) ",
                "strokeWidth": 2,
                "classed": "dashed",
                "color": RED
            }
        ],
        "all_locations": top_locations,
        "top_three": top_locations[0:5],
        "bottom_three": top_locations[-6:-1],
        "location_type": loc_level.title() if loc_level != LocationTypes.SUPERVISOR else 'State'
    }


def get_prevalence_of_undernutrition_sector_data(config, loc_level):
    group_by = ['%s_name' % loc_level]
    if loc_level == LocationTypes.SUPERVISOR:
        config['aggregation_level'] += 1
        group_by.append('%s_name' % LocationTypes.AWC)

    config['month'] = datetime(*config['month'])
    data = AggChildHealthMonthly.objects.filter(
        **config
    ).values(
        *group_by
    ).annotate(
        moderately_underweight=Sum('nutrition_status_moderately_underweight'),
        severely_underweight=Sum('nutrition_status_severely_underweight'),
        valid=Sum('wer_eligible'),
    ).order_by('%s_name' % loc_level)

    loc_data = {
        'green': 0,
        'orange': 0,
        'red': 0
    }
    tmp_name = ''
    rows_for_location = 0

    chart_data = {
        'green': [],
        'orange': [],
        'red': []
    }

    for row in data:
        valid = row['valid']
        name = row['%s_name' % loc_level]

        if tmp_name and name != tmp_name:
            chart_data['green'].append([tmp_name, (loc_data['green'] / float(rows_for_location or 1))])
            chart_data['orange'].append([tmp_name, (loc_data['orange'] / float(rows_for_location or 1))])
            chart_data['red'].append([tmp_name, (loc_data['red'] / float(rows_for_location or 1))])
            rows_for_location = 0
            loc_data = {
                'green': 0,
                'orange': 0,
                'red': 0
            }
        severely_underweight = row['severely_underweight']
        moderately_underweight = row['moderately_underweight']

        value = ((moderately_underweight or 0) + (severely_underweight or 0)) * 100 / float(valid or 1)

        if value <= 20.0:
            loc_data['green'] += 1
        elif 20.0 <= value <= 35.0:
            loc_data['orange'] += 1
        elif value > 35.0:
            loc_data['red'] += 1

        tmp_name = name
        rows_for_location += 1

    chart_data['green'].append([tmp_name, (loc_data['green'] / float(rows_for_location or 1))])
    chart_data['orange'].append([tmp_name, (loc_data['orange'] / float(rows_for_location or 1))])
    chart_data['red'].append([tmp_name, (loc_data['red'] / float(rows_for_location or 1))])

    return {
        "chart_data": [
            {
                "values": chart_data['green'],
                "key": "0%-20%",
                "strokeWidth": 2,
                "classed": "dashed",
                "color": GREEN
            },
            {
                "values": chart_data['orange'],
                "key": "11%-35%",
                "strokeWidth": 2,
                "classed": "dashed",
                "color": ORANGE
            },
            {
                "values": chart_data['red'],
                "key": "36%-100%",
                "strokeWidth": 2,
                "classed": "dashed",
                "color": RED
            }
        ]
    }


def get_awc_reports_system_usage(config, month, prev_month, two_before, loc_level):

    def get_data_for(filters, date):
        return AggAwcMonthly.objects.filter(
            month=datetime(*date), **filters
        ).values(
            loc_level
        ).annotate(
            awc_open=Sum('awc_days_open'),
            weighed=Sum('wer_weighed'),
            all=Sum('wer_eligible'),
        )

    chart_data = DailyAttendanceView.objects.filter(
        pse_date__range=(datetime(*two_before), datetime(*month)), **config
    ).values(
        'pse_date', 'aggregation_level'
    ).annotate(
        awc_count=Sum('awc_open_count'),
        attended_children=Avg('attended_children_percent')
    ).order_by('pse_date')

    awc_count_chart = []
    attended_children_chart = []
    for row in chart_data:
        date = row['pse_date']
        date_in_milliseconds = int(date.strftime("%s")) * 1000
        awc_count_chart.append([date_in_milliseconds, row['awc_count']])
        attended_children_chart.append([date_in_milliseconds, row['attended_children'] or 0])

    this_month_data = get_data_for(config, month)
    prev_month_data = get_data_for(config, prev_month)

    return {
        'kpi': [
            [
                {
                    'label': _('AWC Days Open'),
                    'help_text': _((
                        "The total number of days the AWC is open in the given month. The AWC is expected to "
                        "be open 6 days a week (Not on Sundays and public holidays)")
                    ),
                    'percent': percent_increase(
                        'awc_open',
                        this_month_data,
                        prev_month_data,
                    ),
                    'value': get_value(this_month_data, 'awc_open'),
                    'all': '',
                    'format': 'number',
                    'frequency': 'month'
                },
                {
                    'label': _((
                        "Percentage of eligible children (ICDS beneficiaries between 0-6 years) "
                        "who have been weighed in the current month")
                    ),
                    'help_text': _('Percentage of AWCs with a functional toilet'),
                    'percent': percent_diff(
                        'weighed',
                        this_month_data,
                        prev_month_data,
                        'all'
                    ),
                    'value': get_value(this_month_data, 'weighed'),
                    'all': get_value(this_month_data, 'all'),
                    'format': 'percent_and_div',
                    'frequency': 'month'
                }
            ]
        ],
        'charts': [
            [
                {
                    'key': 'AWC Days Open Per Week',
                    'values': awc_count_chart,
                    "classed": "dashed",
                }
            ],
            [
                {
                    'key': 'PSE- Average Weekly Attendance',
                    'values': attended_children_chart,
                    "classed": "dashed",
                }
            ]
        ],
    }


def get_awc_reports_pse(config, month, two_before, domain):

    map_image_data = DailyAttendanceView.objects.filter(
        pse_date__range=(datetime(*two_before), datetime(*month)), **config
    ).values(
        'awc_name', 'form_location_lat', 'form_location_long', 'image_name', 'doc_id', 'pse_date'
    )

    map_data = {}
    image_data = []
    tmp_image = []
    img_count = 0
    count = 1
    for map_row in map_image_data:
        lat = map_row['form_location_lat']
        long = map_row['form_location_long']
        awc_name = map_row['awc_name']
        image_name = map_row['image_name']
        doc_id = map_row['doc_id']
        pse_date = map_row['pse_date']
        if lat and long:
            key = doc_id.replace('-', '')
            map_data.update({
                key: {
                    'lat': float(lat),
                    'lng': float(long),
                    'focus': 'true',
                    'message': awc_name,
                }
            })
        url = reverse('download_attachment', kwargs={'domain': domain, 'instance_id': doc_id})
        if image_name:
            tmp_image.append({
                'id': count,
                'image': url + '?attachment=' + image_name,
                'date': pse_date.strftime("%d/%m/%Y")
            })
            img_count += 1
            count += 1
            if img_count == 4:
                img_count = 0
                image_data.append(tmp_image)
                tmp_image = []
    if tmp_image:
        image_data.append(tmp_image)

    return {
        'map': {
            'markers': map_data,
        },
        'images': image_data
    }


def get_awc_reports_maternal_child(config, month, prev_month):

    def get_data_for(date):
        return AggChildHealthMonthly.objects.filter(
            month=date, **config
        ).values(
            'month', 'aggregation_level'
        ).annotate(
            underweight=(
                Sum('nutrition_status_moderately_underweight') + Sum('nutrition_status_severely_underweight')
            ),
            valid_in_month=Sum('valid_in_month'),
            immunized=(
                Sum('fully_immunized_on_time') + Sum('fully_immunized_late')
            ),
            eligible=Sum('fully_immunized_eligible'),
            wasting=(
                Sum('wasting_moderate') + Sum('wasting_severe')
            ),
            height=Sum('height_eligible'),
            stunting=(
                Sum('stunting_moderate') + Sum('stunting_severe')
            ),
            low_birth=Sum('low_birth_weight_in_month'),
            birth=Sum('bf_at_birth'),
            born=Sum('born_in_month'),
            month_ebf=Sum('ebf_in_month'),
            ebf=Sum('ebf_eligible'),
            month_cf=Sum('cf_initiation_in_month'),
            cf=Sum('cf_initiation_eligible')

        )

    this_month_data = get_data_for(datetime(*month))
    prev_month_data = get_data_for(datetime(*prev_month))

    return {
        'kpi': [
            [
                {
                    'label': _('Prevalence of undernutrition (weight-for-age)'),
                    'help_text': _((
                        "Percentage of children with weight-for-age less than -2 standard deviations of the "
                        "WHO Child Growth Standards median. Children who are moderately or severely underweight "
                        "have a higher risk of mortality."
                    )),
                    'percent': percent_diff(
                        'underweight',
                        this_month_data,
                        prev_month_data,
                        'valid_in_month'
                    ),
                    'value': get_value(this_month_data, 'underweight'),
                    'all': get_value(this_month_data, 'valid_in_month'),
                    'format': 'percent_and_div',
                    'frequency': 'month'
                },
                {
                    'label': _('% Immunization coverage (at age 1 year)'),
                    'help_text': _((
                        "Percentage of children 1 year+ who have recieved complete immunization as per "
                        "National Immunization Schedule of India required by age 1"
                    )),
                    'percent': percent_diff(
                        'immunized',
                        this_month_data,
                        prev_month_data,
                        'eligible'
                    ),
                    'value': get_value(this_month_data, 'immunized'),
                    'all': get_value(this_month_data, 'eligible'),
                    'format': 'percent_and_div',
                    'frequency': 'month'
                },
            ],
            [
                {
                    'label': _('% Wasting (weight-for-height)'),
                    'help_text': _((
                        "Percentage of children (6-60 months) with weight-for-height below -3 standard "
                        "deviations of the WHO Child Growth Standards median. Severe Acute Malnutrition "
                        "(SAM) or wasting in children is a symptom of acute undernutrition usually "
                        "as a consequence"
                    )),
                    'percent': percent_diff(
                        'wasting',
                        this_month_data,
                        prev_month_data,
                        'height'
                    ),
                    'value': get_value(this_month_data, 'wasting'),
                    'all': get_value(this_month_data, 'height'),
                    'format': 'percent_and_div',
                    'frequency': 'month'
                },
                {
                    'label': _('% Stunting (height-for-age)'),
                    'help_text': _((
                        "Percentage of children (6-60 months) with height-for-age below -2Z standard "
                        "deviations of the WHO Child Growth Standards median. Stunting in children is a "
                        "sign of chronic undernutrition and has long lasting harmful consequences on the "
                        "growth of a child"
                    )),
                    'percent': percent_diff(
                        'stunting',
                        this_month_data,
                        prev_month_data,
                        'height'
                    ),
                    'value': get_value(this_month_data, 'stunting'),
                    'all': get_value(this_month_data, 'height'),
                    'format': 'percent_and_div',
                    'frequency': 'month'
                },
            ],
            [
                {
                    'label': _('% Newborns with Low Birth Weight'),
                    'help_text': None,
                    'percent': percent_diff(
                        'low_birth',
                        this_month_data,
                        prev_month_data,
                        'born'
                    ),
                    'value': get_value(this_month_data, 'low_birth'),
                    'all': get_value(this_month_data, 'born'),
                    'format': 'percent_and_div',
                    'frequency': 'month'
                },
                {
                    'label': _('% Early Initiation of Breastfeeding'),
                    'help_text': None,
                    'percent': percent_diff(
                        'birth',
                        this_month_data,
                        prev_month_data,
                        'born'
                    ),
                    'value': get_value(this_month_data, 'birth'),
                    'all': get_value(this_month_data, 'born'),
                    'format': 'percent_and_div',
                    'frequency': 'month'
                },
            ],
            [
                {
                    'label': _('% Exclusive breastfeeding'),
                    'help_text': None,
                    'percent': percent_diff(
                        'month_ebf',
                        this_month_data,
                        prev_month_data,
                        'ebf'
                    ),
                    'value': get_value(this_month_data, 'month_ebf'),
                    'all': get_value(this_month_data, 'ebf'),
                    'format': 'percent_and_div',
                    'frequency': 'month'
                },
                {
                    'label': _('% Children initiated appropriate complementary feeding'),
                    'help_text': None,
                    'percent': percent_diff(
                        'month_cf',
                        this_month_data,
                        prev_month_data,
                        'cf'
                    ),
                    'value': get_value(this_month_data, 'month_cf'),
                    'all': get_value(this_month_data, 'cf'),
                    'format': 'percent_and_div',
                    'frequency': 'month'
                },
            ]
        ]
    }


def get_awc_report_demographics(config, month):
    selected_month = datetime(*month)

    def get_data_for(date, filters):
        return AggAwcMonthly.objects.filter(
            month=date, **filters
        ).values(
            'aggregation_level'
        ).annotate(
            household=Sum('cases_household')
        )

    chart = AggChildHealthMonthly.objects.filter(
        month=selected_month, **config
    ).values(
        'age_tranche', 'aggregation_level'
    ).annotate(
        valid=Sum('valid_in_month')
    ).order_by('age_tranche')

    chart_data = {
        '0-1 month': 0,
        '1-6 months': 0,
        '6-12 months': 0,
        '1-3 years': 0,
        '3-6 years': 0
    }
    for chart_row in chart:
        if chart_row['age_tranche']:
            age = int(chart_row['age_tranche'])
            valid = chart_row['valid']
            if 0 <= age < 1:
                chart_data['0-1 month'] += valid
            elif 1 <= age < 6:
                chart_data['1-6 months'] += valid
            elif 6 <= age < 12:
                chart_data['6-12 months'] += valid
            elif 12 <= age < 36:
                chart_data['1-3 years'] += valid
            elif 36 <= age <= 72:
                chart_data['3-6 years'] += valid

    def get_data_for_kpi(filters, date):
        return AggAwcDailyView.objects.filter(
            date=date, **filters
        ).values(
            'aggregation_level'
        ).annotate(
            ccs_pregnant=Sum('cases_ccs_pregnant'),
            ccs_lactating=Sum('cases_ccs_lactating'),
            adolescent=Sum('cases_person_adolescent_girls_11_18'),
            has_aadhaar=Sum('cases_person_has_aadhaar'),
            all_cases=Sum('cases_person')
        )

    yesterday = datetime.now() - relativedelta(days=1)
    two_days_ago = yesterday - relativedelta(days=1)
    kpi_yesterday = get_data_for_kpi(config, yesterday.date())
    kpi_two_days_ago = get_data_for_kpi(config, two_days_ago.date())

    this_month = get_data_for(selected_month, config)
    prev_month = get_data_for(selected_month - relativedelta(months=1), config)

    return {
        'chart': [
            {
                'key': 'Children (0-6 years)',
                'values': [[key, value] for key, value in chart_data.iteritems()],
                "classed": "dashed",
            }
        ],
        'kpi': [
            [
                {
                    'label': _('Registered Households'),
                    'help_text': _("Total number of households registered"),
                    'percent': percent_increase(
                        'household',
                        this_month,
                        prev_month,
                    ),
                    'value': get_value(this_month, 'household'),
                    'all': '',
                    'format': 'number',
                    'frequency': 'month'
                }
            ],
            [
                {
                    'label': _('Pregnant Women'),
                    'help_text': _("Total number of pregnant women registered"),
                    'percent': percent_increase(
                        'ccs_pregnant',
                        kpi_yesterday,
                        kpi_two_days_ago,
                    ),
                    'value': get_value(kpi_yesterday, 'ccs_pregnant'),
                    'all': '',
                    'format': 'number',
                    'frequency': 'day'
                },
                {
                    'label': _('Lactating Mothers'),
                    'help_text': _('Total number of lactating women registered'),
                    'percent': percent_increase(
                        ['ccs_lactating'],
                        kpi_yesterday,
                        kpi_two_days_ago
                    ),
                    'value': get_value(kpi_yesterday, 'ccs_lactating'),
                    'all': '',
                    'format': 'number',
                    'frequency': 'day'
                }
            ],
            [
                {
                    'label': _('Adolescent Girls (11-18 years)'),
                    'help_text': _('Total number of adolescent girls who are registered'),
                    'percent': percent_increase(
                        'adolescent',
                        kpi_yesterday,
                        kpi_two_days_ago,
                    ),
                    'value': get_value(kpi_yesterday, 'adolescent'),
                    'all': '',
                    'format': 'number',
                    'frequency': 'day'
                },
                {
                    'label': _('% Adhaar seeded beneficaries'),
                    'help_text': _(
                        'Percentage of ICDS beneficiaries whose Adhaar identification has been captured'
                    ),
                    'percent': percent_diff(
                        ['has_aadhaar'],
                        kpi_yesterday,
                        kpi_two_days_ago,
                        'all_cases'
                    ),
                    'value': get_value(kpi_yesterday, 'has_aadhaar'),
                    'all': get_value(kpi_yesterday, 'all_cases'),
                    'format': 'div',
                    'frequency': 'day'
                }
            ]
        ]
    }


def get_awc_report_beneficiary(awc_id, month, two_before):
    data = ChildHealthMonthlyView.objects.filter(
        month__range=(datetime(*two_before), datetime(*month)),
        awc_id=awc_id,
        open_in_month=1,
        valid_in_month=1,
        age_in_months__lte=72
    ).order_by('month', 'person_name')

    config = {
        'rows': {},
        'months': [
            dt.strftime("%b %Y") for dt in rrule(
                MONTHLY,
                dtstart=datetime(*two_before),
                until=datetime(*month)
            )
        ],
        'last_month': datetime(*month).strftime("%b %Y")
    }

    def row_format(row_data):
        return dict(
            case_id=row_data.case_id,
            person_name=row_data.person_name,
            dob=row_data.dob,
            sex=row_data.sex,
            age=round((datetime(*month).date() - row_data.dob).days / 365.25),
            fully_immunized_date='Yes' if row_data.fully_immunized_date != '' else 'No',
            nutrition_status=row_data.current_month_nutrition_status,
            recorded_weight=row_data.recorded_weight or 0,
            recorder_height=row_data.recorded_height or 0,
            stunning=row_data.current_month_stunting,
            wasting=row_data.current_month_wasting,
            mother_name=row_data.mother_name,
            pse_days_attended=row_data.pse_days_attended,
            age_in_months=row_data.age_in_months,
        )

    for row in data:
        if row.case_id not in config['rows']:
            config['rows'][row.case_id] = {}
        config['rows'][row.case_id][row.month.strftime("%b %Y")] = row_format(row)

    return config


def get_beneficiary_details(case_id, month):
    data = ChildHealthMonthlyView.objects.filter(
        case_id=case_id, month__lte=datetime(*month)
    ).order_by('month')
    beneficiary = {
        'weight': [],
        'height': [],
    }
    for row in data:
        beneficiary.update({
            'person_name': row.person_name,
            'mother_name': row.mother_name,
            'dob': row.dob,
            'age': round((datetime(*month).date() - row.dob).days / 365.25),
            'sex': row.sex,
            'age_in_months': row.age_in_months,
        })
        beneficiary['weight'].append({'x': row.age_in_months, 'y': (row.recorded_weight or 0)})
        beneficiary['height'].append({'x': row.age_in_months, 'y': (row.recorded_height or 0)})
    return beneficiary


def get_prevalence_of_severe_data_map(config, loc_level):

    def get_data_for(filters):
        filters['month'] = datetime(*filters['month'])
        return AggChildHealthMonthly.objects.filter(
            **filters
        ).values(
            '%s_name' % loc_level
        ).annotate(
            moderate=Sum('wasting_moderate'),
            severe=Sum('wasting_severe'),
            normal=Sum('wasting_normal'),
            valid=Sum('height_eligible'),
        )

    map_data = {}
    average = []
    for row in get_data_for(config):
        valid = row['valid']
        name = row['%s_name' % loc_level]

        severe = row['severe']
        moderate = row['moderate']
        normal = row['normal']

        value = ((moderate or 0) + (severe or 0)) * 100 / (valid or 1)
        average.append(value)
        row_values = {
            'severe': severe or 0,
            'moderate': moderate or 0,
            'total': valid or 0,
            'normal': normal
        }
        if value < 5:
            row_values.update({'fillKey': '0%-5%'})
        elif 5 <= value < 7:
            row_values.update({'fillKey': '5%-7%'})
        elif value >= 7:
            row_values.update({'fillKey': '7%-100%'})

        map_data.update({name: row_values})

    fills = OrderedDict()
    fills.update({'0%-5%': GREEN})
    fills.update({'5%-7%': YELLOW})
    fills.update({'7%-100%': RED})
    fills.update({'defaultFill': GREY})

    return [
        {
            "slug": "severe",
            "label": "",
            "fills": fills,
            "rightLegend": {
                "average": sum(average) / (len(average) or 1),
                "info": _((
                    "Percentage of children between 6 - 60 months enrolled for ICDS services with "
                    "weight-for-height below -3 standard deviations of the WHO Child Growth Standards median."
                    "<br/><br/>"
                    "Severe Acute Malnutrition (SAM) or wasting in children is a symptom of acute "
                    "undernutrition usually as a consequence of insufficient food intake or a high "
                    "incidence of infectious diseases."
                )),
                "last_modify": datetime.utcnow().strftime("%d/%m/%Y"),
            },
            "data": map_data,
        }
    ]


def get_prevalence_of_severe_data_chart(config, loc_level):
    month = datetime(*config['month'])
    three_before = datetime(*config['month']) - relativedelta(months=3)

    config['month__range'] = (three_before, month)
    del config['month']

    chart_data = AggChildHealthMonthly.objects.filter(
        **config
    ).values(
        'month', '%s_name' % loc_level
    ).annotate(
        moderate=Sum('wasting_moderate'),
        severe=Sum('wasting_severe'),
        valid=Sum('height_eligible'),
    ).order_by('month')

    data = {
        'red': OrderedDict()
    }

    dates = [dt for dt in rrule(MONTHLY, dtstart=three_before, until=month)]

    for date in dates:
        miliseconds = int(date.strftime("%s")) * 1000
        data['red'][miliseconds] = {'y': 0, 'all': 0}

    best_worst = {}
    for row in chart_data:
        date = row['month']
        valid = row['valid']
        location = row['%s_name' % loc_level]
        severe = row['severe']
        moderate = row['moderate']

        underweight = (moderate or 0) + (severe or 0)

        if location in best_worst:
            best_worst[location].append(underweight / float(valid or 1))
        else:
            best_worst[location] = [underweight / float(valid or 1)]

        date_in_miliseconds = int(date.strftime("%s")) * 1000

        data['red'][date_in_miliseconds]['y'] += underweight
        data['red'][date_in_miliseconds]['all'] += valid

    top_locations = sorted(
        [dict(loc_name=key, percent=sum(value) / len(value)) for key, value in best_worst.iteritems()],
        key=lambda x: x['percent'],
        reverse=True
    )

    return {
        "chart_data": [
            {
                "values": [
                    {
                        'x': key,
                        'y': value['y'] / float(value['all'] or 1),
                        'all': value['all']
                    } for key, value in data['red'].iteritems()
                ],
                "key": "Severe and Moderate Acute Malnutrition (SAM and MAM)",
                "strokeWidth": 2,
                "classed": "dashed",
                "color": RED
            }
        ],
        "all_locations": top_locations,
        "top_three": top_locations[0:5],
        "bottom_three": top_locations[-6:-1],
        "location_type": loc_level.title() if loc_level != LocationTypes.SUPERVISOR else 'State'
    }


def get_prevalence_of_severe_sector_data(config, loc_level):
    group_by = ['%s_name' % loc_level]
    if loc_level == LocationTypes.SUPERVISOR:
        config['aggregation_level'] += 1
        group_by.append('%s_name' % LocationTypes.AWC)

    config['month'] = datetime(*config['month'])
    data = AggChildHealthMonthly.objects.filter(
        **config
    ).values(
        *group_by
    ).annotate(
        moderate=Sum('wasting_moderate'),
        severe=Sum('wasting_severe'),
        valid=Sum('height_eligible'),
    ).order_by('%s_name' % loc_level)

    loc_data = {
        'green': 0,
        'orange': 0,
        'red': 0
    }
    tmp_name = ''
    rows_for_location = 0

    chart_data = {
        'green': [],
        'orange': [],
        'red': []
    }

    for row in data:
        valid = row['valid']
        name = row['%s_name' % loc_level]

        if tmp_name and name != tmp_name:
            chart_data['green'].append([tmp_name, (loc_data['green'] / float(rows_for_location or 1))])
            chart_data['orange'].append([tmp_name, (loc_data['orange'] / float(rows_for_location or 1))])
            chart_data['red'].append([tmp_name, (loc_data['red'] / float(rows_for_location or 1))])
            rows_for_location = 0
            loc_data = {
                'green': 0,
                'orange': 0,
                'red': 0
            }
        severe = row['severe']
        moderate = row['moderate']

        value = ((moderate or 0) + (severe or 0)) * 100 / float(valid or 1)

        if value < 5.0:
            loc_data['green'] += 1
        elif 5.0 <= value < 7.0:
            loc_data['orange'] += 1
        elif value >= 7.0:
            loc_data['red'] += 1

        tmp_name = name
        rows_for_location += 1

    chart_data['green'].append([tmp_name, (loc_data['green'] / float(rows_for_location or 1))])
    chart_data['orange'].append([tmp_name, (loc_data['orange'] / float(rows_for_location or 1))])
    chart_data['red'].append([tmp_name, (loc_data['red'] / float(rows_for_location or 1))])

    return {
        "chart_data": [
            {
                "values": chart_data['green'],
                "key": "0%-5%",
                "strokeWidth": 2,
                "classed": "dashed",
                "color": GREEN
            },
            {
                "values": chart_data['orange'],
                "key": "5%-7%",
                "strokeWidth": 2,
                "classed": "dashed",
                "color": ORANGE
            },
            {
                "values": chart_data['red'],
                "key": "7%-100%",
                "strokeWidth": 2,
                "classed": "dashed",
                "color": RED
            }
        ]
    }


def get_prevalence_of_stunning_data_map(config, loc_level):

    def get_data_for(filters):
        filters['month'] = datetime(*filters['month'])
        return AggChildHealthMonthly.objects.filter(
            **filters
        ).values(
            '%s_name' % loc_level
        ).annotate(
            moderate=Sum('stunting_moderate'),
            severe=Sum('stunting_severe'),
            normal=Sum('stunting_normal'),
            valid=Sum('height_eligible'),
        )

    map_data = {}
    average = []
    for row in get_data_for(config):
        valid = row['valid']
        name = row['%s_name' % loc_level]

        severe = row['severe']
        moderate = row['moderate']
        normal = row['normal']

        value = ((moderate or 0) + (severe or 0)) * 100 / (valid or 1)
        average.append(value)
        row_values = {
            'severe': severe or 0,
            'moderate': moderate or 0,
            'total': valid or 0,
            'normal': normal
        }
        if value < 5:
            row_values.update({'fillKey': '0%-25%'})
        elif 5 <= value < 7:
            row_values.update({'fillKey': '25%-38%'})
        elif value >= 7:
            row_values.update({'fillKey': '38%-100%'})

        map_data.update({name: row_values})

    fills = OrderedDict()
    fills.update({'0%-25%': GREEN})
    fills.update({'25%-38%': YELLOW})
    fills.update({'38%-100%': RED})
    fills.update({'defaultFill': GREY})

    return [
        {
            "slug": "severe",
            "label": "",
            "fills": fills,
            "rightLegend": {
                "average": sum(average) / (len(average) or 1),
                "info": _((
                    "Percentage of children between 6 - 60 months enrolled for ICDS services with "
                    "weight-for-height below -3 standard deviations of the WHO Child Growth Standards median."
                    "<br/><br/>"
                    "Severe Acute Malnutrition (SAM) or wasting in children is a symptom of acute "
                    "undernutrition usually as a consequence of insufficient food intake or a high "
                    "incidence of infectious diseases."
                )),
                "last_modify": datetime.utcnow().strftime("%d/%m/%Y"),
            },
            "data": map_data,
        }
    ]


def get_prevalence_of_stunning_data_chart(config, loc_level):
    month = datetime(*config['month'])
    three_before = datetime(*config['month']) - relativedelta(months=3)

    config['month__range'] = (three_before, month)
    del config['month']

    chart_data = AggChildHealthMonthly.objects.filter(
        **config
    ).values(
        'month', '%s_name' % loc_level
    ).annotate(
        moderate=Sum('stunting_moderate'),
        severe=Sum('stunting_severe'),
        valid=Sum('height_eligible'),
    ).order_by('month')

    data = {
        'red': OrderedDict()
    }

    dates = [dt for dt in rrule(MONTHLY, dtstart=three_before, until=month)]

    for date in dates:
        miliseconds = int(date.strftime("%s")) * 1000
        data['red'][miliseconds] = {'y': 0, 'all': 0}

    best_worst = {}
    for row in chart_data:
        date = row['month']
        valid = row['valid']
        location = row['%s_name' % loc_level]
        severe = row['severe']
        moderate = row['moderate']

        underweight = (moderate or 0) + (severe or 0)

        if location in best_worst:
            best_worst[location].append(underweight / (valid or 1))
        else:
            best_worst[location] = [underweight / (valid or 1)]

        date_in_miliseconds = int(date.strftime("%s")) * 1000

        data['red'][date_in_miliseconds]['y'] += underweight
        data['red'][date_in_miliseconds]['all'] += valid

    top_locations = sorted(
        [dict(loc_name=key, percent=sum(value) / len(value)) for key, value in best_worst.iteritems()],
        key=lambda x: x['percent'],
        reverse=True
    )

    return {
        "chart_data": [
            {
                "values": [
                    {
                        'x': key,
                        'y': value['y'] / float(value['all'] or 1),
                        'all': value['all']
                    } for key, value in data['red'].iteritems()
                ],
                "key": "Moderate or severely stunted growth",
                "strokeWidth": 2,
                "classed": "dashed",
                "color": RED
            }
        ],
        "all_locations": top_locations,
        "top_three": top_locations[0:5],
        "bottom_three": top_locations[-6:-1],
        "location_type": loc_level.title() if loc_level != LocationTypes.SUPERVISOR else 'State'
    }


def get_prevalence_of_stunning_sector_data(config, loc_level):
    group_by = ['%s_name' % loc_level]
    if loc_level == LocationTypes.SUPERVISOR:
        config['aggregation_level'] += 1
        group_by.append('%s_name' % LocationTypes.AWC)

    config['month'] = datetime(*config['month'])
    data = AggChildHealthMonthly.objects.filter(
        **config
    ).values(
        *group_by
    ).annotate(
        moderate=Sum('stunting_moderate'),
        severe=Sum('stunting_severe'),
        valid=Sum('height_eligible'),
    ).order_by('%s_name' % loc_level)

    loc_data = {
        'green': 0,
        'orange': 0,
        'red': 0
    }
    tmp_name = ''
    rows_for_location = 0

    chart_data = {
        'green': [],
        'orange': [],
        'red': []
    }

    for row in data:
        valid = row['valid']
        name = row['%s_name' % loc_level]

        if tmp_name and name != tmp_name:
            chart_data['green'].append([tmp_name, (loc_data['green'] / float(rows_for_location or 1))])
            chart_data['orange'].append([tmp_name, (loc_data['orange'] / float(rows_for_location or 1))])
            chart_data['red'].append([tmp_name, (loc_data['red'] / float(rows_for_location or 1))])
            rows_for_location = 0
            loc_data = {
                'green': 0,
                'orange': 0,
                'red': 0
            }
        severe = row['severe']
        moderate = row['moderate']

        value = ((moderate or 0) + (severe or 0)) * 100 / float(valid or 1)

        if value < 25.0:
            loc_data['green'] += 1
        elif 25.0 <= value < 38.0:
            loc_data['orange'] += 1
        elif value >= 38.0:
            loc_data['red'] += 1

        tmp_name = name
        rows_for_location += 1

    chart_data['green'].append([tmp_name, (loc_data['green'] / float(rows_for_location or 1))])
    chart_data['orange'].append([tmp_name, (loc_data['orange'] / float(rows_for_location or 1))])
    chart_data['red'].append([tmp_name, (loc_data['red'] / float(rows_for_location or 1))])

    return {
        "chart_data": [
            {
                "values": chart_data['green'],
                "key": "0%-25%",
                "strokeWidth": 2,
                "classed": "dashed",
                "color": GREEN
            },
            {
                "values": chart_data['orange'],
                "key": "25%-38%",
                "strokeWidth": 2,
                "classed": "dashed",
                "color": ORANGE
            },
            {
                "values": chart_data['red'],
                "key": "38%-100%",
                "strokeWidth": 2,
                "classed": "dashed",
                "color": RED
            }
        ]
    }


def get_newborn_with_low_birth_weight_map(config, loc_level):

    def get_data_for(filters):
        filters['month'] = datetime(*filters['month'])
        return AggChildHealthMonthly.objects.filter(
            **filters
        ).values(
            '%s_name' % loc_level
        ).annotate(
            low_birth=Sum('low_birth_weight_in_month'),
            in_month=Sum('born_in_month'),
        )

    map_data = {}
    average = []
    for row in get_data_for(config):
        name = row['%s_name' % loc_level]

        low_birth = row['low_birth']
        in_month = row['in_month']

        value = (low_birth or 0) * 100 / (in_month or 1)
        average.append(value)
        row_values = {
            'low_birth': low_birth,
            'in_month': in_month,
        }
        if value <= 20:
            row_values.update({'fillKey': '0%-20%'})
        elif 20 < value < 60:
            row_values.update({'fillKey': '20%-60%'})
        elif value >= 60:
            row_values.update({'fillKey': '60%-100%'})

        map_data.update({name: row_values})

    fills = OrderedDict()
    fills.update({'0%-20%': GREEN})
    fills.update({'20%-60%': YELLOW})
    fills.update({'60%-100%': RED})
    fills.update({'defaultFill': GREY})

    return [
        {
            "slug": "low_birth",
            "label": "",
            "fills": fills,
            "rightLegend": {
                "average": sum(average) / (len(average) or 1),
                "info": _((
                    "Percentage of newborns with born with birth weight less than 2500 grams."
                    "<br/><br/>"
                    "Newborns with Low Birth Weight are closely associated with foetal and neonatal "
                    "mortality and morbidity, inhibited growth and cognitive development, and chronic "
                    "diseases later in life"
                )),
                "last_modify": datetime.utcnow().strftime("%d/%m/%Y"),
            },
            "data": map_data,
        }
    ]


def get_newborn_with_low_birth_weight_chart(config, loc_level):
    month = datetime(*config['month'])
    three_before = datetime(*config['month']) - relativedelta(months=3)

    config['month__range'] = (three_before, month)
    del config['month']

    chart_data = AggChildHealthMonthly.objects.filter(
        **config
    ).values(
        'month', '%s_name' % loc_level
    ).annotate(
        low_birth=Sum('low_birth_weight_in_month'),
        in_month=Sum('born_in_month'),
    ).order_by('month')

    data = {
        'blue': OrderedDict(),
        'red': OrderedDict()
    }

    dates = [dt for dt in rrule(MONTHLY, dtstart=three_before, until=month)]

    for date in dates:
        miliseconds = int(date.strftime("%s")) * 1000
        data['blue'][miliseconds] = {'y': 0, 'all': 0}
        data['red'][miliseconds] = {'y': 0, 'all': 0}

    best_worst = {}
    for row in chart_data:
        date = row['month']
        in_month = row['in_month']
        location = row['%s_name' % loc_level]
        low_birth = row['low_birth']

        value = (low_birth or 0) * 100 / (in_month or 1)

        if location in best_worst:
            best_worst[location].append(value)
        else:
            best_worst[location] = [value]

        date_in_miliseconds = int(date.strftime("%s")) * 1000

        data['blue'][date_in_miliseconds]['y'] += in_month
        data['red'][date_in_miliseconds]['y'] += low_birth

    top_locations = sorted(
        [dict(loc_name=key, percent=sum(val) / len(val)) for key, val in best_worst.iteritems()],
        key=lambda x: x['percent'],
        reverse=True
    )

    return {
        "chart_data": [
            {
                "values": [
                    {
                        'x': key,
                        'y': val['y'],
                        'all': val['all']
                    } for key, val in data['blue'].iteritems()
                ],
                "key": "Total newborns",
                "strokeWidth": 2,
                "classed": "dashed",
                "color": BLUE
            },
            {
                "values": [
                    {
                        'x': key,
                        'y': val['y'],
                        'all': val['all']
                    } for key, val in data['red'].iteritems()
                ],
                "key": "Low birth weight newborns",
                "strokeWidth": 2,
                "classed": "dashed",
                "color": RED
            }
        ],
        "all_locations": top_locations,
        "top_three": top_locations[0:5],
        "bottom_three": top_locations[-6:-1],
        "location_type": loc_level.title() if loc_level != LocationTypes.SUPERVISOR else 'State'
    }


def get_newborn_with_low_birth_weight_data(config, loc_level):
    group_by = ['%s_name' % loc_level]
    if loc_level == LocationTypes.SUPERVISOR:
        config['aggregation_level'] += 1
        group_by.append('%s_name' % LocationTypes.AWC)

    config['month'] = datetime(*config['month'])
    data = AggChildHealthMonthly.objects.filter(
        **config
    ).values(
        *group_by
    ).annotate(
        low_birth=Sum('low_birth_weight_in_month'),
        in_month=Sum('born_in_month'),
    ).order_by('%s_name' % loc_level)

    loc_data = {
        'green': 0,
        'orange': 0,
        'red': 0
    }
    tmp_name = ''
    rows_for_location = 0

    chart_data = {
        'green': [],
        'orange': [],
        'red': []
    }

    for row in data:
        in_month = row['in_month']
        name = row['%s_name' % loc_level]

        if tmp_name and name != tmp_name:
            chart_data['green'].append([tmp_name, (loc_data['green'] / float(rows_for_location or 1))])
            chart_data['orange'].append([tmp_name, (loc_data['orange'] / float(rows_for_location or 1))])
            chart_data['red'].append([tmp_name, (loc_data['red'] / float(rows_for_location or 1))])
            rows_for_location = 0
            loc_data = {
                'green': 0,
                'orange': 0,
                'red': 0
            }

        low_birth = row['low_birth']

        value = (low_birth or 0) * 100 / float(in_month or 1)

        if value <= 20.0:
            loc_data['green'] += 1
        elif 20.0 <= value <= 60.0:
            loc_data['orange'] += 1
        elif value > 60.0:
            loc_data['red'] += 1

        tmp_name = name
        rows_for_location += 1

    chart_data['green'].append([tmp_name, (loc_data['green'] / float(rows_for_location or 1))])
    chart_data['orange'].append([tmp_name, (loc_data['orange'] / float(rows_for_location or 1))])
    chart_data['red'].append([tmp_name, (loc_data['red'] / float(rows_for_location or 1))])

    return {
        "chart_data": [
            {
                "values": chart_data['green'],
                "key": "0%-20%",
                "strokeWidth": 2,
                "classed": "dashed",
                "color": GREEN
            },
            {
                "values": chart_data['orange'],
                "key": "20%-60%",
                "strokeWidth": 2,
                "classed": "dashed",
                "color": ORANGE
            },
            {
                "values": chart_data['red'],
                "key": "60%-100%",
                "strokeWidth": 2,
                "classed": "dashed",
                "color": RED
            }
        ]
    }


def get_early_initiation_breastfeeding_map(config, loc_level):

    def get_data_for(filters):
        filters['month'] = datetime(*filters['month'])
        return AggChildHealthMonthly.objects.filter(
            **filters
        ).values(
            '%s_name' % loc_level
        ).annotate(
            birth=Sum('bf_at_birth'),
            in_month=Sum('born_in_month'),
        )

    map_data = {}
    average = []
    for row in get_data_for(config):
        name = row['%s_name' % loc_level]

        birth = row['birth']
        in_month = row['in_month']

        value = (birth or 0) * 100 / (in_month or 1)
        average.append(value)
        row_values = {
            'birth': birth,
            'in_month': in_month,
        }
        if value <= 20:
            row_values.update({'fillKey': '0%-20%'})
        elif 20 < value < 60:
            row_values.update({'fillKey': '20%-60%'})
        elif value >= 60:
            row_values.update({'fillKey': '60%-100%'})

        map_data.update({name: row_values})

    fills = OrderedDict()
    fills.update({'60%-100%': GREEN})
    fills.update({'20%-60%': YELLOW})
    fills.update({'0%-20%': RED})
    fills.update({'defaultFill': GREY})

    return [
        {
            "slug": "early_initiation",
            "label": "",
            "fills": fills,
            "rightLegend": {
                "average": sum(average) / (len(average) or 1),
                "info": _((
                    "Percentage of children who were put to the breast within one hour of birth."
                    "<br/><br/>"
                    "Early initiation of breastfeeding ensure the newborn recieves the 'first milk' rich in "
                    "nutrients and encourages exclusive breastfeeding practic"
                )),
                "last_modify": datetime.utcnow().strftime("%d/%m/%Y"),
            },
            "data": map_data,
        }
    ]


def get_early_initiation_breastfeeding_chart(config, loc_level):
    month = datetime(*config['month'])
    three_before = datetime(*config['month']) - relativedelta(months=3)

    config['month__range'] = (three_before, month)
    del config['month']

    chart_data = AggChildHealthMonthly.objects.filter(
        **config
    ).values(
        'month', '%s_name' % loc_level
    ).annotate(
        birth=Sum('bf_at_birth'),
        in_month=Sum('born_in_month'),
    ).order_by('month')

    data = {
        'green': OrderedDict(),
        'blue': OrderedDict()
    }

    dates = [dt for dt in rrule(MONTHLY, dtstart=three_before, until=month)]

    for date in dates:
        miliseconds = int(date.strftime("%s")) * 1000
        data['green'][miliseconds] = {'y': 0, 'all': 0}
        data['blue'][miliseconds] = {'y': 0, 'all': 0}

    best_worst = {}
    for row in chart_data:
        date = row['month']
        in_month = row['in_month']
        location = row['%s_name' % loc_level]
        birth = row['birth']

        value = (birth or 0) * 100 / (in_month or 1)

        if location in best_worst:
            best_worst[location].append(value)
        else:
            best_worst[location] = [value]

        date_in_miliseconds = int(date.strftime("%s")) * 1000

        data['green'][date_in_miliseconds]['y'] += birth
        data['blue'][date_in_miliseconds]['y'] += in_month

    top_locations = sorted(
        [dict(loc_name=key, percent=sum(val) / len(val)) for key, val in best_worst.iteritems()],
        key=lambda x: x['percent'],
        reverse=True
    )

    return {
        "chart_data": [
            {
                "values": [
                    {
                        'x': key,
                        'y': val['y'],
                        'all': val['all']
                    } for key, val in data['green'].iteritems()
                ],
                "key": "Children breastfed within one hour of birth",
                "strokeWidth": 2,
                "classed": "dashed",
                "color": GREEN
            },
            {
                "values": [
                    {
                        'x': key,
                        'y': val['y'],
                        'all': val['all']
                    } for key, val in data['blue'].iteritems()
                ],
                "key": "Total births",
                "strokeWidth": 2,
                "classed": "dashed",
                "color": BLUE
            }
        ],
        "all_locations": top_locations,
        "top_three": top_locations[0:5],
        "bottom_three": top_locations[-6:-1],
        "location_type": loc_level.title() if loc_level != LocationTypes.SUPERVISOR else 'State'
    }


def get_early_initiation_breastfeeding_data(config, loc_level):
    group_by = ['%s_name' % loc_level]
    if loc_level == LocationTypes.SUPERVISOR:
        config['aggregation_level'] += 1
        group_by.append('%s_name' % LocationTypes.AWC)

    config['month'] = datetime(*config['month'])
    data = AggChildHealthMonthly.objects.filter(
        **config
    ).values(
        *group_by
    ).annotate(
        birth=Sum('bf_at_birth'),
        in_month=Sum('born_in_month'),
    ).order_by('%s_name' % loc_level)

    loc_data = {
        'green': 0,
        'orange': 0,
        'red': 0
    }
    tmp_name = ''
    rows_for_location = 0

    chart_data = {
        'green': [],
        'orange': [],
        'red': []
    }

    for row in data:
        in_month = row['in_month']
        name = row['%s_name' % loc_level]

        if tmp_name and name != tmp_name:
            chart_data['green'].append([tmp_name, (loc_data['green'] / float(rows_for_location or 1))])
            chart_data['orange'].append([tmp_name, (loc_data['orange'] / float(rows_for_location or 1))])
            chart_data['red'].append([tmp_name, (loc_data['red'] / float(rows_for_location or 1))])
            rows_for_location = 0
            loc_data = {
                'green': 0,
                'orange': 0,
                'red': 0
            }

        birth = row['birth']

        value = (birth or 0) * 100 / float(in_month or 1)

        if value >= 60.0:
            loc_data['green'] += 1
        elif 20.0 <= value < 60.0:
            loc_data['orange'] += 1
        elif value < 20.0:
            loc_data['red'] += 1

        tmp_name = name
        rows_for_location += 1

    chart_data['green'].append([tmp_name, (loc_data['green'] / float(rows_for_location or 1))])
    chart_data['orange'].append([tmp_name, (loc_data['orange'] / float(rows_for_location or 1))])
    chart_data['red'].append([tmp_name, (loc_data['red'] / float(rows_for_location or 1))])

    return {
        "chart_data": [
            {
                "values": chart_data['green'],
                "key": "60%-100%",
                "strokeWidth": 2,
                "classed": "dashed",
                "color": GREEN
            },
            {
                "values": chart_data['orange'],
                "key": "20%-60%",
                "strokeWidth": 2,
                "classed": "dashed",
                "color": ORANGE
            },
            {
                "values": chart_data['red'],
                "key": "0%-20%",
                "strokeWidth": 2,
                "classed": "dashed",
                "color": RED
            }
        ]
    }<|MERGE_RESOLUTION|>--- conflicted
+++ resolved
@@ -376,15 +376,9 @@
                     'label': _('% Underweight Children (weight-for-age)'),
                     'help_text': _((
                         "Percentage of children between 0-5 years enrolled for ICDS services with weight-for-age "
-<<<<<<< HEAD
-                        "less than -2 standard deviations of the WHO Child Growth Standards median. <br/><br/>"
-                        "Children who are moderately or severely underweight have a higher risk of mortality.")
-                    ),
-=======
                         "less than -2 standard deviations of the WHO Child Growth Standards median. Children who "
                         "are moderately or severely underweight have a higher risk of mortality."
                     )),
->>>>>>> 48281354
                     'percent': percent_diff(
                         'underweight',
                         this_month_data,
@@ -534,7 +528,7 @@
                     ),
                     'value': get_value(deliveries_this_month, 'institutional_delivery'),
                     'all': get_value(deliveries_this_month, 'delivered'),
-                    'format': 'percent_and_div',
+                    'format': 'percent_and_di
                     'frequency': 'month',
                     'redirect': ''
                 }
