--- conflicted
+++ resolved
@@ -1004,14 +1004,12 @@
       }
     ],
     "disable_destructive_rebuild": true,
-<<<<<<< HEAD
     "mirrored_engine_ids": [
         {
             "server_environment": "india",
             "engine_ids": ["icds-ucr-citus"]
         }
-    ]
-=======
+    ],
     "sql_settings": {
       "citus_config": {
         "distribution_type": "hash",
@@ -1019,6 +1017,5 @@
       },
       "primary_key": ["supervisor_id","doc_id"]
     }
->>>>>>> 353a667c
   }
 }