from __future__ import absolute_import
from __future__ import unicode_literals
from datetime import datetime, date
import uuid
from xml.etree import cElementTree as ElementTree

from dateutil.relativedelta import relativedelta
from django.test import override_settings
import mock

from casexml.apps.case.const import CASE_INDEX_CHILD
from casexml.apps.case.mock import CaseStructure, CaseIndex
from corehq.apps.userreports.const import UCR_SQL_BACKEND
from custom.icds_reports.ucr.tests.base_test import BaseICDSDatasourceTest, add_element, mget_query_fake

XMNLS_BP_FORM = 'http://openrosa.org/formdesigner/2864010F-B1B1-4711-8C59-D5B2B81D65DB'
XMLNS_THR_FORM = 'http://openrosa.org/formdesigner/F1B73934-8B70-4CEE-B462-3E4C81F80E4A'
XMLNS_DELIVERY_FORM = 'http://openrosa.org/formdesigner/376FA2E1-6FD1-4C9E-ACB4-E046038CD5E2'
XMLNS_PNC_FORM = 'http://openrosa.org/formdesigner/D4A7ABD2-A7B8-431B-A88B-38245173B0AE'
XMLNS_EBF_FORM = 'http://openrosa.org/formdesigner/89097FB1-6C08-48BA-95B2-67BCF0C5091D'
XMLNS_GMP_FORM = 'http://openrosa.org/formdesigner/b183124a25f2a0ceab266e4564d3526199ac4d75'
XMLNS_DAILYFEEDING_FORM = 'http://openrosa.org/formdesigner/66d52f84d606567ea29d5fae88f569d2763b8b62'
XMLNS_HH_REG_FORM = 'http://openrosa.org/formdesigner/1D568275-1D19-46DB-8C54-2C9765DF6335'
XMLNS_ADD_MEMBER_FORM = 'http://openrosa.org/formdesigner/756ec44475658f3f463f8012632def2bc9fbe731'

NUTRITION_STATUS_NORMAL = "green"
NUTRITION_STATUS_MODERATE = "yellow"
NUTRITION_STATUS_SEVERE = "red"


@override_settings(TESTS_SHOULD_USE_SQL_BACKEND=True)
@override_settings(OVERRIDE_UCR_BACKEND=UCR_SQL_BACKEND)
@mock.patch('custom.icds_reports.ucr.expressions.mget_query', mget_query_fake)
class TestChildHealthDataSource(BaseICDSDatasourceTest):
    datasource_filename = 'child_health_cases_monthly_tableau2'

    def _create_case(
            self, case_id, dob,
            caste='st', minority='no', resident='yes', disabled='no',
            sex='F', date_death=None, breastfed_within_first=None, immun_one_year_date=None,
            low_birth_weight=None,
            date_opened=datetime.utcnow(), date_modified=datetime.utcnow(), closed=False):

        household_case = CaseStructure(
            case_id='hh-' + case_id,
            attrs={
                'case_type': 'household',
                'create': True,
                'date_opened': date_opened,
                'date_modified': date_modified,
                'update': dict(
                    hh_caste=caste,
                    hh_minority=minority
                )
            },
        )

        mother_case = CaseStructure(
            case_id='m-' + case_id,
            attrs={
                'case_type': 'person',
                'create': True,
                'close': closed,
                'date_opened': date_opened - relativedelta(years=20),
                'date_modified': date_modified,
                'update': dict(
                    resident=resident,
                    sex=sex,
                    disabled=disabled,
                    dob=dob - relativedelta(years=20),
                )
            },
            indices=[CaseIndex(
                household_case,
                identifier='parent',
                relationship=CASE_INDEX_CHILD,
                related_type=household_case.attrs['case_type'],
            )],
        )

        person_case = CaseStructure(
            case_id='p-' + case_id,
            attrs={
                'case_type': 'person',
                'create': True,
                'close': closed,
                'date_opened': date_opened,
                'date_modified': date_modified,
                'update': dict(
                    resident=resident,
                    sex=sex,
                    disabled=disabled,
                    dob=dob,
                    date_death=date_death,
                )
            },
            indices=[
                CaseIndex(
                    household_case,
                    identifier='parent',
                    relationship=CASE_INDEX_CHILD,
                    related_type=household_case.attrs['case_type'],
                ),
                CaseIndex(
                    mother_case,
                    identifier='mother',
                    relationship=CASE_INDEX_CHILD,
                    related_type=mother_case.attrs['case_type'],
                ),
            ],
        )

        child_health_case = CaseStructure(
            case_id=case_id,
            attrs={
                'case_type': 'child_health',
                'create': True,
                'close': closed,
                'date_opened': date_opened,
                'date_modified': date_modified,
                'update': dict(
                    breastfed_within_first=breastfed_within_first,
                    low_birth_weight=low_birth_weight,
                )
            },
            indices=[CaseIndex(
                person_case,
                identifier='parent',
                relationship=CASE_INDEX_CHILD,
                related_type=person_case.attrs['case_type'],
            )],
        )

        child_task_case = CaseStructure(
            case_id='t-' + case_id,
            attrs={
                'case_type': 'tasks',
                'create': True,
                'close': closed,
                'date_opened': date_opened,
                'date_modified': date_modified,
                'update': dict(
                    immun_one_year_date=immun_one_year_date,
                    tasks_type='child',
                )
            },
            indices=[CaseIndex(
                child_health_case,
                identifier='parent',
                relationship=CASE_INDEX_CHILD,
                related_type=child_health_case.attrs['case_type'],
            )],
        )

        self.casefactory.create_or_update_cases([child_task_case])

    def _submit_gmp_form(
            self, form_date, case_id, nutrition_status=None):

        form = ElementTree.Element('data')
        form.attrib['xmlns'] = XMLNS_GMP_FORM
        form.attrib['xmlns:jrm'] = 'http://openrosa.org/jr/xforms'

        meta = ElementTree.Element('meta')
        add_element(meta, 'timeEnd', form_date.isoformat())
        form.append(meta)

        case = ElementTree.Element('case')
        case.attrib['date_modified'] = form_date.isoformat()
        case.attrib['case_id'] = case_id
        case.attrib['xmlns'] = 'http://commcarehq.org/case/transaction/v2'
        if nutrition_status is not None:
            case_update = ElementTree.Element('update')
            add_element(case_update, 'zscore_grading_wfa', nutrition_status)
            case.append(case_update)
        form.append(case)
        add_element(form, 'zscore_grading_wfa', nutrition_status)

        self._submit_form(form)

    def _submit_dailyfeeding_form(
            self, form_date, case_id):

        form = ElementTree.Element('data')
        form.attrib['xmlns'] = XMLNS_DAILYFEEDING_FORM
        form.attrib['xmlns:jrm'] = 'http://openrosa.org/jr/xforms'

        meta = ElementTree.Element('meta')
        add_element(meta, 'timeEnd', form_date.isoformat())
        form.append(meta)

        case = ElementTree.Element('case')
        case.attrib['date_modified'] = form_date.isoformat()
        case.attrib['case_id'] = case_id
        case.attrib['xmlns'] = 'http://commcarehq.org/case/transaction/v2'
        form.append(case)

        self._submit_form(form)

    def _submit_thr_rations_form(
            self, form_date, case_id, rations_distributed=0, case_id_2=None):

        form = ElementTree.Element('data')
        form.attrib['xmlns'] = XMLNS_THR_FORM
        form.attrib['xmlns:jrm'] = 'http://openrosa.org/jr/xforms'

        meta = ElementTree.Element('meta')
        add_element(meta, 'timeEnd', form_date.isoformat())
        form.append(meta)

        case = ElementTree.Element('case')
        case.attrib['date_modified'] = form_date.isoformat()
        case.attrib['case_id'] = case_id
        case.attrib['xmlns'] = 'http://commcarehq.org/case/transaction/v2'
        form.append(case)

        add_element(form, 'thr_given_child', '1')

        child_thr = ElementTree.Element('child_thr')
        child_thr_persons = ElementTree.Element('child_persons')
        child_thr_repeat1 = ElementTree.Element('item')
        add_element(child_thr_repeat1, 'child_health_case_id', case_id)
        if rations_distributed > 0:
            add_element(child_thr_repeat1, 'days_ration_given_child', rations_distributed)
            add_element(child_thr_repeat1, 'distribute_ration_child', 'yes')
        else:
            add_element(child_thr_repeat1, 'distribute_ration_child', 'no')
        child_thr_persons.append(child_thr_repeat1)
        if case_id_2 is not None:
            child_thr_repeat2 = ElementTree.Element('item')
            add_element(child_thr_repeat2, 'child_health_case_id', case_id_2)
            add_element(child_thr_repeat2, 'days_ration_given_child', 25)
            add_element(child_thr_repeat2, 'distribute_ration_child', 'yes')
            child_thr_persons.append(child_thr_repeat2)
        child_thr.append(child_thr_persons)
        form.append(child_thr)

        self._submit_form(form)

    def _submit_delivery_form(
            self, form_date, case_id, nutrition_status=None, case_id_2=None):

        form = ElementTree.Element('data')
        form.attrib['xmlns'] = XMLNS_DELIVERY_FORM
        form.attrib['xmlns:jrm'] = 'http://openrosa.org/jr/xforms'

        meta = ElementTree.Element('meta')
        add_element(meta, 'timeEnd', form_date.isoformat())
        form.append(meta)

        child_repeat1 = ElementTree.Element('child')
        child_open_child_health_repeat1 = ElementTree.Element('case_open_child_health_3')
        case_repeat1 = ElementTree.Element('case')
        case_repeat1.attrib['date_modified'] = form_date.isoformat()
        case_repeat1.attrib['case_id'] = case_id
        case_repeat1.attrib['xmlns'] = 'http://commcarehq.org/case/transaction/v2'
        if nutrition_status is not None:
            case_update_repeat1 = ElementTree.Element('update')
            add_element(case_update_repeat1, 'zscore_grading_wfa', nutrition_status)
            case_repeat1.append(case_update_repeat1)
        child_open_child_health_repeat1.append(case_repeat1)
        child_repeat1.append(child_open_child_health_repeat1)
        add_element(child_repeat1, 'zscore_grading_wfa', nutrition_status)
        form.append(child_repeat1)

        if case_id_2 is not None:
            child_repeat2 = ElementTree.Element('child')
            child_open_child_health_repeat2 = ElementTree.Element('case_open_child_health_3')
            case_repeat2 = ElementTree.Element('case')
            case_repeat2.attrib['date_modified'] = form_date.isoformat()
            case_repeat2.attrib['case_id'] = case_id_2
            case_repeat2.attrib['xmlns'] = 'http://commcarehq.org/case/transaction/v2'
            case_update_repeat2 = ElementTree.Element('update')
            add_element(case_update_repeat2, 'zscore_grading_wfa', nutrition_status)
            case_repeat2.append(case_update_repeat2)
            child_open_child_health_repeat2.append(case_repeat2)
            child_repeat2.append(child_open_child_health_repeat2)
            add_element(child_repeat2, 'zscore_grading_wfa', NUTRITION_STATUS_SEVERE)
            form.append(child_repeat2)

        ElementTree.dump(form)
        self._submit_form(form)

<<<<<<< HEAD
    def _submit_bp_form(
            self, form_date, case_id, counsel_immediate_bf='no'):

        form = ElementTree.Element('data')
        form.attrib['xmlns'] = XMNLS_BP_FORM
=======
    def _submit_ebf_form(
            self, form_date, case_id, is_ebf=None, water_or_milk=None,
            tea_other=None, eating=None, not_breastfeeding=None,
            counsel_only_milk=None, counsel_adequate_bf=None, case_id_2=None):

        form = ElementTree.Element('data')
        form.attrib['xmlns'] = XMLNS_EBF_FORM
>>>>>>> 9c57700c
        form.attrib['xmlns:jrm'] = 'http://openrosa.org/jr/xforms'

        meta = ElementTree.Element('meta')
        add_element(meta, 'timeEnd', form_date.isoformat())
        form.append(meta)

        case = ElementTree.Element('case')
        case.attrib['date_modified'] = form_date.isoformat()
        case.attrib['case_id'] = case_id
        case.attrib['xmlns'] = 'http://commcarehq.org/case/transaction/v2'
        form.append(case)

<<<<<<< HEAD
        bp2 = ElementTree.Element('bp2')
        add_element(bp2, 'immediate_breastfeeding', counsel_immediate_bf)
        form.append(bp2)
=======
        child = ElementTree.Element('child')
        child_repeat1 = ElementTree.Element('item')
        add_element(child_repeat1, 'child_health_case_id', case_id)
        add_element(child_repeat1, 'is_ebf', is_ebf)
        add_element(child_repeat1, 'water_or_milk', water_or_milk)
        add_element(child_repeat1, 'tea_other', tea_other)
        add_element(child_repeat1, 'eating', eating)
        add_element(child_repeat1, 'not_breastfeeding', not_breastfeeding)
        add_element(child_repeat1, 'counsel_only_milk', counsel_only_milk)
        add_element(child_repeat1, 'counsel_adequate_bf', counsel_adequate_bf)
        child.append(child_repeat1)
        if case_id_2 is not None:
            child_repeat2 = ElementTree.Element('item')
            add_element(child_repeat2, 'child_health_case_id', case_id_2)
            add_element(child_repeat2, 'is_ebf', 'no')
            add_element(child_repeat2, 'water_or_milk', 'yes')
            add_element(child_repeat2, 'tea_other', 'yes')
            add_element(child_repeat2, 'eating', 'yes')
            add_element(child_repeat2, 'not_breastfeeding', 'pregnant_again')
            add_element(child_repeat2, 'counsel_only_milk', 'no')
            child.append(child_repeat2)
        form.append(child)

        self._submit_form(form)

    def _submit_pnc_form(self, form_date, case_id, is_ebf=None, other_milk_to_child=None,
                         counsel_exclusive_bf=None, counsel_increase_food_bf=None,
                         counsel_breast=None, skin_to_skin=None, case_id_2=None):

        form = ElementTree.Element('data')
        form.attrib['xmlns'] = XMLNS_PNC_FORM
        form.attrib['xmlns:jrm'] = 'http://openrosa.org/jr/xforms'

        meta = ElementTree.Element('meta')
        add_element(meta, 'timeEnd', form_date.isoformat())
        form.append(meta)

        case = ElementTree.Element('case')
        case.attrib['date_modified'] = form_date.isoformat()
        case.attrib['case_id'] = case_id
        case.attrib['xmlns'] = 'http://commcarehq.org/case/transaction/v2'
        form.append(case)

        add_element(form, 'counsel_increase_food_bf', counsel_increase_food_bf)
        add_element(form, 'counsel_breast', counsel_breast)

        child = ElementTree.Element('child')
        child_repeat1 = ElementTree.Element('item')
        add_element(child_repeat1, 'child_health_case_id', case_id)
        add_element(child_repeat1, 'is_ebf', is_ebf)
        add_element(child_repeat1, 'other_milk_to_child', other_milk_to_child)
        add_element(child_repeat1, 'counsel_exclusive_bf', counsel_exclusive_bf)
        add_element(child_repeat1, 'skin_to_skin', skin_to_skin)
        child.append(child_repeat1)
        if case_id_2 is not None:
            child_repeat2 = ElementTree.Element('item')
            add_element(child_repeat2, 'child_health_case_id', case_id_2)
            add_element(child_repeat2, 'is_ebf', 'no')
            add_element(child_repeat2, 'other_milk_to_child', 'yes')
            add_element(child_repeat2, 'counsel_exclusive_bf', 'no')
            add_element(child_repeat2, 'skin_to_skin', skin_to_skin)
            child.append(child_repeat2)
        form.append(child)
>>>>>>> 9c57700c

        self._submit_form(form)

    def test_demographic_data(self):
        case_id = uuid.uuid4().hex
        self._create_case(
            case_id=case_id,
            caste='sc',
            minority='yes',
            resident='yes',
            disabled='yes',
            dob=date(1990, 1, 1),
            sex='M',
            date_opened=datetime(2015, 1, 10),
            date_modified=datetime(2016, 3, 12),
        )

        cases = [
            (0, [
                ('caste', 'sc'),
                ('disabled', 'yes'),
                ('minority', 'yes'),
                ('resident', 'yes'),
                ('sex', 'M'),
            ]),
            (1, [
                ('caste', 'sc'),
                ('disabled', 'yes'),
                ('minority', 'yes'),
                ('resident', 'yes'),
                ('sex', 'M'),
            ]),
            (2, [
                ('caste', 'sc'),
                ('disabled', 'yes'),
                ('minority', 'yes'),
                ('resident', 'yes'),
                ('sex', 'M'),
            ]),
        ]
        self._run_iterative_monthly_test(case_id=case_id, cases=cases)

    def test_open_in_month(self):
        case_id = uuid.uuid4().hex
        self._create_case(
            case_id=case_id,
            dob=date(2014, 1, 1),
            date_opened=datetime(2016, 3, 10),
            date_modified=datetime(2016, 3, 12),
            closed=True,
        )

        cases = [
            (0, [('open_in_month', 0)]),
            (1, [('open_in_month', 1)]),
        ]
        self._run_iterative_monthly_test(case_id=case_id, cases=cases)

    def test_closed(self):
        case_id = uuid.uuid4().hex
        self._create_case(
            case_id=case_id,
            dob=date(2014, 1, 1),
            date_opened=datetime(2016, 1, 10),
            date_modified=datetime(2016, 1, 12),
            closed=True,
        )

        cases = []
        self._run_iterative_monthly_test(case_id=case_id, cases=cases)

    def test_alive_in_month(self):
        case_id = uuid.uuid4().hex
        self._create_case(
            case_id=case_id,
            dob=date(2014, 1, 1),
            date_opened=datetime(2016, 1, 10),
            date_modified=datetime(2016, 3, 12),
            date_death=date(2016, 3, 10),
        )

        cases = [
            (0, [('alive_in_month', 1)]),
            (1, [('alive_in_month', 1)]),
            (2, [('alive_in_month', 0)]),
        ]
        self._run_iterative_monthly_test(case_id=case_id, cases=cases)

    def test_valid_in_month(self):
        case_id = uuid.uuid4().hex
        self._create_case(
            case_id=case_id,
            dob=date(2014, 1, 15),
            date_opened=datetime(2014, 1, 15),
            date_modified=datetime(2016, 3, 12),
            date_death=date(2016, 3, 10),
        )

        cases = [
            (0, [('valid_in_month', 1)]),
            (1, [('valid_in_month', 1)]),
            (2, [('valid_in_month', 0)]),
        ]
        self._run_iterative_monthly_test(case_id=case_id, cases=cases)

    def test_age_in_months(self):
        case_id = uuid.uuid4().hex
        self._create_case(
            case_id=case_id,
            dob=date(2012, 1, 15),
            date_opened=datetime(2012, 1, 15),
            date_modified=datetime(2016, 3, 12),
        )

        cases = [
            (0, [('age_in_months', 49)]),
            (1, [('age_in_months', 50)]),
            (2, [('age_in_months', 51)]),
        ]
        self._run_iterative_monthly_test(case_id=case_id, cases=cases)

    def test_age_tranche_0_to_6(self):
        case_id = uuid.uuid4().hex
        self._create_case(
            case_id=case_id,
            dob=date(2016, 2, 15),
            date_opened=datetime(2015, 2, 15),
            date_modified=datetime(2016, 3, 12),
        )

        cases = [
            (0, [('age_tranche', 0)]),
            (1, [('age_tranche', 6)]),
            (2, [('age_tranche', 6)]),
        ]
        self._run_iterative_monthly_test(case_id=case_id, cases=cases)

    def test_age_tranche_6_to_12(self):
        case_id = uuid.uuid4().hex
        self._create_case(
            case_id=case_id,
            dob=date(2015, 8, 12),
            date_opened=datetime(2015, 8, 12),
            date_modified=datetime(2016, 3, 12),
        )

        cases = [
            (0, [('age_tranche', 6)]),
            (1, [('age_tranche', 12)]),
            (2, [('age_tranche', 12)]),
        ]
        self._run_iterative_monthly_test(case_id=case_id, cases=cases)

    def test_age_tranche_12_to_24(self):
        case_id = uuid.uuid4().hex
        self._create_case(
            case_id=case_id,
            dob=date(2015, 2, 12),
            date_opened=datetime(2015, 2, 12),
            date_modified=datetime(2016, 3, 12),
        )

        cases = [
            (0, [('age_tranche', 12)]),
            (1, [('age_tranche', 24)]),
            (2, [('age_tranche', 24)]),
        ]
        self._run_iterative_monthly_test(case_id=case_id, cases=cases)

    def test_age_tranche_24_to_36(self):
        case_id = uuid.uuid4().hex
        self._create_case(
            case_id=case_id,
            dob=date(2014, 2, 12),
            date_opened=datetime(2014, 2, 12),
            date_modified=datetime(2016, 3, 12),
        )

        cases = [
            (0, [('age_tranche', 24)]),
            (1, [('age_tranche', 36)]),
            (2, [('age_tranche', 36)]),
        ]
        self._run_iterative_monthly_test(case_id=case_id, cases=cases)

    def test_age_tranche_36_to_48(self):
        case_id = uuid.uuid4().hex
        self._create_case(
            case_id=case_id,
            dob=date(2013, 2, 12),
            date_opened=datetime(2013, 2, 12),
            date_modified=datetime(2016, 3, 12),
        )

        cases = [
            (0, [('age_tranche', 36)]),
            (1, [('age_tranche', 48)]),
            (2, [('age_tranche', 48)]),
        ]
        self._run_iterative_monthly_test(case_id=case_id, cases=cases)

    def test_age_tranche_48_to_60(self):
        case_id = uuid.uuid4().hex
        self._create_case(
            case_id=case_id,
            dob=date(2012, 2, 12),
            date_opened=datetime(2012, 2, 12),
            date_modified=datetime(2016, 3, 12),
        )

        cases = [
            (0, [('age_tranche', 48)]),
            (1, [('age_tranche', 60)]),
            (2, [('age_tranche', 60)]),
        ]
        self._run_iterative_monthly_test(case_id=case_id, cases=cases)

    def test_age_tranche_60_to_72(self):
        case_id = uuid.uuid4().hex
        self._create_case(
            case_id=case_id,
            dob=date(2011, 2, 12),
            date_opened=datetime(2011, 2, 12),
            date_modified=datetime(2016, 3, 12),
        )

        cases = [
            (0, [('age_tranche', 60)]),
            (1, [('age_tranche', 72)]),
            (2, [('age_tranche', 72)]),
        ]
        self._run_iterative_monthly_test(case_id=case_id, cases=cases)

    def test_age_tranche_72_to_null(self):
        case_id = uuid.uuid4().hex
        self._create_case(
            case_id=case_id,
            dob=date(2010, 2, 12),
            date_opened=datetime(2010, 2, 12),
            date_modified=datetime(2016, 3, 12),
        )

        cases = [
            (0, [('age_tranche', 72)]),
            (1, [('age_tranche', None)]),
            (2, [('age_tranche', None)]),
        ]
        self._run_iterative_monthly_test(case_id=case_id, cases=cases)

    def test_wer_eligible(self):
        case_id = uuid.uuid4().hex
        self._create_case(
            case_id=case_id,
            dob=date(2011, 3, 12),
            date_opened=datetime(2011, 3, 14),
            date_modified=datetime(2016, 3, 12),
        )

        # Not eligible after 5 years old
        cases = [
            (0, [('wer_eligible', 1)]),
            (1, [('wer_eligible', 1)]),
            (2, [('wer_eligible', 0)]),
        ]
        self._run_iterative_monthly_test(case_id=case_id, cases=cases)

    def test_thr_eligible_6mo(self):
        case_id = uuid.uuid4().hex
        self._create_case(
            case_id=case_id,
            dob=date(2015, 9, 12),
            date_opened=datetime(2015, 9, 1),
            date_modified=datetime(2016, 3, 12),
        )

        # Not eligible before 6 months old
        cases = [
            (0, [('thr_eligible', 0)]),
            (1, [('thr_eligible', 1)]),
            (2, [('thr_eligible', 1)]),
        ]
        self._run_iterative_monthly_test(case_id=case_id, cases=cases)

    def test_thr_eligible_36mo(self):
        case_id = uuid.uuid4().hex
        self._create_case(
            case_id=case_id,
            dob=date(2013, 3, 12),
            date_opened=datetime(2013, 3, 14),
            date_modified=datetime(2016, 3, 12),
        )

        # Not eligible after 36 months old
        cases = [
            (0, [('thr_eligible', 1)]),
            (1, [('thr_eligible', 1)]),
            (2, [('thr_eligible', 0)]),
        ]
        self._run_iterative_monthly_test(case_id=case_id, cases=cases)

    def test_ebf_eligible(self):
        case_id = uuid.uuid4().hex
        self._create_case(
            case_id=case_id,
            dob=date(2015, 9, 12),
            date_opened=datetime(2015, 9, 1),
            date_modified=datetime(2016, 3, 12),
        )

        # Only eligible before 6 months old
        cases = [
            (0, [('ebf_eligible', 1)]),
            (1, [('ebf_eligible', 1)]),
            (2, [('ebf_eligible', 0)]),
        ]
        self._run_iterative_monthly_test(case_id=case_id, cases=cases)

    def test_cf_eligible_6mo(self):
        case_id = uuid.uuid4().hex
        self._create_case(
            case_id=case_id,
            dob=date(2015, 9, 12),
            date_opened=datetime(2015, 9, 1),
            date_modified=datetime(2016, 3, 12),
        )

        # Only eligible after 6 months old
        cases = [
            (0, [('cf_eligible', 0)]),
            (1, [('cf_eligible', 1)]),
            (2, [('cf_eligible', 1)]),
        ]
        self._run_iterative_monthly_test(case_id=case_id, cases=cases)

    def test_cf_eligible_24mo(self):
        case_id = uuid.uuid4().hex
        self._create_case(
            case_id=case_id,
            dob=date(2014, 2, 12),
            date_opened=datetime(2013, 2, 14),
            date_modified=datetime(2016, 3, 12),
        )

        # Only eligible before 24 months old
        cases = [
            (0, [('cf_eligible', 1)]),
            (1, [('cf_eligible', 0)]),
            (2, [('cf_eligible', 0)]),
        ]
        self._run_iterative_monthly_test(case_id=case_id, cases=cases)

    def test_pse_eligible_36mo(self):
        case_id = uuid.uuid4().hex
        self._create_case(
            case_id=case_id,
            dob=date(2013, 3, 12),
            date_opened=datetime(2013, 3, 14),
            date_modified=datetime(2016, 3, 12),
        )

        # Only eligible after 36 months old
        cases = [
            (0, [('pse_eligible', 0)]),
            (1, [('pse_eligible', 1)]),
            (2, [('pse_eligible', 1)]),
        ]
        self._run_iterative_monthly_test(case_id=case_id, cases=cases)

    def test_pse_eligible_72mo(self):
        case_id = uuid.uuid4().hex
        self._create_case(
            case_id=case_id,
            dob=date(2010, 3, 12),
            date_opened=datetime(2010, 3, 12),
            date_modified=datetime(2016, 3, 12),
        )

        # Only eligible before 72 months old
        cases = [
            (0, [('pse_eligible', 1)]),
            (1, [('pse_eligible', 1)]),
            (2, [('pse_eligible', 0)]),
        ]
        self._run_iterative_monthly_test(case_id=case_id, cases=cases)

    def test_nutrition_status_delivery(self):
        case_id = uuid.uuid4().hex
        case_id_2 = uuid.uuid4().hex
        self._create_case(
            case_id=case_id,
            dob=date(2016, 1, 1),
            date_opened=datetime(2016, 1, 10),
            date_modified=datetime(2016, 3, 12),
        )
        self._create_case(
            case_id=case_id_2,
            dob=date(2016, 1, 1),
            date_opened=datetime(2016, 1, 10),
            date_modified=datetime(2016, 3, 12),
        )

        self._submit_delivery_form(
            form_date=datetime(2016, 1, 10),
            case_id=case_id,
            nutrition_status=NUTRITION_STATUS_MODERATE,
            case_id_2=case_id_2,
        ),
        self._submit_gmp_form(
            form_date=datetime(2016, 3, 4),
            case_id=case_id,
            nutrition_status=NUTRITION_STATUS_SEVERE
        )

        cases = [
            (0, [('nutrition_status_last_recorded', "moderately_underweight"),
                 ('current_month_nutrition_status', "unweighed"),
                 ('nutrition_status_severely_underweight', 0),
                 ('nutrition_status_moderately_underweight', 1),
                 ('nutrition_status_normal', 0),
                 ('nutrition_status_weighed', 0),
                 ('nutrition_status_unweighed', 1)],
             ),
            (1, [('nutrition_status_last_recorded', "severely_underweight"),
                 ('current_month_nutrition_status', "severely_underweight"),
                 ('nutrition_status_severely_underweight', 1),
                 ('nutrition_status_moderately_underweight', 0),
                 ('nutrition_status_normal', 0),
                 ('nutrition_status_weighed', 1),
                 ('nutrition_status_unweighed', 0)],
             ),
            (2, [('nutrition_status_last_recorded', "severely_underweight"),
                 ('current_month_nutrition_status', "unweighed"),
                 ('nutrition_status_severely_underweight', 1),
                 ('nutrition_status_moderately_underweight', 0),
                 ('nutrition_status_normal', 0),
                 ('nutrition_status_weighed', 0),
                 ('nutrition_status_unweighed', 1)],
             ),
        ]
        self._run_iterative_monthly_test(case_id=case_id, cases=cases)

    def test_nutrition_status_gmp(self):
        case_id = uuid.uuid4().hex
        self._create_case(
            case_id=case_id,
            dob=date(2015, 1, 1),
            date_opened=datetime(2015, 1, 10),
            date_modified=datetime(2016, 3, 12),
        )

        self._submit_gmp_form(
            form_date=datetime(2016, 1, 5),
            case_id=case_id,
            nutrition_status=NUTRITION_STATUS_NORMAL
        )
        self._submit_gmp_form(
            form_date=datetime(2016, 1, 10),
            case_id=case_id,
            nutrition_status=NUTRITION_STATUS_MODERATE
        )
        self._submit_gmp_form(
            form_date=datetime(2016, 2, 4),
            case_id=case_id,
            nutrition_status=NUTRITION_STATUS_NORMAL
        )
        self._submit_gmp_form(
            form_date=datetime(2016, 3, 4),
            case_id=case_id,
            nutrition_status=NUTRITION_STATUS_SEVERE
        )

        cases = [
            (0, [('nutrition_status_last_recorded', "normal"),
                 ('current_month_nutrition_status', "normal"),
                 ('nutrition_status_severely_underweight', 0),
                 ('nutrition_status_moderately_underweight', 0),
                 ('nutrition_status_normal', 1),
                 ('nutrition_status_weighed', 1),
                 ('nutrition_status_unweighed', 0)],
             ),
            (1, [('nutrition_status_last_recorded', "severely_underweight"),
                 ('current_month_nutrition_status', "severely_underweight"),
                 ('nutrition_status_severely_underweight', 1),
                 ('nutrition_status_moderately_underweight', 0),
                 ('nutrition_status_normal', 0),
                 ('nutrition_status_weighed', 1),
                 ('nutrition_status_unweighed', 0)],
             ),
            (2, [('nutrition_status_last_recorded', "severely_underweight"),
                 ('current_month_nutrition_status', "unweighed"),
                 ('nutrition_status_severely_underweight', 1),
                 ('nutrition_status_moderately_underweight', 0),
                 ('nutrition_status_normal', 0),
                 ('nutrition_status_weighed', 0),
                 ('nutrition_status_unweighed', 1)],
             ),
        ]
        self._run_iterative_monthly_test(case_id=case_id, cases=cases)

    def test_thr_rations(self):
        case_id = uuid.uuid4().hex
        case_id_2 = uuid.uuid4().hex
        self._create_case(
            case_id=case_id,
            dob=date(2015, 1, 12),
            date_opened=datetime(2015, 2, 1),
            date_modified=datetime(2016, 3, 12),
        )
        self._create_case(
            case_id=case_id_2,
            dob=date(2015, 1, 12),
            date_opened=datetime(2015, 2, 1),
            date_modified=datetime(2016, 3, 12),
        )

        self._submit_thr_rations_form(
            form_date=datetime(2016, 2, 2),
            case_id=case_id,
            rations_distributed=5,
            case_id_2=case_id_2,
        )
        self._submit_thr_rations_form(
            form_date=datetime(2016, 2, 6),
            case_id=case_id,
            rations_distributed=6,
            case_id_2=case_id_2,
        )
        self._submit_thr_rations_form(
            form_date=datetime(2016, 3, 10),
            case_id=case_id,
            rations_distributed=21,
            case_id_2=case_id_2,
        )

        cases = [
            (0, [('num_rations_distributed', 11), ('rations_21_plus_distributed', 0)]),
            (1, [('num_rations_distributed', 21), ('rations_21_plus_distributed', 1)]),
            (2, [('num_rations_distributed', 0), ('rations_21_plus_distributed', 0)]),
        ]
        self._run_iterative_monthly_test(case_id=case_id, cases=cases)

    def test_pse(self):
        case_id = uuid.uuid4().hex
        self._create_case(
            case_id=case_id,
            dob=date(2012, 1, 12),
            date_opened=datetime(2014, 2, 1),
            date_modified=datetime(2016, 3, 12),
        )

        self._submit_dailyfeeding_form(form_date=datetime(2016, 2, 2), case_id=case_id)
        self._submit_dailyfeeding_form(form_date=datetime(2016, 2, 3), case_id=case_id)
        self._submit_dailyfeeding_form(form_date=datetime(2016, 2, 4), case_id=case_id)
        self._submit_dailyfeeding_form(form_date=datetime(2016, 2, 5), case_id=case_id)
        self._submit_dailyfeeding_form(form_date=datetime(2016, 2, 6), case_id=case_id)
        self._submit_dailyfeeding_form(form_date=datetime(2016, 2, 7), case_id=case_id)
        self._submit_dailyfeeding_form(form_date=datetime(2016, 2, 8), case_id=case_id)
        self._submit_dailyfeeding_form(form_date=datetime(2016, 2, 9), case_id=case_id)
        self._submit_dailyfeeding_form(form_date=datetime(2016, 2, 10), case_id=case_id)
        self._submit_dailyfeeding_form(form_date=datetime(2016, 2, 11), case_id=case_id)
        self._submit_dailyfeeding_form(form_date=datetime(2016, 2, 12), case_id=case_id)
        self._submit_dailyfeeding_form(form_date=datetime(2016, 2, 13), case_id=case_id)
        self._submit_dailyfeeding_form(form_date=datetime(2016, 2, 14), case_id=case_id)
        self._submit_dailyfeeding_form(form_date=datetime(2016, 2, 15), case_id=case_id)
        self._submit_dailyfeeding_form(form_date=datetime(2016, 2, 16), case_id=case_id)
        self._submit_dailyfeeding_form(form_date=datetime(2016, 2, 17), case_id=case_id)
        self._submit_dailyfeeding_form(form_date=datetime(2016, 3, 3), case_id=case_id)

        cases = [
            (0, [('pse_days_attended', 16), ('pse_attended_16_days', 1)]),
            (1, [('pse_days_attended', 1), ('pse_attended_16_days', 0)]),
            (2, [('pse_days_attended', 0), ('pse_attended_16_days', 0)]),
        ]
        self._run_iterative_monthly_test(case_id=case_id, cases=cases)

    def test_born_in_month_positive(self):
        case_id = uuid.uuid4().hex
        self._create_case(
            case_id=case_id,
            dob=date(2016, 3, 10),
            date_opened=datetime(2016, 3, 14),
            date_modified=datetime(2016, 3, 14),
            breastfed_within_first='yes',
            low_birth_weight='yes'
        )

        cases = [
            (0, [('born_in_month', 0),
                 ('low_birth_weight_born_in_month', 0),
                 ('bf_at_birth_born_in_month', 0)],
             ),
            (1, [('born_in_month', 1),
                 ('low_birth_weight_born_in_month', 1),
                 ('bf_at_birth_born_in_month', 1)],
             ),
            (2, [('born_in_month', 0),
                 ('low_birth_weight_born_in_month', 0),
                 ('bf_at_birth_born_in_month', 0)],
             ),
        ]
        self._run_iterative_monthly_test(case_id=case_id, cases=cases)

    def test_born_in_month_negative(self):
        case_id = uuid.uuid4().hex
        self._create_case(
            case_id=case_id,
            dob=date(2016, 3, 10),
            date_opened=datetime(2016, 3, 14),
            date_modified=datetime(2016, 3, 14),
        )

        cases = [
            (0, [('born_in_month', 0),
                 ('low_birth_weight_born_in_month', 0),
                 ('bf_at_birth_born_in_month', 0)],
             ),
            (1, [('born_in_month', 1),
                 ('low_birth_weight_born_in_month', 0),
                 ('bf_at_birth_born_in_month', 0)],
             ),
            (2, [('born_in_month', 0),
                 ('low_birth_weight_born_in_month', 0),
                 ('bf_at_birth_born_in_month', 0)],
             ),
        ]
        self._run_iterative_monthly_test(case_id=case_id, cases=cases)

    def test_fully_immunized_eligible(self):
        case_id = uuid.uuid4().hex
        self._create_case(
            case_id=case_id,
            dob=date(2015, 3, 10),
            date_opened=datetime(2015, 3, 10),
            date_modified=datetime(2016, 3, 12),
        )

        cases = [
            (0, [('fully_immunized_eligible', 0)]),
            (1, [('fully_immunized_eligible', 1)]),
            (2, [('fully_immunized_eligible', 1)]),
        ]
        self._run_iterative_monthly_test(case_id=case_id, cases=cases)

    def test_fully_immunized_on_time(self):
        case_id = uuid.uuid4().hex
        self._create_case(
            case_id=case_id,
            dob=date(2015, 3, 10),
            date_opened=datetime(2015, 3, 12),
            date_modified=datetime(2016, 3, 12),
            immun_one_year_date=date(2016, 2, 2),
        )

        cases = [
            (0, [('fully_immunized_on_time', 0),
                 ('fully_immunized_late', 0), ]
             ),
            (1, [('fully_immunized_on_time', 1),
                 ('fully_immunized_late', 0), ]
             ),
            (2, [('fully_immunized_on_time', 1),
                 ('fully_immunized_late', 0), ]
             ),
        ]
        self._run_iterative_monthly_test(case_id=case_id, cases=cases)

    def test_fully_immunized_late(self):
        case_id = uuid.uuid4().hex
        self._create_case(
            case_id=case_id,
            dob=date(2015, 1, 12),
            date_opened=datetime(2015, 2, 20),
            date_modified=datetime(2016, 3, 12),
            immun_one_year_date=date(2016, 3, 10),
        )

        cases = [
            (0, [('fully_immunized_on_time', 0),
                 ('fully_immunized_late', 0), ]
             ),
            (1, [('fully_immunized_on_time', 0),
                 ('fully_immunized_late', 1), ]
             ),
            (2, [('fully_immunized_on_time', 0),
                 ('fully_immunized_late', 1), ]
             ),
        ]
        self._run_iterative_monthly_test(case_id=case_id, cases=cases)<|MERGE_RESOLUTION|>--- conflicted
+++ resolved
@@ -281,105 +281,6 @@
         ElementTree.dump(form)
         self._submit_form(form)
 
-<<<<<<< HEAD
-    def _submit_bp_form(
-            self, form_date, case_id, counsel_immediate_bf='no'):
-
-        form = ElementTree.Element('data')
-        form.attrib['xmlns'] = XMNLS_BP_FORM
-=======
-    def _submit_ebf_form(
-            self, form_date, case_id, is_ebf=None, water_or_milk=None,
-            tea_other=None, eating=None, not_breastfeeding=None,
-            counsel_only_milk=None, counsel_adequate_bf=None, case_id_2=None):
-
-        form = ElementTree.Element('data')
-        form.attrib['xmlns'] = XMLNS_EBF_FORM
->>>>>>> 9c57700c
-        form.attrib['xmlns:jrm'] = 'http://openrosa.org/jr/xforms'
-
-        meta = ElementTree.Element('meta')
-        add_element(meta, 'timeEnd', form_date.isoformat())
-        form.append(meta)
-
-        case = ElementTree.Element('case')
-        case.attrib['date_modified'] = form_date.isoformat()
-        case.attrib['case_id'] = case_id
-        case.attrib['xmlns'] = 'http://commcarehq.org/case/transaction/v2'
-        form.append(case)
-
-<<<<<<< HEAD
-        bp2 = ElementTree.Element('bp2')
-        add_element(bp2, 'immediate_breastfeeding', counsel_immediate_bf)
-        form.append(bp2)
-=======
-        child = ElementTree.Element('child')
-        child_repeat1 = ElementTree.Element('item')
-        add_element(child_repeat1, 'child_health_case_id', case_id)
-        add_element(child_repeat1, 'is_ebf', is_ebf)
-        add_element(child_repeat1, 'water_or_milk', water_or_milk)
-        add_element(child_repeat1, 'tea_other', tea_other)
-        add_element(child_repeat1, 'eating', eating)
-        add_element(child_repeat1, 'not_breastfeeding', not_breastfeeding)
-        add_element(child_repeat1, 'counsel_only_milk', counsel_only_milk)
-        add_element(child_repeat1, 'counsel_adequate_bf', counsel_adequate_bf)
-        child.append(child_repeat1)
-        if case_id_2 is not None:
-            child_repeat2 = ElementTree.Element('item')
-            add_element(child_repeat2, 'child_health_case_id', case_id_2)
-            add_element(child_repeat2, 'is_ebf', 'no')
-            add_element(child_repeat2, 'water_or_milk', 'yes')
-            add_element(child_repeat2, 'tea_other', 'yes')
-            add_element(child_repeat2, 'eating', 'yes')
-            add_element(child_repeat2, 'not_breastfeeding', 'pregnant_again')
-            add_element(child_repeat2, 'counsel_only_milk', 'no')
-            child.append(child_repeat2)
-        form.append(child)
-
-        self._submit_form(form)
-
-    def _submit_pnc_form(self, form_date, case_id, is_ebf=None, other_milk_to_child=None,
-                         counsel_exclusive_bf=None, counsel_increase_food_bf=None,
-                         counsel_breast=None, skin_to_skin=None, case_id_2=None):
-
-        form = ElementTree.Element('data')
-        form.attrib['xmlns'] = XMLNS_PNC_FORM
-        form.attrib['xmlns:jrm'] = 'http://openrosa.org/jr/xforms'
-
-        meta = ElementTree.Element('meta')
-        add_element(meta, 'timeEnd', form_date.isoformat())
-        form.append(meta)
-
-        case = ElementTree.Element('case')
-        case.attrib['date_modified'] = form_date.isoformat()
-        case.attrib['case_id'] = case_id
-        case.attrib['xmlns'] = 'http://commcarehq.org/case/transaction/v2'
-        form.append(case)
-
-        add_element(form, 'counsel_increase_food_bf', counsel_increase_food_bf)
-        add_element(form, 'counsel_breast', counsel_breast)
-
-        child = ElementTree.Element('child')
-        child_repeat1 = ElementTree.Element('item')
-        add_element(child_repeat1, 'child_health_case_id', case_id)
-        add_element(child_repeat1, 'is_ebf', is_ebf)
-        add_element(child_repeat1, 'other_milk_to_child', other_milk_to_child)
-        add_element(child_repeat1, 'counsel_exclusive_bf', counsel_exclusive_bf)
-        add_element(child_repeat1, 'skin_to_skin', skin_to_skin)
-        child.append(child_repeat1)
-        if case_id_2 is not None:
-            child_repeat2 = ElementTree.Element('item')
-            add_element(child_repeat2, 'child_health_case_id', case_id_2)
-            add_element(child_repeat2, 'is_ebf', 'no')
-            add_element(child_repeat2, 'other_milk_to_child', 'yes')
-            add_element(child_repeat2, 'counsel_exclusive_bf', 'no')
-            add_element(child_repeat2, 'skin_to_skin', skin_to_skin)
-            child.append(child_repeat2)
-        form.append(child)
->>>>>>> 9c57700c
-
-        self._submit_form(form)
-
     def test_demographic_data(self):
         case_id = uuid.uuid4().hex
         self._create_case(
