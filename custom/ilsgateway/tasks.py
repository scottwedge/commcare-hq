from collections import defaultdict
from datetime import datetime, timedelta
from functools import partial
import logging
from celery.schedules import crontab

from celery.task import task, periodic_task
from django.db import transaction
from psycopg2._psycopg import DatabaseError

from casexml.apps.stock.models import StockReport, StockTransaction
from corehq.apps.commtrack.models import StockState
from corehq.apps.locations.models import SQLLocation
from corehq.apps.products.models import Product
from custom.ilsgateway.api import ILSGatewayEndpoint, ILSGatewayAPI
from custom.ilsgateway.balance import BalanceMigration
from custom.ilsgateway.tanzania.reminders import REMINDER_MONTHLY_SOH_SUMMARY, REMINDER_MONTHLY_DELIVERY_SUMMARY, \
    REMINDER_MONTHLY_RANDR_SUMMARY
from custom.ilsgateway.tanzania.reminders.delivery import DeliveryReminder
from custom.ilsgateway.tanzania.reminders.randr import RandrReminder
from custom.ilsgateway.tanzania.reminders.reports import get_district_people, construct_soh_summary, \
    construct_delivery_summary, construct_randr_summary
from custom.ilsgateway.tanzania.reminders.soh_thank_you import SOHThankYouReminder
from custom.ilsgateway.tanzania.reminders.stockonhand import SOHReminder
from custom.ilsgateway.tanzania.reminders.supervision import SupervisionReminder
from custom.ilsgateway.tanzania.warehouse.updater import populate_report_data, default_start_date, \
    process_facility_warehouse_data, process_non_facility_warehouse_data
from custom.ilsgateway.temporary import fix_stock_data
from custom.ilsgateway.utils import send_for_day, send_for_all_domains, send_translated_message
from custom.logistics.commtrack import bootstrap_domain as ils_bootstrap_domain, save_stock_data_checkpoint
from custom.ilsgateway.models import ILSGatewayConfig, SupplyPointStatus, DeliveryGroupReport, ReportRun, \
    GroupSummary, OrganizationSummary, ProductAvailabilityData, Alert, PendingReportingDataRecalculation
from custom.logistics.models import StockDataCheckpoint
from custom.logistics.tasks import stock_data_task
from dimagi.utils.dates import get_business_day_of_month, get_business_day_of_month_before


@periodic_task(run_every=crontab(hour="4", minute="00", day_of_week="*"),
               queue='logistics_background_queue')
def migration_task():
    from custom.ilsgateway.stock_data import ILSStockDataSynchronization
    for config in ILSGatewayConfig.get_all_steady_sync_configs():
        if config.enabled:
            endpoint = ILSGatewayEndpoint.from_config(config)
            ils_bootstrap_domain(ILSGatewayAPI(config.domain, endpoint))
            stock_data_task(ILSStockDataSynchronization(config.domain, endpoint))
            report_run.delay(config.domain)


@task(queue='logistics_background_queue')
def ils_bootstrap_domain_task(domain):
    ils_config = ILSGatewayConfig.for_domain(domain)
    return ils_bootstrap_domain(ILSGatewayAPI(domain, ILSGatewayEndpoint.from_config(ils_config)))


@task(queue='logistics_background_queue', ignore_result=True, acks_late=True)
def balance_migration_task(domain, endpoint):
    BalanceMigration(domain, endpoint).balance_migration()


# Region KILIMANJARO
ILS_FACILITIES = [948, 998, 974, 1116, 971, 1122, 921, 658, 995, 1057,
                  652, 765, 1010, 657, 1173, 1037, 965, 749, 1171, 980,
                  1180, 1033, 975, 1056, 970, 742, 985, 2194, 935, 1128,
                  1172, 773, 916, 1194, 4862, 1003, 994, 1034, 1113, 1167,
                  949, 987, 986, 960, 1046, 942, 972, 21, 952, 930,
                  1170, 1067, 1006, 752, 747, 1176, 746, 755, 1102, 924,
                  744, 1109, 760, 922, 945, 988, 927, 1045, 1060, 938,
                  1041, 1101, 1107, 939, 910, 934, 929, 1111, 1174, 1044,
                  1008, 914, 1040, 1035, 1126, 1203, 912, 990, 908, 654,
                  1051, 1110, 983, 771, 1068, 756, 4807, 973, 1013, 911,
                  1048, 1196, 917, 1127, 963, 1032, 1164, 951, 918, 999,
                  923, 1049, 1000, 1165, 915, 1036, 1121, 758, 1054, 1042,
                  4861, 1007, 1053, 954, 761, 1002, 748, 919, 976, 1177,
                  1179, 1001, 743, 762, 741, 959, 1119, 772, 941, 956, 964,
                  1014, 953, 754, 1202, 1166, 977, 757, 961, 759, 997, 947, 1112, 978, 1124,
                  768, 937, 1195, 913, 906, 1043, 1178, 992, 1038, 957, 1106, 767, 979, 1012,
                  926, 1120, 933, 1066, 1105, 943, 1047, 1063, 1004, 958, 751, 763, 1011, 936,
                  1114, 932, 984, 656, 653, 946, 1058, 931, 770, 1108, 909, 1118, 1062, 745, 1065,
                  955, 1052, 753, 944, 1061, 1069, 1104, 996, 4860, 950, 993, 1064, 1175, 1059, 1050,
                  968, 928, 989, 967, 966, 750, 981, 1055, 766, 1123, 1039, 1103, 655, 1125, 774, 991,
                  1117, 920, 769, 1005, 1009, 925, 1115, 907, 4996]


def get_locations(api_object, facilities):
    for facility in facilities:
        location = api_object.endpoint.get_location(facility, params=dict(with_historical_groups=1))
        api_object.location_sync(api_object.endpoint.models_map['location'](location))


def process_supply_point_status(supply_point_status, domain, location_id=None):
    location_id = location_id or supply_point_status.location_id
    try:
        SupplyPointStatus.objects.get(
            external_id=int(supply_point_status.external_id),
            location_id=location_id
        )
    except SupplyPointStatus.DoesNotExist:
        supply_point_status.save()


def sync_supply_point_status(domain, endpoint, facility, checkpoint, date, limit=100, offset=0):
    has_next = True
    next_url = ""

    while has_next:
        meta, supply_point_statuses = endpoint.get_supplypointstatuses(
            domain,
            limit=limit,
            offset=offset,
            next_url_params=next_url,
            filters=dict(supply_point=facility, status_date__gte=date),
            facility=facility
        )
        # set the checkpoint right before the data we are about to process
        if not supply_point_statuses:
            return None
        location_id = SQLLocation.objects.get(domain=domain, external_id=facility).location_id
        save_stock_data_checkpoint(checkpoint,
                                   'supply_point_status',
                                   meta.get('limit') or limit,
                                   meta.get('offset') or offset, date, location_id, True)
        for supply_point_status in supply_point_statuses:
            process_supply_point_status(supply_point_status, domain, location_id)

        if not meta.get('next', False):
            has_next = False
        else:
            next_url = meta['next'].split('?')[1]


def process_delivery_group_report(dgr, domain, location_id=None):
    location_id = location_id or dgr.location_id
    try:
        DeliveryGroupReport.objects.get(external_id=dgr.external_id, location_id=location_id)
    except DeliveryGroupReport.DoesNotExist:
        dgr.save()


def sync_delivery_group_report(domain, endpoint, facility, checkpoint, date, limit=100, offset=0):
    has_next = True
    next_url = ""
    while has_next:
        meta, delivery_group_reports = endpoint.get_deliverygroupreports(
            domain,
            limit=limit,
            offset=offset,
            next_url_params=next_url,
            filters=dict(supply_point=facility, report_date__gte=date),
            facility=facility
        )
        location_id = SQLLocation.objects.get(domain=domain, external_id=facility).location_id
        # set the checkpoint right before the data we are about to process
        save_stock_data_checkpoint(checkpoint,
                                   'delivery_group',
                                   meta.get('limit') or limit,
                                   meta.get('offset') or offset,
                                   date, location_id, True)
        for dgr in delivery_group_reports:
            try:
                DeliveryGroupReport.objects.get(external_id=dgr.external_id, location_id=location_id)
            except DeliveryGroupReport.DoesNotExist:
                dgr.save()

        if not meta.get('next', False):
            has_next = False
        else:
            next_url = meta['next'].split('?')[1]


@task(queue='background_queue', ignore_result=True)
def ils_clear_stock_data_task(domain):
    assert ILSGatewayConfig.for_domain(domain)
    locations = SQLLocation.objects.filter(domain=domain)
    SupplyPointStatus.objects.filter(location_id__in=locations.values_list('location_id', flat=True)).delete()
    DeliveryGroupReport.objects.filter(location_id__in=locations.values_list('location_id', flat=True)).delete()
    products = Product.ids_by_domain(domain)
    StockState.objects.filter(product_id__in=products).delete()
    StockTransaction.objects.filter(
        case_id__in=locations.exclude(supply_point_id__isnull=True).values_list('supply_point_id', flat=True)
    ).delete()
    StockReport.objects.filter(domain=domain).delete()
    StockDataCheckpoint.objects.filter(domain=domain).delete()


@task(queue='background_queue', ignore_result=True)
def clear_report_data(domain):
    locations_ids = SQLLocation.objects.filter(domain=domain).values_list('location_id', flat=True)
    GroupSummary.objects.filter(org_summary__location_id__in=locations_ids).delete()
    OrganizationSummary.objects.filter(location_id__in=locations_ids).delete()
    ProductAvailabilityData.objects.filter(location_id__in=locations_ids).delete()
    Alert.objects.filter(location_id__in=locations_ids).delete()
    ReportRun.objects.filter(domain=domain).delete()


@task(queue='background_queue', ignore_result=True)
def fix_stock_data_task(domain):
    fix_stock_data(domain)


<<<<<<< HEAD
@periodic_task(run_every=crontab(hour="4", minute="00", day_of_week="*"),
               queue='logistics_background_queue')
=======
@task(queue='logistics_background_queue', ignore_result=True)
def recalculate_march_reporting_data_task(domain):
    locations_ids = list(SQLLocation.objects.filter(domain=domain).values_list('location_id', flat=True))
    GroupSummary.objects.filter(
        org_summary__location_id=locations_ids, org_summary__date__gte=datetime(2016, 3, 1)
    ).delete()
    OrganizationSummary.objects.filter(location_id__in=locations_ids, date__gte=datetime(2016, 3, 1)).delete()
    ProductAvailabilityData.objects.filter(
        location_id__in=locations_ids,
        date__gte=datetime(2016, 3, 1)
    ).delete()
    stock_data_checkpoint = StockDataCheckpoint.objects.get(domain=domain)
    end_date = stock_data_checkpoint.date
    ReportRun.objects.create(start=datetime(2016, 3, 1), end=end_date,
                             start_run=datetime.utcnow(), domain=domain, complete=True, has_error=True)

    report_run.delay(domain)


# @periodic_task(run_every=timedelta(days=1), queue=getattr(settings, 'CELERY_PERIODIC_QUEUE', 'celery'))
@task(queue='logistics_background_queue', ignore_result=True)
>>>>>>> 67f5ac9f
def report_run(domain, locations=None, strict=True):
    last_successful_run = ReportRun.last_success(domain)
    recalculation_on_location_change(domain, last_successful_run)

    last_run = ReportRun.last_run(domain)
    start_date = (datetime.min if not last_successful_run else last_successful_run.end)
    end_date = datetime.utcnow()

    running = ReportRun.objects.filter(complete=False, domain=domain)
    if running.count() > 0:
        raise Exception("Warehouse already running, will do nothing...")

    if last_run and last_run.has_error:
        run = last_run
        run.complete = False
        run.save()
    else:
        if start_date == end_date:
            return
        # start new run
        run = ReportRun.objects.create(start=start_date, end=end_date,
                                       start_run=datetime.utcnow(), domain=domain)
    has_error = True
    try:
        populate_report_data(run.start, run.end, domain, run, locations, strict=strict)
        has_error = False
    except Exception, e:
        # just in case something funky happened in the DB
        if isinstance(e, DatabaseError):
            try:
                transaction.rollback()
            except:
                pass
        has_error = True
        raise
    finally:
        # complete run
        run = ReportRun.objects.get(pk=run.id)
        run.has_error = has_error
        run.end_run = datetime.utcnow()
        run.complete = True
        run.save()
        logging.info("ILSGateway report runner end time: %s" % datetime.utcnow())

facility_delivery_partial = partial(send_for_day, cutoff=15, reminder_class=DeliveryReminder)
district_delivery_partial = partial(send_for_day, cutoff=13, reminder_class=DeliveryReminder,
                                    location_type='DISTRICT')


@periodic_task(run_every=crontab(day_of_month="13-15", hour=11, minute=0),
               queue="logistics_reminder_queue")
def first_facility_delivery_task():
    facility_delivery_partial(15)


@periodic_task(run_every=crontab(day_of_month="20-22", hour=11, minute=0),
               queue="logistics_reminder_queue")
def second_facility_delivery_task():
    facility_delivery_partial(22)


@periodic_task(run_every=crontab(day_of_month="26-30", hour=11, minute=0),
               queue="logistics_reminder_queue")
def third_facility_delivery_task():
    facility_delivery_partial(30)


@periodic_task(run_every=crontab(day_of_month="11-13", hour=5, minute=0),
               queue="logistics_reminder_queue")
def first_district_delivery_task():
    district_delivery_partial(13)


@periodic_task(run_every=crontab(day_of_month="18-20", hour=11, minute=0),
               queue="logistics_reminder_queue")
def second_district_delivery_task():
    district_delivery_partial(20)


@periodic_task(run_every=crontab(day_of_month="26-28", hour=11, minute=0),
               queue="logistics_reminder_queue")
def third_district_delivery_task():
    district_delivery_partial(28)


facility_randr_partial = partial(send_for_day, cutoff=5, reminder_class=RandrReminder, location_type='FACILITY')
district_randr_partial = partial(send_for_day, cutoff=13, reminder_class=RandrReminder, location_type='DISTRICT')


@periodic_task(run_every=crontab(day_of_month="3-5", hour=5, minute=0),
               queue="logistics_reminder_queue")
def first_facility():
    """Last business day before or on 5th day of the Submission month, 8:00am"""
    facility_randr_partial(5)


@periodic_task(run_every=crontab(day_of_month="8-10", hour=5, minute=0),
               queue="logistics_reminder_queue")
def second_facility():
    """Last business day before or on 10th day of the submission month, 8:00am"""
    facility_randr_partial(10)


@periodic_task(run_every=crontab(day_of_month="10-12", hour=5, minute=0),
               queue="logistics_reminder_queue")
def third_facility():
    """Last business day before or on 12th day of the submission month, 8:00am"""
    facility_randr_partial(12)


@periodic_task(run_every=crontab(day_of_month="11-13", hour=5, minute=0),
               queue="logistics_reminder_queue")
def first_district():
    district_randr_partial(13)


@periodic_task(run_every=crontab(day_of_month="13-15", hour=5, minute=0),
               queue="logistics_reminder_queue")
def second_district():
    district_randr_partial(15)


@periodic_task(run_every=crontab(day_of_month="15-17", hour=11, minute=0),
               queue="logistics_reminder_queue")
def third_district():
    district_randr_partial(17)


@periodic_task(run_every=crontab(day_of_month="26-31", hour=11, minute=15),
               queue="logistics_reminder_queue")
def supervision_task():
    now = datetime.utcnow()
    last_business_day = get_business_day_of_month(month=now.month, year=now.year, count=-1)
    if now.day == last_business_day.day:
        send_for_all_domains(last_business_day, SupervisionReminder)


def get_last_and_nth_business_day(date, n):
    last_month = datetime(date.year, date.month, 1) - timedelta(days=1)
    last_month_last_day = get_business_day_of_month(month=last_month.month, year=last_month.year, count=-1)
    nth_business_day = get_business_day_of_month(month=date.month, year=date.year, count=n)
    return last_month_last_day, nth_business_day


@periodic_task(run_every=crontab(day_of_month="26-31", hour=11, minute=0),
               queue="logistics_reminder_queue")
def first_soh_task():
    now = datetime.utcnow()
    last_business_day = get_business_day_of_month(month=now.month, year=now.year, count=-1)
    if now.day == last_business_day.day:
        send_for_all_domains(last_business_day, SOHReminder)


@periodic_task(run_every=crontab(day_of_month="1-3", hour=6, minute=0),
               queue="logistics_reminder_queue")
def second_soh_task():
    now = datetime.utcnow()
    last_month_last_day, first_business_day = get_last_and_nth_business_day(now, 1)
    if now.day == first_business_day.day:
        send_for_all_domains(last_month_last_day, SOHReminder)


@periodic_task(run_every=crontab(day_of_month="5-7", hour=5, minute=15),
               queue="logistics_reminder_queue")
def third_soh_task():
    now = datetime.utcnow()
    last_month_last_day, fifth_business_day = get_last_and_nth_business_day(now, 5)
    if now.day == fifth_business_day.day:
        send_for_all_domains(last_month_last_day, SOHReminder)


@periodic_task(run_every=crontab(day_of_month="6-8", hour=13, minute=0),
               queue="logistics_reminder_queue")
def soh_summary_task():
    """
        6th business day of the month @ 3pm Tanzania time
    """
    now = datetime.utcnow()
    sixth_business_day = get_business_day_of_month(month=now.month, year=now.year, count=6)
    if now.day != sixth_business_day.day:
        return

    for domain in ILSGatewayConfig.get_all_enabled_domains():
        for user in get_district_people(domain):
            send_translated_message(user, REMINDER_MONTHLY_SOH_SUMMARY, **construct_soh_summary(user.location))


@periodic_task(run_every=crontab(day_of_month="26-31", hour=13, minute=0),
               queue="logistics_reminder_queue")
def delivery_summary_task():
    """
        last business day of month 3pm Tanzania time
    """
    now = datetime.utcnow()
    last_business_day = get_business_day_of_month(month=now.month, year=now.year, count=-1)
    if now.day != last_business_day.day:
        return

    for domain in ILSGatewayConfig.get_all_enabled_domains():
        for user in get_district_people(domain):
            send_translated_message(
                user, REMINDER_MONTHLY_DELIVERY_SUMMARY, **construct_delivery_summary(user.location)
            )


@periodic_task(run_every=crontab(day_of_month="15-17", hour=13, minute=0),
               queue="logistics_reminder_queue")
def randr_summary_task():
    """
        on 17th day of month or before if it's not a business day @ 3pm Tanzania time
    """

    now = datetime.utcnow()
    business_day = get_business_day_of_month_before(month=now.month, year=now.year, day=17)
    if now.day != business_day.day:
        return

    for domain in ILSGatewayConfig.get_all_enabled_domains():
        for user in get_district_people(domain):
            send_translated_message(
                user, REMINDER_MONTHLY_RANDR_SUMMARY, **construct_randr_summary(user.location)
            )


@periodic_task(run_every=crontab(day_of_month="18-20", hour=14, minute=0),
               queue="logistics_reminder_queue")
def soh_thank_you_task():
    """
    Last business day before the 20th at 4:00 PM Tanzania time
    """
    now = datetime.utcnow()
    last_month = datetime(now.year, now.month, 1) - timedelta(days=1)
    for domain in ILSGatewayConfig.get_all_enabled_domains():
        SOHThankYouReminder(domain=domain, date=last_month).send()


def recalculate_on_group_change(location, last_run):
    OrganizationSummary.objects.filter(location_id=location.get_id).delete()
    process_facility_warehouse_data(location, default_start_date(), last_run.end)

    for parent in location.sql_location.get_ancestors(ascending=True):
        process_non_facility_warehouse_data(parent.couch_location,
                                            default_start_date(), last_run.end, strict=False)


def recalculate_on_parent_change(location, previous_parent_id, last_run):
    previous_parent = SQLLocation.objects.get(location_id=previous_parent_id)
    type_location_map = defaultdict(set)

    previous_ancestors = list(previous_parent.get_ancestors(include_self=True, ascending=True))
    actual_ancestors = list(location.sql_location.get_ancestors(ascending=True))

    locations_to_recalculate = set()

    i = 0
    while previous_ancestors[i] != actual_ancestors[i] and i < len(previous_ancestors):
        locations_to_recalculate.add(previous_ancestors[i])
        locations_to_recalculate.add(actual_ancestors[i])
        i += 1

    for sql_location in locations_to_recalculate:
        type_location_map[sql_location.location_type.name].add(sql_location)

    for location_type in ["DISTRICT", "REGION", "MSDZONE"]:
        for sql_location in type_location_map[location_type]:
            process_non_facility_warehouse_data(
                sql_location.couch_location, default_start_date(), last_run.end, strict=False
            )


def recalculation_on_location_change(domain, last_run):
    if not last_run:
        PendingReportingDataRecalculation.objects.filter(domain=domain).delete()
        return

    pending_recalculations = PendingReportingDataRecalculation.objects.filter(domain=domain).order_by('pk')
    recalcs_dict = defaultdict(list)

    for pending_recalculation in pending_recalculations:
        key = (pending_recalculation.sql_location, pending_recalculation.type)
        recalcs_dict[key].append(pending_recalculation.data)

    for (sql_location, recalculation_type), data_list in recalcs_dict.iteritems():
        # If there are more changes, consider earliest and latest change.
        # Thanks to this we avoid recalculations when in fact group/parent wasn't changed.
        # E.g Group is changed from A -> B and later from B -> A.
        # In this situation there is no need to recalculate data.
        if recalculation_type == 'group_change'\
                and data_list[0]['previous_group'] != data_list[-1]['current_group']:
            recalculate_on_group_change(sql_location.couch_location, last_run)
        elif recalculation_type == 'parent_change' \
                and data_list[0]['previous_parent'] != data_list[-1]['current_parent']:
            recalculate_on_parent_change(
                sql_location.couch_location, data_list[0]['previous_parent'], last_run
            )
        PendingReportingDataRecalculation.objects.filter(
            sql_location=sql_location, type=recalculation_type, domain=domain
        ).delete()<|MERGE_RESOLUTION|>--- conflicted
+++ resolved
@@ -198,10 +198,6 @@
     fix_stock_data(domain)
 
 
-<<<<<<< HEAD
-@periodic_task(run_every=crontab(hour="4", minute="00", day_of_week="*"),
-               queue='logistics_background_queue')
-=======
 @task(queue='logistics_background_queue', ignore_result=True)
 def recalculate_march_reporting_data_task(domain):
     locations_ids = list(SQLLocation.objects.filter(domain=domain).values_list('location_id', flat=True))
@@ -221,9 +217,8 @@
     report_run.delay(domain)
 
 
-# @periodic_task(run_every=timedelta(days=1), queue=getattr(settings, 'CELERY_PERIODIC_QUEUE', 'celery'))
-@task(queue='logistics_background_queue', ignore_result=True)
->>>>>>> 67f5ac9f
+@periodic_task(run_every=crontab(hour="4", minute="00", day_of_week="*"),
+               queue='logistics_background_queue')
 def report_run(domain, locations=None, strict=True):
     last_successful_run = ReportRun.last_success(domain)
     recalculation_on_location_change(domain, last_successful_run)
