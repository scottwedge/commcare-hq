from datetime import datetime
import json
import os
from django.test import TestCase
from corehq.apps.commtrack.helpers import make_supply_point
from corehq.apps.commtrack.tests import bootstrap_domain
from corehq.apps.locations.models import Location
<<<<<<< HEAD
from custom.openlmis.api import get_facilities, Facility, get_facility_programs, FacilityProgramLink, get_programs_and_products, Program, RequisitionDetails, RequisitionStatus, get_requisition_statuses, Requisition
from custom.openlmis.commtrack import sync_supply_point_to_openlmis, submit_requisition, approve_requisition, delivery_update
=======
from custom.openlmis.api import get_facilities, Facility, get_facility_programs, FacilityProgramLink, get_programs_and_products, Program, Requisition, RequisitionDetails, RequisitionStatus, get_requisition_statuses
from custom.openlmis.commtrack import sync_supply_point_to_openlmis, submit_requisition, approve_requisition
>>>>>>> 51e844c1
from custom.openlmis.tests.mock_api import MockOpenLMISEndpoint


ISO_FORMAT = '%Y-%m-%dT%H:%M:%SZ'
TEST_DOMAIN_API = "commtrack-api-test"

class FeedApiTest(TestCase):

    def setUp(self):
        self.datapath = os.path.join(os.path.dirname(__file__), 'data')

    def testParseRecentFacilities(self):
        with open(os.path.join(self.datapath, 'recent_facilities.rss')) as f:
            recent = list(get_facilities(f.read()))

        self.assertEqual(2, len(recent))
        [f1, f2] = recent
        for f in recent:
            self.assertEqual(Facility, type(f))

        # sanity check some stuff back
        self.assertEqual('tag:atomfeed.ict4h.org:c992599f-6d91-4f53-b74d-6bb72c7817ee', f1.rss_meta.id)
        self.assertEqual(datetime.strptime('2013-08-19T11:19:09Z', ISO_FORMAT), f1.rss_meta.updated)
        self.assertEqual('FCcode20130819-044859', f1.code)
        self.assertEqual('FCname20130819-044859', f1.name)
        self.assertEqual('Lvl3 Hospital', f1.type)
        self.assertEqual(-555.5555, f2.latitude)
        self.assertEqual(444.4444, f2.longitude)
        self.assertEqual('Testing description', f1.metadata['description'])
        self.assertEqual('9711231305', f1.metadata['mainPhone'])
        self.assertEqual('9711231305', f1.metadata['fax'])

        self.assertEqual('tag:atomfeed.ict4h.org:e8f2c9ab-1bf5-4ea5-a4f6-476fecb34625', f2.rss_meta.id)
        self.assertEqual(datetime.strptime('2013-08-26T11:05:57Z', ISO_FORMAT), f2.rss_meta.updated)
        self.assertEqual('facilityf10', f2.code)
        self.assertEqual('facilityf10 Village Dispensary', f2.name)
        self.assertEqual('Address1', f2.metadata['address1'])
        self.assertEqual('Address2', f2.metadata['address2'])
        self.assertEqual('virtualgeozone', f2.metadata['geographicZone'])
        self.assertEqual(100, f2.metadata['catchmentPopulation'])
        self.assertEqual(4545.4545, f2.metadata['altitude'])

    def testParseFacilityPrograms(self):
        programs = get_facility_programs((os.path.join(self.datapath, 'facility_programs.rss')))
        for p in programs:
            self.assertEqual(FacilityProgramLink, type(p))

    def testParseProgramProducts(self):
        with open(os.path.join(self.datapath, 'program_products.rss')) as f:
            recent = list(get_programs_and_products(f.read()))

        [program] = recent
        self.assertEqual(Program, type(program))

        # sanity check some stuff back
        self.assertEqual('HIV', program.code)
        self.assertEqual('HIV', program.name)

    def testParseProgramJson(self):
        with open(os.path.join(self.datapath, 'sample_program.json')) as f:
            program = Program.from_json(json.loads(f.read()))

        self.assertEqual('ESS_MEDS', program.code)
        self.assertEqual('ESSENTIAL MEDICINES', program.name)
        self.assertEqual(35, len(program.products))
        p = program.products[0]
        self.assertEqual('P75', p.code)
        self.assertEqual('Malaria Rapid Diagnostics Tests', p.name)
        self.assertEqual('P75', p.code)
        self.assertEqual('TDF/FTC/EFV', p.description)
        self.assertEqual(10, p.unit)
        self.assertEqual('Analgesics', p.category)

    def testParseRequisitionDetailsJson(self):
        with open(os.path.join(self.datapath, 'sample_requisition_details.json')) as f:
            requisition = RequisitionDetails.from_json(json.loads(f.read()))

        self.assertEqual(1, requisition.id)
        self.assertEqual("HIV", requisition.program_id)
        self.assertEqual("F10", requisition.agent_code)
        self.assertEqual(False, requisition.emergency)
        self.assertEqual(1358274600000, requisition.period_start_date)
        self.assertEqual(1359570599000, requisition.period_end_date)

        self.assertEqual(1, len(requisition.products))

        self.assertEqual("P10", requisition.products[0].code)
        self.assertEqual(3, requisition.products[0].beginning_balance)
        self.assertEqual(0, requisition.products[0].quantity_received)
        self.assertEqual(1, requisition.products[0].quantity_dispensed)
        self.assertEqual(-2, requisition.products[0].total_losses_and_adjustments)
        self.assertEqual(0, requisition.products[0].stock_in_hand)
        self.assertEqual(2, requisition.products[0].new_patient_count)
        self.assertEqual(2, requisition.products[0].stock_out_days)
        self.assertEqual(3, requisition.products[0].quantity_requested)
        self.assertEqual("reason", requisition.products[0].reason_for_requested_quantity)
        self.assertEqual(57, requisition.products[0].calculated_order_quantity)
        self.assertEqual(65, requisition.products[0].quantity_approved)
        self.assertEqual("1", requisition.products[0].remarks)

        self.assertEqual("RELEASED", requisition.requisition_status)
        self.assertEqual(1, requisition.order_id)
        self.assertEqual("RELEASED", requisition.order_status)
        self.assertEqual("F10", requisition.supplying_facility_code)


    def testParseRequisitionStatus(self):
        with open(os.path.join(self.datapath, 'requisition_status_feed.rss')) as f:
            recent = list(get_requisition_statuses(f.read()))

        [r1, r2] = recent
        self.assertEqual(2, len(recent))
        for f in recent:
            self.assertEqual(RequisitionStatus, type(f))


        #Sanity CheckList for two events
        self.assertEqual('tag:atomfeed.ict4h.org:f4fa4edf-60be-4b4b-abfc-624a0d32f3ca', r1.rss_meta.id)
        self.assertEqual(datetime.strptime('2013-10-29T10:11:49Z', ISO_FORMAT), r1.rss_meta.updated)
        self.assertEqual(28, r1.requisition_id)
        self.assertEqual('INITIATED', r1.requisition_status)
        self.assertFalse(r1.emergency)
        self.assertIsNone(r1.order_id)
        self.assertIsNone(r1.order_status)
        self.assertEqual(1358274600000, r1.start_date)
        self.assertEqual(1359570599000, r1.end_date)

        self.assertEqual('tag:atomfeed.ict4h.org:6364418f-91dc-42d6-a108-36ef39e383c0', r2.rss_meta.id)
        self.assertEqual(datetime.strptime('2013-10-29T10:11:50Z', ISO_FORMAT), r2.rss_meta.updated)
        self.assertEqual(28, r2.requisition_id)
        self.assertEqual('RELEASED', r2.requisition_status)
        self.assertFalse(r1.emergency)
        self.assertEqual(28, r2.order_id)
        self.assertEqual('RECEIVED', r2.order_status)
        self.assertEqual(1358274600000, r2.start_date)
        self.assertEqual(1359570599000, r2.end_date)


class PostApiTest(TestCase):

    def setUp(self):
        self.domain = 'post-api-test'
        bootstrap_domain(self.domain)
        self.api = MockOpenLMISEndpoint("uri://mock/lmis/endpoint", username='ned', password='honor')
        self.datapath = os.path.join(os.path.dirname(__file__), 'data')

    def testCreateVirtualFacility(self):
        loc = Location(site_code='1234', name='beavis', domain=self.domain,
                       type='chw')
        loc.save()
        sp = make_supply_point(self.domain, loc)
        self.assertTrue(sync_supply_point_to_openlmis(sp, self.api))
        self.assertTrue(sync_supply_point_to_openlmis(sp, self.api, False))

    def testSubmitRequisition(self):
        with open(os.path.join(self.datapath, 'sample_requisition_data.json')) as f:
            requisition = Requisition.from_json(json.loads(f.read()))
        self.assertTrue(submit_requisition(requisition, self.api))

<<<<<<< HEAD

    def testConfirmDelivery(self):
        with open(os.path.join(self.datapath, 'sample_requisition_details.json')) as f:
            requisition = RequisitionDetails.from_json(json.loads(f.read()))
        self.assertTrue(delivery_update(requisition, self.api))
=======
    def testApproveRequisition(self):
        with open(os.path.join(self.datapath, 'sample_requisition_details.json')) as f:
            requisition = RequisitionDetails.from_json(json.loads(f.read()))
        self.assertTrue(approve_requisition(requisition, "Test_name", self.api))
>>>>>>> 51e844c1
<|MERGE_RESOLUTION|>--- conflicted
+++ resolved
@@ -5,13 +5,8 @@
 from corehq.apps.commtrack.helpers import make_supply_point
 from corehq.apps.commtrack.tests import bootstrap_domain
 from corehq.apps.locations.models import Location
-<<<<<<< HEAD
 from custom.openlmis.api import get_facilities, Facility, get_facility_programs, FacilityProgramLink, get_programs_and_products, Program, RequisitionDetails, RequisitionStatus, get_requisition_statuses, Requisition
-from custom.openlmis.commtrack import sync_supply_point_to_openlmis, submit_requisition, approve_requisition, delivery_update
-=======
-from custom.openlmis.api import get_facilities, Facility, get_facility_programs, FacilityProgramLink, get_programs_and_products, Program, Requisition, RequisitionDetails, RequisitionStatus, get_requisition_statuses
-from custom.openlmis.commtrack import sync_supply_point_to_openlmis, submit_requisition, approve_requisition
->>>>>>> 51e844c1
+from custom.openlmis.commtrack import sync_supply_point_to_openlmis, submit_requisition
 from custom.openlmis.tests.mock_api import MockOpenLMISEndpoint
 
 
@@ -169,17 +164,4 @@
     def testSubmitRequisition(self):
         with open(os.path.join(self.datapath, 'sample_requisition_data.json')) as f:
             requisition = Requisition.from_json(json.loads(f.read()))
-        self.assertTrue(submit_requisition(requisition, self.api))
-
-<<<<<<< HEAD
-
-    def testConfirmDelivery(self):
-        with open(os.path.join(self.datapath, 'sample_requisition_details.json')) as f:
-            requisition = RequisitionDetails.from_json(json.loads(f.read()))
-        self.assertTrue(delivery_update(requisition, self.api))
-=======
-    def testApproveRequisition(self):
-        with open(os.path.join(self.datapath, 'sample_requisition_details.json')) as f:
-            requisition = RequisitionDetails.from_json(json.loads(f.read()))
-        self.assertTrue(approve_requisition(requisition, "Test_name", self.api))
->>>>>>> 51e844c1
+        self.assertTrue(submit_requisition(requisition, self.api))