from django.utils.translation import ugettext_lazy as _
from django.urls import reverse

from corehq.apps.repeaters.models import CaseRepeater, SOAPRepeaterMixin
from corehq.form_processor.models import CommCareCaseSQL
from corehq.toggles import NIKSHAY_INTEGRATION
from casexml.apps.case.xml.parser import CaseUpdateAction
from casexml.apps.case.xform import get_case_updates
from casexml.apps.case.models import CommCareCase
from casexml.apps.case.signals import case_post_save
from corehq.apps.repeaters.signals import create_repeat_records
from custom.enikshay.case_utils import (
    get_person_case_from_episode,
    get_open_episode_case_from_person,
    get_occurrence_case_from_test,
    get_open_episode_case_from_occurrence,
)
from custom.enikshay.exceptions import ENikshayCaseNotFound
<<<<<<< HEAD
from custom.enikshay.const import (
    TREATMENT_OUTCOME,
    EPISODE_PENDING_REGISTRATION,
    PRIVATE_PATIENT_EPISODE_PENDING_REGISTRATION,
)
=======
from custom.enikshay.const import TREATMENT_OUTCOME, EPISODE_PENDING_REGISTRATION
from custom.enikshay.integrations.nikshay.repeater_generator import \
    NikshayRegisterPatientPayloadGenerator, NikshayHIVTestPayloadGenerator, \
    NikshayTreatmentOutcomePayload, NikshayFollowupPayloadGenerator
>>>>>>> 41d172d4
from custom.enikshay.integrations.utils import (
    is_valid_person_submission,
    is_valid_test_submission,
    is_valid_archived_submission,
)


from custom.enikshay.integrations.utils import case_properties_changed
from custom.enikshay.integrations.nikshay.field_mappings import treatment_outcome


class BaseNikshayRepeater(CaseRepeater):
    @classmethod
    def available_for_domain(cls, domain):
        return NIKSHAY_INTEGRATION.enabled(domain)


class NikshayRegisterPatientRepeater(BaseNikshayRepeater):
    class Meta(object):
        app_label = 'repeaters'

    include_app_id_param = False
    friendly_name = _("Forward eNikshay Patients to Nikshay (episode case type)")

    payload_generator_classes = (NikshayRegisterPatientPayloadGenerator,)

    @classmethod
    def get_custom_url(cls, domain):
        from custom.enikshay.integrations.nikshay.views import RegisterNikshayPatientRepeaterView
        return reverse(RegisterNikshayPatientRepeaterView.urlname, args=[domain])

    def allowed_to_forward(self, episode_case):
        # When case property episode.episode_pending_registration transitions from 'yes' to 'no',
        # and (episode.nikshay_registered != 'true'  or episode.nikshay_id != '')
        allowed_case_types_and_users = self._allowed_case_type(episode_case) and self._allowed_user(episode_case)
        if allowed_case_types_and_users:
            episode_case_properties = episode_case.dynamic_case_properties()
            try:
                person_case = get_person_case_from_episode(episode_case.domain, episode_case.get_id)
            except ENikshayCaseNotFound:
                return False

            return (
                not episode_case_properties.get('nikshay_registered', 'false') == 'true' and
                not episode_case_properties.get('nikshay_id', False) and
                case_properties_changed(episode_case, [EPISODE_PENDING_REGISTRATION]) and
                episode_case_properties.get(EPISODE_PENDING_REGISTRATION, 'yes') == 'no' and
                is_valid_person_submission(person_case)
            )
        else:
            return False


class NikshayHIVTestRepeater(BaseNikshayRepeater):
    class Meta(object):
        app_label = 'repeaters'

    include_app_id_param = False
    friendly_name = _("Forward eNikshay Patient's HIV Test to Nikshay (person case type)")

    payload_generator_classes = (NikshayHIVTestPayloadGenerator,)

    @classmethod
    def get_custom_url(cls, domain):
        from custom.enikshay.integrations.nikshay.views import NikshayHIVTestRepeaterView
        return reverse(NikshayHIVTestRepeaterView.urlname, args=[domain])

    def allowed_to_forward(self, person_case):
        # episode.nikshay_registered is true and nikshay_id present and
        # person.hiv_status changed OR
        # CPTDeliverDate changes OR
        # InitiatedDate/Art Initiated date changes
        allowed_case_types_and_users = self._allowed_case_type(person_case) and self._allowed_user(person_case)
        if allowed_case_types_and_users:
            try:
                episode_case = get_open_episode_case_from_person(person_case.domain, person_case.get_id)
            except ENikshayCaseNotFound:
                return False
            episode_case_properties = episode_case.dynamic_case_properties()

            return (
                episode_case_properties.get('nikshay_id') and
                (
                    related_dates_changed(person_case) or
                    person_hiv_status_changed(person_case)
                ) and
                is_valid_person_submission(person_case)
            )
        else:
            return False


class NikshayTreatmentOutcomeRepeater(BaseNikshayRepeater):
    class Meta(object):
        app_label = 'repeaters'

    friendly_name = _("Forward Treatment Outcomes to Nikshay (episode case type)")

    payload_generator_classes = (NikshayTreatmentOutcomePayload,)

    @classmethod
    def get_custom_url(cls, domain):
        from custom.enikshay.integrations.nikshay.views import NikshayTreatmentOutcomesView
        return reverse(NikshayTreatmentOutcomesView.urlname, args=[domain])

    def allowed_to_forward(self, episode_case):
        allowed_case_types_and_users = self._allowed_case_type(episode_case) and self._allowed_user(episode_case)
        if not allowed_case_types_and_users:
            return False

        episode_case_properties = episode_case.dynamic_case_properties()
        return (
            episode_case_properties.get('nikshay_id', False) and
            case_properties_changed(episode_case, [TREATMENT_OUTCOME]) and
            episode_case_properties.get(TREATMENT_OUTCOME) in treatment_outcome.keys() and
            is_valid_archived_submission(episode_case)
        )


class NikshayFollowupRepeater(BaseNikshayRepeater):
    followup_for_tests = ['end_of_ip', 'end_of_cp']

    class Meta(object):
        app_label = 'repeaters'

    include_app_id_param = False
    friendly_name = _("Forward eNikshay Patient's Follow Ups to Nikshay (test case type)")

    payload_generator_classes = (NikshayFollowupPayloadGenerator,)

    @classmethod
    def get_custom_url(cls, domain):
        from custom.enikshay.integrations.nikshay.views import NikshayPatientFollowupRepeaterView
        return reverse(NikshayPatientFollowupRepeaterView.urlname, args=[domain])

    def allowed_to_forward(self, test_case):
        # test.date_reported populates and test.nikshay_registered is false
        # test.test_type_value = microscopy-zn or test.test_type_value = microscopy-fluorescent
        # and episode.nikshay_registered is true
        allowed_case_types_and_users = self._allowed_case_type(test_case) and self._allowed_user(test_case)
        if allowed_case_types_and_users:
            try:
                occurence_case = get_occurrence_case_from_test(test_case.domain, test_case.get_id)
                episode_case = get_open_episode_case_from_occurrence(test_case.domain, occurence_case.get_id)
            except ENikshayCaseNotFound:
                return False
            test_case_properties = test_case.dynamic_case_properties()
            episode_case_properties = episode_case.dynamic_case_properties()
            return (
                test_case_properties.get('nikshay_registered', 'false') == 'false' and
                test_case_properties.get('test_type_value', '') in ['microscopy-zn', 'microscopy-fluorescent'] and
                episode_case_properties.get('nikshay_id') and
                (
                    test_case_properties.get('purpose_of_testing') == 'diagnostic' or
                    test_case_properties.get('follow_up_test_reason') in self.followup_for_tests
                ) and
                case_properties_changed(test_case, 'date_reported') and
                not is_valid_test_submission(test_case)
            )
        else:
            return False


class NikshayRegisterPrivatePatientRepeater(SOAPRepeaterMixin, BaseNikshayRepeater):

    class Meta(object):
        app_label = 'repeaters'

    include_app_id_param = False
    friendly_name = _("Forward eNikshay Private Patients to Nikshay (episode case type)")

    @classmethod
    def get_custom_url(cls, domain):
        from custom.enikshay.integrations.nikshay.views import RegisterNikshayPrivatePatientRepeaterView
        return reverse(RegisterNikshayPrivatePatientRepeaterView.urlname, args=[domain])

    def allowed_to_forward(self, episode_case):
        allowed_case_types_and_users = self._allowed_case_type(episode_case) and self._allowed_user(episode_case)
        if not allowed_case_types_and_users:
            return False

        try:
            person_case = get_person_case_from_episode(episode_case.domain, episode_case.get_id)
        except ENikshayCaseNotFound:
            return False

        episode_case_properties = episode_case.dynamic_case_properties()
        return (
            episode_case_properties.get('nikshay_registered', 'false') == 'false' and
            not episode_case_properties.get('nikshay_id') and
            case_properties_changed(episode_case, [PRIVATE_PATIENT_EPISODE_PENDING_REGISTRATION]) and
            episode_case_properties.get(PRIVATE_PATIENT_EPISODE_PENDING_REGISTRATION, 'yes') == 'no' and
            is_valid_person_submission(person_case)
        )


def person_hiv_status_changed(case):
    last_case_action = case.actions[-1]
    if last_case_action.is_case_create:
        return False

    last_update_actions = [update.get_update_action() for update in get_case_updates(last_case_action.form)]
    value_changed = any(
        action for action in last_update_actions
        if isinstance(action, CaseUpdateAction) and 'hiv_status' in action.dynamic_properties
    )
    return value_changed


def related_dates_changed(case):
    last_case_action = case.actions[-1]
    if last_case_action.is_case_create:
        return False

    last_update_actions = [update.get_update_action() for update in get_case_updates(last_case_action.form)]
    value_changed = any(
        action for action in last_update_actions
        if isinstance(action, CaseUpdateAction) and (
            'art_initiation_date' in action.dynamic_properties or
            'cpt_1_date' in action.dynamic_properties
        )
    )
    return value_changed


def create_case_repeat_records(sender, case, **kwargs):
    create_repeat_records(NikshayRegisterPatientRepeater, case)
    create_repeat_records(NikshayTreatmentOutcomeRepeater, case)
    create_repeat_records(NikshayFollowupRepeater, case)
    create_repeat_records(NikshayRegisterPrivatePatientRepeater, case)


def create_hiv_test_repeat_records(sender, case, **kwargs):
    create_repeat_records(NikshayHIVTestRepeater, case)

case_post_save.connect(create_case_repeat_records, CommCareCaseSQL)
case_post_save.connect(create_hiv_test_repeat_records, CommCareCaseSQL)<|MERGE_RESOLUTION|>--- conflicted
+++ resolved
@@ -16,18 +16,15 @@
     get_open_episode_case_from_occurrence,
 )
 from custom.enikshay.exceptions import ENikshayCaseNotFound
-<<<<<<< HEAD
 from custom.enikshay.const import (
     TREATMENT_OUTCOME,
     EPISODE_PENDING_REGISTRATION,
     PRIVATE_PATIENT_EPISODE_PENDING_REGISTRATION,
 )
-=======
 from custom.enikshay.const import TREATMENT_OUTCOME, EPISODE_PENDING_REGISTRATION
 from custom.enikshay.integrations.nikshay.repeater_generator import \
     NikshayRegisterPatientPayloadGenerator, NikshayHIVTestPayloadGenerator, \
-    NikshayTreatmentOutcomePayload, NikshayFollowupPayloadGenerator
->>>>>>> 41d172d4
+    NikshayTreatmentOutcomePayload, NikshayFollowupPayloadGenerator, NikshayRegisterPrivatePatientPayloadGenerator
 from custom.enikshay.integrations.utils import (
     is_valid_person_submission,
     is_valid_test_submission,
@@ -193,6 +190,8 @@
 
 class NikshayRegisterPrivatePatientRepeater(SOAPRepeaterMixin, BaseNikshayRepeater):
 
+    payload_generator_classes = (NikshayRegisterPrivatePatientPayloadGenerator,)
+
     class Meta(object):
         app_label = 'repeaters'
 
