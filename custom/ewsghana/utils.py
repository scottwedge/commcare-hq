--- conflicted
+++ resolved
@@ -52,7 +52,6 @@
     return fr_before, last_th
 
 
-<<<<<<< HEAD
 def send_test_message(verified_number, text, metadata=None):
     msg = SMSLog(
         couch_recipient_doc_type=verified_number.owner_doc_type,
@@ -69,7 +68,8 @@
     msg.save()
     add_msg_tags(msg, metadata)
     return True
-=======
+
+
 def get_products_ids_assigned_to_rel_sp(domain, active_location=None):
 
     def filter_relevant(queryset):
@@ -91,5 +91,4 @@
 
         return products
     else:
-        return filter_relevant(SQLLocation.objects.filter(domain=domain))
->>>>>>> 14f0d492
+        return filter_relevant(SQLLocation.objects.filter(domain=domain))