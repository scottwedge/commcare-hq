--- conflicted
+++ resolved
@@ -1,4 +1,5 @@
 from __future__ import division
+import inspect
 import warnings
 from datetime import datetime
 from dateutil.parser import parse
@@ -50,13 +51,13 @@
     return pillowtops
 
 
-def get_pillow_by_name(pillow_class_name):
+def get_pillow_by_name(pillow_class_name, instantiate=False):
     settings = import_settings()
     if hasattr(settings, 'PILLOWTOPS'):
         for k, v in settings.PILLOWTOPS.items():
             for full_str in v:
                 if pillow_class_name in full_str:
-                    return import_pillow_string(full_str)
+                    return import_pillow_string(full_str, instantiate=instantiate)
 
 
 def force_seq_int(seq):
@@ -70,16 +71,24 @@
 
 
 def get_all_pillows_json():
-<<<<<<< HEAD
-    pillows = get_all_pillows()
-    return [get_pillow_json(pillow) for pillow in pillows]
+    pillow_classes = get_all_pillows(instantiate=False)
+    return [get_pillow_json(pillow_class) for pillow_class in pillow_classes]
 
 
-def get_pillow_json(pillow_or_name):
-    if isinstance(pillow_or_name, basestring):
-        pillow = get_pillow_by_name(pillow_or_name)
+def get_pillow_json(pillow_or_class_or_name):
+    from pillowtop.listener import AliasedElasticPillow
+
+    def instantiate(pillow_class):
+        return pillow_class(online=False) if issubclass(pillow_class, AliasedElasticPillow) else pillow_class()
+
+    if isinstance(pillow_or_class_or_name, basestring):
+        pillow_class = get_pillow_by_name(pillow_or_class_or_name, instantiate=False)
+        pillow = instantiate(pillow_class)
+    elif inspect.isclass(pillow_or_class_or_name):
+        pillow = instantiate(pillow_or_class_or_name)
     else:
-        pillow = pillow_or_name
+        pillow = pillow_or_class_or_name
+
     checkpoint = pillow.get_checkpoint()
     timestamp = checkpoint.get('timestamp')
     if timestamp:
@@ -102,41 +111,4 @@
         'db_seq': force_seq_int(pillow.get_db_seq()),
         'time_since_last': time_since_last,
         'hours_since_last': hours_since_last
-    }
-=======
-    from pillowtop.listener import AliasedElasticPillow
-    pillow_classes = get_all_pillows(instantiate=False)
-    pillows_json = []
-    db_seqs = {}
-    for pillow_class in pillow_classes:
-        pillow = pillow_class(online=False) if issubclass(pillow_class, AliasedElasticPillow) else pillow_class()
-        checkpoint = pillow.get_checkpoint()
-        timestamp = checkpoint.get('timestamp')
-        if timestamp:
-            time_since_last = datetime.now(tz=pytz.UTC) - parse(timestamp)
-            hours_since_last = time_since_last.total_seconds() // 3600
-
-            try:
-                # remove microsecond portion
-                time_since_last = str(time_since_last)
-                time_since_last = time_since_last[0:time_since_last.index('.')]
-            except ValueError:
-                pass
-        else:
-            time_since_last = ''
-            hours_since_last = None
-
-        db_uri = pillow.couch_db.uri
-        if db_uri not in db_seqs:
-            db_seqs[db_uri] = force_seq_int(pillow.get_db_seq())
-
-        pillows_json.append({
-            'name': pillow.__class__.__name__,
-            'seq': force_seq_int(checkpoint.get('seq')),
-            'old_seq': force_seq_int(checkpoint.get('old_seq')) or 0,
-            'db_seq': db_seqs[db_uri],
-            'time_since_last': time_since_last,
-            'hours_since_last': hours_since_last
-        })
-    return pillows_json
->>>>>>> a350801c
+    }