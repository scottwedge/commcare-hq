function (doc) {
    if(doc['doc_type'] == "XFormInstance") {
<<<<<<< HEAD
        emit(doc["xmlns"], doc);
=======
        emit(doc["@xmlns"], doc);
>>>>>>> 5b25c20c
    }
}<|MERGE_RESOLUTION|>--- conflicted
+++ resolved
@@ -1,9 +1,5 @@
 function (doc) {
     if(doc['doc_type'] == "XFormInstance") {
-<<<<<<< HEAD
         emit(doc["xmlns"], doc);
-=======
-        emit(doc["@xmlns"], doc);
->>>>>>> 5b25c20c
     }
 }