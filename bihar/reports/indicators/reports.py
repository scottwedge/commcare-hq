--- conflicted
+++ resolved
@@ -26,33 +26,6 @@
                 # IndicatorCharts
                 ]
 
-<<<<<<< HEAD
-class IndicatorSelectNav(BiharSummaryReport, IndicatorConfigMixIn):
-    name = ugettext_noop("Select Indicator Category")
-    slug = "teams"
-    
-    @property
-    def _headers(self):
-        return [" "] * len(self.indicator_config.indicator_sets)
-    
-    @property
-    def data(self):
-        def _nav_link(i, indicator_set):
-            params = copy(self.request_params)
-            params["indicators"] = indicator_set.slug
-            params["next_report"] = IndicatorNav.slug
-            return format_html(u'<a href="{next}">{val}</a>',
-                val=list_prompt(i, indicator_set.name),
-                next=url_and_params(
-                    SubCenterSelectionReport.get_url(domain=self.domain,
-                                                     render_as=self.render_next),
-                    params
-            ))
-        return [_nav_link(i, iset) for i, iset in enumerate(self.indicator_config.indicator_sets)]
-
-    
-=======
->>>>>>> 69204c8e
 class IndicatorSummaryReport(GroupReferenceMixIn, BiharSummaryReport, IndicatorSetMixIn):
     
     name = ugettext_noop("Indicators")
