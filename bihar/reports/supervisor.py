--- conflicted
+++ resolved
@@ -56,17 +56,7 @@
     @classmethod
     def show_in_navigation(cls, request, domain=None):
         return False
-     
-<<<<<<< HEAD
-    @property
-    def report_context(self):
-        context = super(ConvenientBaseMixIn, self).report_context
-        context['home'] = MainNavReport.get_url(domain=self.domain, render_as=self.render_next)
-        context['render_as'] = self.render_next
-        return context
-        
-=======
->>>>>>> 69204c8e
+
 def list_prompt(index, value):
     # e.g. 1. Reports
     return u"%s. %s" % (_(str(index+1)), _(value)) 
@@ -157,19 +147,7 @@
     
     @property
     def data(self):
-<<<<<<< HEAD
-        def _nav_link(i, report_cls):
-            url = report_cls.get_url(domain=self.domain,
-                                     render_as=self.render_next)
-            if self.preserve_url_params:
-                url = url_and_params(url, self.request_params)
-            return format_html(u'<a href="{details}">{val}</a>',
-                                val=list_prompt(i, report_cls.name),
-                                details=url)
-        return [_nav_link(i, report_cls) for i, report_cls in enumerate(self.reports)]
-=======
         return [default_nav_link(self, i, report_cls) for i, report_cls in enumerate(self.reports)]
->>>>>>> 69204c8e
         
 class MockEmptyReport(BiharSummaryReport):
     """
