--- conflicted
+++ resolved
@@ -58,17 +58,10 @@
   - bmb/update-requirejs  # Biyeun Nov 21
   - dmr/throttle-and-measure-case-imports  # Danny Dec 12
   - bmb/SAASP-10149-v2  # Biyeun Dec 20
-<<<<<<< HEAD
-  - dmr/es-rewrite-not-and  # Danny Jan 10
-=======
->>>>>>> 2396086d
   - MC/inddex-reports  # Ethan/Maciej Jan 15
   - es/enterprise-subscriptions  # Ethan Jan 15
   - bmb/SAASP-10249 # Biyeun Jan 21
   #- jls/migrate-HqDeploy-1 # Jenny Jan 21
-<<<<<<< HEAD
-=======
   - dmr/smarter-wait  # Danny Jan 22
   - dmr/RATE_LIMIT_SUBMISSIONS-setting  # Danny Jan 22
->>>>>>> 2396086d
 submodules: {}