# SOME DESCRIPTIVE TITLE.
# Copyright (C) YEAR THE PACKAGE'S COPYRIGHT HOLDER
# This file is distributed under the same license as the PACKAGE package.
# FIRST AUTHOR <EMAIL@ADDRESS>, YEAR.
# 
#, fuzzy
msgid ""
msgstr ""
"Project-Id-Version: PACKAGE VERSION\n"
"Report-Msgid-Bugs-To: \n"
"POT-Creation-Date: 2018-03-06 22:16+0000\n"
"PO-Revision-Date: YEAR-MO-DA HO:MI+ZONE\n"
"Last-Translator: Gladys Teos <info@enestranslations.com>, 2017\n"
"Language-Team: Spanish (https://www.transifex.com/dimagi/teams/9388/es/)\n"
"MIME-Version: 1.0\n"
"Content-Type: text/plain; charset=UTF-8\n"
"Content-Transfer-Encoding: 8bit\n"
"Language: es\n"
"Plural-Forms: nplurals=2; plural=(n != 1);\n"

#: corehq/apps/accounting/static/accounting/js/widgets.js:64
#: corehq/apps/domain/static/domain/js/pro-bono.js:29
msgid "Please enter a valid email."
msgstr "Por favor ingrese un correo electrónico válido."

#: corehq/apps/app_manager/static/app_manager/js/add_ons.js:15
#: corehq/apps/hqwebapp/static/hqwebapp/js/components/inline_edit.js:67
#: corehq/apps/locations/static/locations/js/location_types.js:357
#: corehq/apps/reminders/static/reminders/js/reminders.js:12
msgid "You have unsaved changes."
msgstr "Tiene cambios sin guardar."

#: corehq/apps/app_manager/static/app_manager/js/add_ons.js:24
msgid "There was an error saving."
msgstr "Ocurrió un error al guardar."

#: corehq/apps/app_manager/static/app_manager/js/app_manager.js:172
#: corehq/apps/app_manager/static/app_manager/js/vellum/src/main-components.js:23
#: submodules/formdesigner/_build/src/main-components.js:23
#: submodules/formdesigner/src/javaRosa/itextBlock.js:177
msgid "Add"
msgstr "Agregar"

#: corehq/apps/app_manager/static/app_manager/js/app_manager.js:365
msgid "Moved successfully."
msgstr ""

#: corehq/apps/app_manager/static/app_manager/js/app_manager.js:393
msgid "You have unsaved changes"
msgstr "Tiene cambios sin guardar"

#: corehq/apps/app_manager/static/app_manager/js/app_view.js:57
msgid "Oops, there was a problem loading this section. Please try again."
msgstr ""
"Vaya, ocurrió un problema al cargar esta sección. Por favor intente otra "
"vez. "

#: corehq/apps/app_manager/static/app_manager/js/case_config_utils.js:62
msgid ""
"Something went wrong refreshing your form properties. Please refresh the "
"page and try again"
msgstr ""
"Ocurrió un error al actualizar las propiedades de su formulario. Por favor "
"actualice la página e intente de nuevo "

#: corehq/apps/app_manager/static/app_manager/js/details/graph_config.js:552
#: corehq/apps/app_manager/static/app_manager/js/settings/commcare_settings.js:412
msgid "Copied!"
msgstr "¡Copiado!"

#: corehq/apps/app_manager/static/app_manager/js/details/graph_config.js:564
msgid ""
"It is recommended that you leave this value blank. Future changes to your "
"report's chart configuration will not be reflected here."
msgstr ""
"Se recomienda que deje este valor vacío. No se reflejarán aquí futuros "
"cambios en la configuración del gráfico de su reporte."

#: corehq/apps/app_manager/static/app_manager/js/details/screen_config.js:143
msgid "Increasing (a, b, c)"
msgstr "Ascendente (a, b, c)"

#: corehq/apps/app_manager/static/app_manager/js/details/screen_config.js:145
msgid "Increasing (May 1st, May 2nd)"
msgstr "Ascendente ( 1 de mayo, 2 de mayo)"

#: corehq/apps/app_manager/static/app_manager/js/details/screen_config.js:147
msgid "Increasing (1, 2, 3)"
msgstr "Ascendente (1, 2, 3)"

#: corehq/apps/app_manager/static/app_manager/js/details/screen_config.js:149
msgid "Increasing (1.1, 1.2, 1.3)"
msgstr "Ascendente (1.1, 1.2, 1.3)"

#: corehq/apps/app_manager/static/app_manager/js/details/screen_config.js:156
msgid "Decreasing (c, b, a)"
msgstr "Descendente (c, b, a)"

#: corehq/apps/app_manager/static/app_manager/js/details/screen_config.js:158
msgid "Decreasing (May 2nd, May 1st)"
msgstr "Descendente (2 de mayo, 1 de mayo)"

#: corehq/apps/app_manager/static/app_manager/js/details/screen_config.js:160
msgid "Decreasing (3, 2, 1)"
msgstr "Descendente (3, 2, 1)"

#: corehq/apps/app_manager/static/app_manager/js/details/screen_config.js:162
msgid "Decreasing (1.3, 1.2, 1.1)"
msgstr "Descendente (1.3, 1.2, 1.1)"

#: corehq/apps/app_manager/static/app_manager/js/details/screen_config.js:267
msgid "Select One"
msgstr "Seleccione Uno"

#: corehq/apps/app_manager/static/app_manager/js/details/screen_config.js:423
msgid "Markdown"
msgstr ""

#: corehq/apps/app_manager/static/app_manager/js/details/screen_config.js:471
msgid " Days late "
msgstr "Días tarde"

#: corehq/apps/app_manager/static/app_manager/js/details/screen_config.js:480
msgid "Years since date"
msgstr "Años desde la fecha"

#: corehq/apps/app_manager/static/app_manager/js/details/screen_config.js:483
msgid "Months since date"
msgstr "Meses dese la fecha"

#: corehq/apps/app_manager/static/app_manager/js/details/screen_config.js:486
msgid "Weeks since date"
msgstr "Semanas desde la fecha"

#: corehq/apps/app_manager/static/app_manager/js/details/screen_config.js:489
msgid "Days since date"
msgstr "Días desde la fecha"

#: corehq/apps/app_manager/static/app_manager/js/details/screen_config.js:492
msgid "Days until date"
msgstr "Días hasta la fecha"

#: corehq/apps/app_manager/static/app_manager/js/details/screen_config.js:495
msgid "Weeks until date"
msgstr "Semanas hasta la fecha"

#: corehq/apps/app_manager/static/app_manager/js/details/screen_config.js:498
msgid "Months until date"
msgstr "Meses hasta la fecha"

#: corehq/apps/app_manager/static/app_manager/js/details/screen_config.js:501
msgid " Measuring "
msgstr "Medición"

#: corehq/apps/app_manager/static/app_manager/js/details/screen_config.js:749
msgid "You have unsaved detail screen configurations."
msgstr "Tiene configuraciones de detalle de pantalla sin guardar"

#: corehq/apps/app_manager/static/app_manager/js/details/screen_config.js:796
msgid "There are errors in your property names"
msgstr "Hay errores en los nombres de sus propiedades"

#: corehq/apps/app_manager/static/app_manager/js/details/screen_config.js:801
msgid "There are errors in your tabs"
msgstr "Hay errores en sus pestañas"

#: corehq/apps/app_manager/static/app_manager/js/details/screen_config.js:809
msgid "All properties must be below a tab"
msgstr "Todas las propiedades deben estar bajo una pestaña"

#: corehq/apps/app_manager/static/app_manager/js/details/screen_config.js:1136
msgid "Plain"
msgstr "Simple"

#: corehq/apps/app_manager/static/app_manager/js/details/screen_config.js:1139
#: corehq/apps/app_manager/static/app_manager/js/vellum/src/main-components.js:11
#: corehq/apps/app_manager/static/app_manager/js/vellum/src/main-components.js:21
#: corehq/apps/app_manager/static/app_manager/js/vellum/src/main-components.js:24
#: submodules/formdesigner/_build/src/main-components.js:11
#: submodules/formdesigner/_build/src/main-components.js:21
#: submodules/formdesigner/_build/src/main-components.js:24
#: submodules/formdesigner/src/commtrack.js:144
#: submodules/formdesigner/src/core.js:334
#: submodules/formdesigner/src/mugs.js:1379
msgid "Date"
msgstr "Fecha"

#: corehq/apps/app_manager/static/app_manager/js/details/screen_config.js:1142
msgid "Time Since or Until Date"
msgstr "Tiempo Desde o Hasta la Fecha"

#: corehq/apps/app_manager/static/app_manager/js/details/screen_config.js:1145
msgid "Phone Number"
msgstr "Número de Teléfono "

#: corehq/apps/app_manager/static/app_manager/js/details/screen_config.js:1148
msgid "ID Mapping"
msgstr "Mapeo ID"

#: corehq/apps/app_manager/static/app_manager/js/details/screen_config.js:1151
msgid "Late Flag"
msgstr "Bandera Tardía"

#: corehq/apps/app_manager/static/app_manager/js/details/screen_config.js:1154
msgid "Search Only"
msgstr "Sólo Búsqueda"

#: corehq/apps/app_manager/static/app_manager/js/details/screen_config.js:1157
msgid "Address"
msgstr "Dirección"

#: corehq/apps/app_manager/static/app_manager/js/details/screen_config.js:1160
msgid "Distance from current location"
msgstr "Distancia de la ubicación actual"

#: corehq/apps/app_manager/static/app_manager/js/details/screen_config.js:1166
msgid "Picture"
msgstr "Imagen"

#: corehq/apps/app_manager/static/app_manager/js/details/screen_config.js:1169
#: corehq/apps/app_manager/static/app_manager/js/vellum/src/main-components.js:33
#: submodules/formdesigner/_build/src/main-components.js:33
#: submodules/formdesigner/src/uploader.js:44
msgid "Audio"
msgstr "Audio"

#: corehq/apps/app_manager/static/app_manager/js/details/screen_config.js:1177
msgid "Icon"
msgstr "Ícono"

#: corehq/apps/app_manager/static/app_manager/js/details/screen_config.js:1183
msgid "Conditional ID Mapping"
msgstr "Mapeo de ID Condicional"

#: corehq/apps/app_manager/static/app_manager/js/details/screen_config.js:1187
msgid ""
"Must begin with a letter and contain only letters, numbers, '-', and '_'"
msgstr ""
"Debe empezar con letras y puede incluir solo letras, números,  '-' y '_' "

#: corehq/apps/app_manager/static/app_manager/js/download_async_modal.js:6
#: corehq/apps/fixtures/static/fixtures/js/lookup-manage.js:343
msgid ""
"Sorry, something went wrong with the download. If you see this repeatedly "
"please report an issue."
msgstr ""
"Lo sentimos, algo salió mal con su descarga. Si ve esto en repetidas "
"ocasiones, por favor reporte un problema."

#: corehq/apps/app_manager/static/app_manager/js/forms/case_config_ui.js:54
msgid "You have unchanged case settings"
msgstr "Tiene configuraciones de caso sin cambio"

#: corehq/apps/app_manager/static/app_manager/js/forms/case_config_ui.js:89
msgid "You have unchanged user properties settings"
msgstr "Tiene configuraciones de propiedades sin cambio"

#: corehq/apps/app_manager/static/app_manager/js/forms/case_config_ui.js:705
#: corehq/apps/app_manager/static/app_manager/js/forms/case_config_ui_advanced.js:1208
msgid "Property updated by two questions"
msgstr "Propiedad actualizada por dos preguntas"

#: corehq/apps/app_manager/static/app_manager/js/forms/case_config_ui.js:709
#: corehq/apps/app_manager/static/app_manager/js/forms/case_config_ui_advanced.js:1212
msgid "Inside the wrong repeat!"
msgstr "¡Dentro de la repetición equivocada!"

#: corehq/apps/app_manager/static/app_manager/js/forms/case_config_ui.js:714
msgid "Property uses unrecognized prefix <strong>"
msgstr "La propiedad utiliza un prefijo<strong> no reconocido"

#: corehq/apps/app_manager/static/app_manager/js/forms/case_config_ui.js:741
#: corehq/apps/app_manager/static/app_manager/js/forms/case_config_ui_advanced.js:1260
msgid "Two properties load to the same question"
msgstr "Dos propiedades cargan la misma pregunta"

#: corehq/apps/app_manager/static/app_manager/js/forms/case_config_ui_advanced.js:78
msgid "Raw"
msgstr "Sin procesar"

#: corehq/apps/app_manager/static/app_manager/js/forms/case_config_ui_advanced.js:81
msgid "User Data"
msgstr ""

#: corehq/apps/app_manager/static/app_manager/js/forms/case_config_ui_advanced.js:84
#: corehq/apps/app_manager/static/app_manager/js/vellum/src/main-components.js:22
#: corehq/apps/app_manager/static/app_manager/js/vellum/src/main-components.js:23
#: submodules/formdesigner/_build/src/main-components.js:22
#: submodules/formdesigner/_build/src/main-components.js:23
#: submodules/formdesigner/src/itemset.js:95
#: submodules/formdesigner/src/itemset.js:509
msgid "Lookup Table"
msgstr "Tabla de Búsqueda"

#: corehq/apps/app_manager/static/app_manager/js/forms/case_config_ui_advanced.js:87
msgid "User Properties"
msgstr "Propiedades del Usuario"

#: corehq/apps/app_manager/static/app_manager/js/forms/case_config_ui_advanced.js:92
msgid "Case Index"
msgstr ""

#: corehq/apps/app_manager/static/app_manager/js/forms/case_config_ui_advanced.js:316
msgid "Load / Update / Close a case"
msgstr ""

#: corehq/apps/app_manager/static/app_manager/js/forms/case_config_ui_advanced.js:319
msgid "Automatic Case Selection"
msgstr ""

#: corehq/apps/app_manager/static/app_manager/js/forms/case_config_ui_advanced.js:322
msgid "Load Case From Fixture"
msgstr ""

#: corehq/apps/app_manager/static/app_manager/js/forms/case_config_ui_advanced.js:330
msgid "Open a Case"
msgstr ""

#: corehq/apps/app_manager/static/app_manager/js/forms/case_config_ui_advanced.js:508
#: corehq/apps/app_manager/static/app_manager/js/forms/case_config_ui_advanced.js:1123
msgid "Case Type required"
msgstr ""

#: corehq/apps/app_manager/static/app_manager/js/forms/case_config_ui_advanced.js:510
msgid "Case Tag required"
msgstr ""

#: corehq/apps/app_manager/static/app_manager/js/forms/case_config_ui_advanced.js:513
#: corehq/apps/app_manager/static/app_manager/js/forms/case_config_ui_advanced.js:1127
msgid "Case Tag: only letters, numbers, '-', and '_' allowed"
msgstr ""

#: corehq/apps/app_manager/static/app_manager/js/forms/case_config_ui_advanced.js:517
#: corehq/apps/app_manager/static/app_manager/js/forms/case_config_ui_advanced.js:1131
msgid "Case Tag already in use"
msgstr ""

#: corehq/apps/app_manager/static/app_manager/js/forms/case_config_ui_advanced.js:564
msgid "subcase of"
msgstr ""

#: corehq/apps/app_manager/static/app_manager/js/forms/case_config_ui_advanced.js:570
msgid "autoselect mode: "
msgstr ""

#: corehq/apps/app_manager/static/app_manager/js/forms/case_config_ui_advanced.js:573
msgid " (from fixture)"
msgstr ""

#: corehq/apps/app_manager/static/app_manager/js/forms/case_config_ui_advanced.js:726
msgid "Autoselect mode required"
msgstr ""

#: corehq/apps/app_manager/static/app_manager/js/forms/case_config_ui_advanced.js:728
msgid "Property required"
msgstr ""

#: corehq/apps/app_manager/static/app_manager/js/forms/case_config_ui_advanced.js:731
msgid "Case required"
msgstr ""

#: corehq/apps/app_manager/static/app_manager/js/forms/case_config_ui_advanced.js:733
msgid "Lookup table tag required"
msgstr ""

#: corehq/apps/app_manager/static/app_manager/js/forms/case_config_ui_advanced.js:737
msgid "Expected case type required"
msgstr ""

#: corehq/apps/app_manager/static/app_manager/js/forms/case_config_ui_advanced.js:836
#: corehq/apps/app_manager/static/app_manager/js/forms/case_config_ui_advanced.js:1032
msgid "Subcase parent reference is missing"
msgstr ""

#: corehq/apps/app_manager/static/app_manager/js/forms/case_config_ui_advanced.js:838
#: corehq/apps/app_manager/static/app_manager/js/forms/case_config_ui_advanced.js:1034
msgid "Parent reference ID required for subcases: "
msgstr ""

#: corehq/apps/app_manager/static/app_manager/js/forms/case_config_ui_advanced.js:845
#: corehq/apps/app_manager/static/app_manager/js/forms/case_config_ui_advanced.js:1041
msgid "Subcase must be in same repeat context as parent \""
msgstr ""

#: corehq/apps/app_manager/static/app_manager/js/forms/case_config_ui_advanced.js:944
msgid "Select parent"
msgstr ""

#: corehq/apps/app_manager/static/app_manager/js/forms/case_config_ui_advanced.js:1210
#: corehq/apps/app_manager/static/app_manager/js/forms/case_config_ui_advanced.js:1250
msgid "Reserved word: "
msgstr ""

#: corehq/apps/app_manager/static/app_manager/js/forms/case_config_ui_advanced.js:1214
#: corehq/apps/app_manager/static/app_manager/js/forms/case_config_ui_advanced.js:1252
msgid "Parent property references not allowed for subcases"
msgstr ""

#: corehq/apps/app_manager/static/app_manager/js/forms/form_designer.js:174
msgid "Edit Form"
msgstr "Editar Formulario"

#: corehq/apps/app_manager/static/app_manager/js/forms/form_view.js:4
msgid "Form Settings"
msgstr "Configuración del Formulario"

#: corehq/apps/app_manager/static/app_manager/js/forms/form_view.js:80
msgid "Home Screen"
msgstr "Pantalla Principal"

#: corehq/apps/app_manager/static/app_manager/js/forms/form_view.js:81
msgid "First Menu"
msgstr "Primer Menú"

#: corehq/apps/app_manager/static/app_manager/js/forms/form_view.js:82
msgid "Menu: "
msgstr "Menú:"

#: corehq/apps/app_manager/static/app_manager/js/forms/form_view.js:84
msgid "Parent Menu: "
msgstr "Menú Padre:"

#: corehq/apps/app_manager/static/app_manager/js/forms/form_view.js:86
msgid "Previous Screen"
msgstr "Pantallla Anterior"

#: corehq/apps/app_manager/static/app_manager/js/forms/form_view.js:95
msgid "Link to other form"
msgstr "Enlace a otro formulario"

#: corehq/apps/app_manager/static/app_manager/js/forms/form_workflow.js:58
msgid "This form either no longer exists or has a different case type"
msgstr "Este formulario ya no existe o tiene un tipo de caso diferente"

#: corehq/apps/app_manager/static/app_manager/js/forms/form_workflow.js:72
#: corehq/apps/app_manager/static/app_manager/js/forms/form_workflow.js:90
msgid "Unrecognized value"
msgstr "Valor no reconocido"

#: corehq/apps/app_manager/static/app_manager/js/modules/module_view.js:9
msgid "Module Settings"
msgstr "Configuraciones de Módulo"

#: corehq/apps/app_manager/static/app_manager/js/modules/module_view.js:79
msgid "Case type is required."
msgstr "Se requiere un tipo de caso."

#: corehq/apps/app_manager/static/app_manager/js/modules/module_view.js:86
msgid "Case types can only include the characters a-z, 0-9, '-' and '_'"
msgstr ""
"Los tipos de casos solo pueden incluir los caracteres a-z, 0-9, '-' y '_'"

#: corehq/apps/app_manager/static/app_manager/js/modules/module_view.js:91
msgid "'commcare-user' is a reserved case type. Please change the case type"
msgstr ""
"'usuario-commcare' es un tipo de caso reservado. Por favor cambie el tipo de"
" caso"

#: corehq/apps/app_manager/static/app_manager/js/modules/module_view.js:114
msgid "Go back to case list"
msgstr "Regresar a la lista de casos"

#: corehq/apps/app_manager/static/app_manager/js/modules/module_view.js:115
msgid "Proceed with registered case"
msgstr "Continuar con el caso registrado"

#: corehq/apps/app_manager/static/app_manager/js/modules/report_module.js:139
msgid "Show All"
msgstr "Mostrar Todo"

#: corehq/apps/app_manager/static/app_manager/js/modules/report_module.js:311
msgid "You have unsaved changes in your report list module"
msgstr "Tiene cambios sin guardar en la lista de caso de su módulo"

#: corehq/apps/app_manager/static/app_manager/js/modules/report_module.js:317
msgid "Reports must have all properties set!"
msgstr "¡Los reportes deben tener establecidas todas las propiedades!"

#: corehq/apps/app_manager/static/app_manager/js/releases/app_diff.js:84
msgid "Crunching app diff..."
msgstr "Calculando aplicación diff..."

#: corehq/apps/app_manager/static/app_manager/js/releases/app_diff.js:108
msgid "Error generating the application diff. Please report an issue."
msgstr ""
"Ocurrió un error al generar la aplicación diff. Por favor reporte un "
"problema."

#: corehq/apps/app_manager/static/app_manager/js/releases/app_diff.js:163
msgid "Form Changes"
msgstr "Cambios en el Formulario"

#: corehq/apps/app_manager/static/app_manager/js/releases/app_diff.js:170
msgid "Case Changes"
msgstr "Cambios del Caso"

#: corehq/apps/app_manager/static/app_manager/js/releases/app_diff.js:247
msgid "Save Questions"
msgstr "Guardar Preguntas"

#: corehq/apps/app_manager/static/app_manager/js/releases/app_diff.js:251
msgid "Load Questions"
msgstr "Cargar Preguntas"

#: corehq/apps/app_manager/static/app_manager/js/releases/app_diff.js:349
msgid "[unknown]"
msgstr "[desconocido]"

#: corehq/apps/app_manager/static/app_manager/js/releases/app_view_release_manager.js:5
msgid "Publish"
msgstr "Publicar"

#: corehq/apps/app_manager/static/app_manager/js/releases/language_profiles.js:25
msgid "You have unsaved changes to your application profiles"
msgstr "Tiene cambios sin guardar en su perfil de la aplicación"

#: corehq/apps/app_manager/static/app_manager/js/releases/language_profiles.js:45
#: corehq/apps/app_manager/static/app_manager/js/settings/linked_whitelist.js:14
#: corehq/apps/data_dictionary/static/data_dictionary/js/data_dictionary.js:102
#: corehq/apps/hqwebapp/static/hqwebapp/js/main.js:246
msgid "There was an error saving"
msgstr "Ocurrió un error al guardar"

#: corehq/apps/app_manager/static/app_manager/js/releases/language_profiles.js:56
msgid "Select a user"
msgstr "Seleccione un usuario"

#: corehq/apps/app_manager/static/app_manager/js/releases/releases.js:35
msgid "(Default)"
msgstr "(Predeterminado)"

#: corehq/apps/app_manager/static/app_manager/js/releases/releases.js:387
msgid "Sorry, that didn't go through. Please reload your page and try again"
msgstr ""
"Lo sentimos, eso no se envió. Por favor cargue nuevamente su página e "
"intente de nuevo"

#: corehq/apps/app_manager/static/app_manager/js/releases/releases.js:421
msgid "The versions list has changed since you loaded the page."
msgstr "La lista de versiones ha cambiado desde que cargó la página."

#: corehq/apps/app_manager/static/app_manager/js/releases/releases.js:426
msgid "No new changes!"
msgstr "¡No hay nuevos cambios!"

#: corehq/apps/app_manager/static/app_manager/js/settings/commcare_settings.js:155
#, javascript-format
msgid "Upgrade to CommCare %s for this option!"
msgstr "¡Para esta opción debe subir de plan a CommCare %s!"

#: corehq/apps/app_manager/static/app_manager/js/settings/commcare_settings.js:157
#, javascript-format
msgid "Upgrade to CommCare %s!"
msgstr "¡Subir de Plan a CommCare %s!"

#: corehq/apps/app_manager/static/app_manager/js/settings/commcare_settings.js:168
msgid "Auto-set by "
msgstr "Establecido automáticamente por"

#: corehq/apps/app_manager/static/app_manager/js/settings/commcare_settings.js:309
msgid "You have unsaved settings."
msgstr "Tiene configuraciones sin guardar."

#: corehq/apps/app_manager/static/app_manager/js/settings/linked_whitelist.js:7
msgid "You have unsaved changes to your whitelist"
msgstr "Tiene cambios sin guardar en su listablanca"

#: corehq/apps/app_manager/static/app_manager/js/settings/password_setter.jquery.js:8
msgid "Reset"
msgstr "Reiniciar"

#: corehq/apps/app_manager/static/app_manager/js/supported_languages.js:16
msgid "Warning: unrecognized language"
msgstr "Advertencia: lenguaje no reconocido"

#: corehq/apps/app_manager/static/app_manager/js/supported_languages.js:49
msgid "You have unsaved changes in your supported languages"
msgstr "Tiene cambios sin guardar en sus idiomas admitidos"

#: corehq/apps/app_manager/static/app_manager/js/supported_languages.js:58
msgid "There are errors in your configuration"
msgstr "Hay errores en su configuración"

#: corehq/apps/app_manager/static/app_manager/js/supported_languages.js:136
msgid "You must have at least one language"
msgstr "Debe tener al menos un idioma"

#: corehq/apps/app_manager/static/app_manager/js/supported_languages.js:148
msgid "Please enter language"
msgstr "Por favor ingrese un idioma"

#: corehq/apps/app_manager/static/app_manager/js/supported_languages.js:150
msgid "Invalid language code"
msgstr "Código de idioma inválido"

#: corehq/apps/app_manager/static/app_manager/js/supported_languages.js:158
msgid "Language appears twice"
msgstr "El idioma aparece dos veces"

#: corehq/apps/app_manager/static/app_manager/js/supported_languages.js:160
msgid "This conflicts with a current language"
msgstr "Esto entra en conflicto con un idioma actual"

#: corehq/apps/app_manager/static/app_manager/js/vellum/src/main-components.js:1
#: submodules/formdesigner/_build/src/main-components.js:1
msgid "Questions"
msgstr "Preguntas"

#: corehq/apps/app_manager/static/app_manager/js/vellum/src/main-components.js:1
#: corehq/apps/reminders/static/reminders/js/broadcasts_list.js:71
#: submodules/formdesigner/_build/src/main-components.js:1
msgid "Copy"
msgstr "Copiar"

#: corehq/apps/app_manager/static/app_manager/js/vellum/src/main-components.js:1
#: submodules/formdesigner/_build/src/main-components.js:1
msgid "Expand All"
msgstr "Expandir Todo"

#: corehq/apps/app_manager/static/app_manager/js/vellum/src/main-components.js:1
#: submodules/formdesigner/_build/src/main-components.js:1
msgid "Collapse All"
msgstr "Contraer Todo"

#: corehq/apps/app_manager/static/app_manager/js/vellum/src/main-components.js:1
#: submodules/formdesigner/_build/src/main-components.js:1
msgid "Add Question"
msgstr "Agregar Pregunta"

#: corehq/apps/app_manager/static/app_manager/js/vellum/src/main-components.js:1
#: submodules/formdesigner/_build/src/main-components.js:1
msgid "Click {btn} to start building your form."
msgstr "Haga clic en {btn}para empezar a desarrollar su formulario."

#: corehq/apps/app_manager/static/app_manager/js/vellum/src/main-components.js:1
#: submodules/formdesigner/_build/src/main-components.js:1
msgid "Question Details"
msgstr "Detalles de Preguntas"

#: corehq/apps/app_manager/static/app_manager/js/vellum/src/main-components.js:1
#: corehq/apps/app_manager/static/app_manager/js/vellum/src/main-components.js:21
#: submodules/formdesigner/_build/src/main-components.js:1
#: submodules/formdesigner/_build/src/main-components.js:21
#: submodules/formdesigner/src/core.js:1791
msgid "Expression Editor"
msgstr "Editor de Expresión"

#: corehq/apps/app_manager/static/app_manager/js/vellum/src/main-components.js:1
#: submodules/formdesigner/_build/src/main-components.js:1
msgid "Cannot Change Question Type"
msgstr "No se Puede Cambiar el Tipo de Pregunta"

#: corehq/apps/app_manager/static/app_manager/js/vellum/src/main-components.js:1
#: submodules/formdesigner/_build/src/main-components.js:1
msgid "Change Question Type To"
msgstr "Cambiar el Tipo de Pregunta a"

#: corehq/apps/app_manager/static/app_manager/js/vellum/src/main-components.js:1
#: corehq/apps/hqwebapp/static/hqwebapp/js/main.js:250
#: corehq/apps/hqwebapp/static/hqwebapp/js/ui_elements/ui-element-input-map.js:38
#: corehq/apps/reminders/static/reminders/js/broadcasts_list.js:42
#: submodules/formdesigner/_build/src/main-components.js:1
msgid "Delete"
msgstr "Eliminar"

#: corehq/apps/app_manager/static/app_manager/js/vellum/src/main-components.js:1
#: submodules/formdesigner/_build/src/main-components.js:1
msgid "Show"
msgstr "Mostrar"

#: corehq/apps/app_manager/static/app_manager/js/vellum/src/main-components.js:2
#: submodules/formdesigner/_build/src/main-components.js:1
msgid "Question"
msgstr "Pregunta"

#: corehq/apps/app_manager/static/app_manager/js/vellum/src/main-components.js:2
#: submodules/formdesigner/_build/src/main-components.js:1
msgid "Used By"
msgstr "Utilizado Por"

#: corehq/apps/app_manager/static/app_manager/js/vellum/src/main-components.js:2
#: submodules/formdesigner/_build/src/main-components.js:1
msgid "In Property"
msgstr "En Propiedad"

#: corehq/apps/app_manager/static/app_manager/js/vellum/src/main-components.js:2
#: corehq/apps/app_manager/static/app_manager/js/vellum/src/main-components.js:24
#: submodules/formdesigner/_build/src/main-components.js:2
#: submodules/formdesigner/_build/src/main-components.js:24
msgid "Search..."
msgstr "Buscar..."

#: corehq/apps/app_manager/static/app_manager/js/vellum/src/main-components.js:6
#: submodules/formdesigner/_build/src/main-components.js:6
#: submodules/formdesigner/src/util.js:249
msgid "No match for {info} found!"
msgstr "¡No se encontraron coincidencias para {info}!"

#: corehq/apps/app_manager/static/app_manager/js/vellum/src/main-components.js:6
#: submodules/formdesigner/_build/src/main-components.js:6
#: submodules/formdesigner/src/util.js:251
msgid "Multiple matches for {info} found!"
msgstr "¡Se encontraron múltiples coincidencias para {info}!"

#: corehq/apps/app_manager/static/app_manager/js/vellum/src/main-components.js:6
#: submodules/formdesigner/_build/src/main-components.js:6
#: submodules/formdesigner/src/util.js:325
msgid "Server Form"
msgstr "Formulario de Servidor"

#: corehq/apps/app_manager/static/app_manager/js/vellum/src/main-components.js:6
#: submodules/formdesigner/_build/src/main-components.js:6
#: submodules/formdesigner/src/util.js:326
msgid "Local Form"
msgstr "Formulario Local"

#: corehq/apps/app_manager/static/app_manager/js/vellum/src/main-components.js:6
#: submodules/formdesigner/_build/src/main-components.js:6
#: submodules/formdesigner/src/util.js:329
msgid "XML should not be equivalent"
msgstr "El XML no debería ser equivalente"

#: corehq/apps/app_manager/static/app_manager/js/vellum/src/main-components.js:6
#: submodules/formdesigner/_build/src/main-components.js:6
#: submodules/formdesigner/src/util.js:329
msgid "XML mismatch"
msgstr "No coincide con el XML"

#: corehq/apps/app_manager/static/app_manager/js/vellum/src/main-components.js:7
#: corehq/apps/hqwebapp/static/hqwebapp/js/ui_elements/ui-element-input-map.js:25
#: submodules/formdesigner/_build/src/main-components.js:7
msgid "key"
msgstr "clave"

#: corehq/apps/app_manager/static/app_manager/js/vellum/src/main-components.js:7
#: corehq/apps/hqwebapp/static/hqwebapp/js/ui_elements/ui-element-input-map.js:26
#: submodules/formdesigner/_build/src/main-components.js:7
msgid "value"
msgstr "valor"

#: corehq/apps/app_manager/static/app_manager/js/vellum/src/main-components.js:7
#: submodules/formdesigner/_build/src/main-components.js:7
msgid "Add Key&rarr;Value Pair"
msgstr "Agregar Clave&rarr; Par Clave"

#: corehq/apps/app_manager/static/app_manager/js/vellum/src/main-components.js:7
#: submodules/formdesigner/_build/src/main-components.js:7
msgid "show in question list"
msgstr "mostrar en la lista de preguntas"

#: corehq/apps/app_manager/static/app_manager/js/vellum/src/main-components.js:7
#: submodules/formdesigner/_build/src/main-components.js:7
msgid "Date Format Options"
msgstr "Opciones de Formato de Fecha"

#: corehq/apps/app_manager/static/app_manager/js/vellum/src/main-components.js:7
#: submodules/formdesigner/_build/src/main-components.js:7
#: submodules/formdesigner/src/dateformats.js:10
msgid "No Formatting"
msgstr "Sin Formato"

#: corehq/apps/app_manager/static/app_manager/js/vellum/src/main-components.js:10
#: submodules/formdesigner/_build/src/main-components.js:10
#: submodules/formdesigner/src/logic.js:251
msgid ""
"The {property} for a question is not allowed to reference the question "
"itself. Please remove the . from the {property} or your form will have "
"errors."
msgstr ""
"No se permite que la {property} haga referencia a la pregunta misma. Por "
"favor quite el . de su {property} o su formulario tendrá errores."

#: corehq/apps/app_manager/static/app_manager/js/vellum/src/main-components.js:10
#: submodules/formdesigner/_build/src/main-components.js:10
#: submodules/formdesigner/src/logic.js:326
msgid "Unknown question:"
msgstr "Pregunta desconocida:"

#: corehq/apps/app_manager/static/app_manager/js/vellum/src/main-components.js:10
#: submodules/formdesigner/_build/src/main-components.js:10
#: submodules/formdesigner/src/logic.js:328
msgid "Unknown questions:"
msgstr "Preguntas desconocidas:"

#: corehq/apps/app_manager/static/app_manager/js/vellum/src/main-components.js:10
#: submodules/formdesigner/_build/src/main-components.js:10
#: submodules/formdesigner/src/richText.js:784
msgid "no formatting"
msgstr "sin formato"

#: corehq/apps/app_manager/static/app_manager/js/vellum/src/main-components.js:11
#: submodules/formdesigner/_build/src/main-components.js:11
#: submodules/formdesigner/src/widgets.js:639
#: submodules/formdesigner/src/widgets.js:641
#: submodules/formdesigner/src/widgets.js:692
msgid "Custom"
msgstr "Personalizado"

#: corehq/apps/app_manager/static/app_manager/js/vellum/src/main-components.js:11
#: submodules/formdesigner/_build/src/main-components.js:11
#: submodules/formdesigner/src/mugs.js:153
msgid "{question} is not allowed."
msgstr "No está permitida la {question}."

#: corehq/apps/app_manager/static/app_manager/js/vellum/src/main-components.js:11
#: submodules/formdesigner/_build/src/main-components.js:11
#: submodules/formdesigner/src/mugs.js:159
msgid "{question} validation failed"
msgstr "Fallo de validación de {question}"

#: corehq/apps/app_manager/static/app_manager/js/vellum/src/main-components.js:11
#: submodules/formdesigner/_build/src/main-components.js:11
#: submodules/formdesigner/src/mugs.js:150
msgid "{question} is required."
msgstr "{question}es obligatoria."

#: corehq/apps/app_manager/static/app_manager/js/vellum/src/main-components.js:11
#: submodules/formdesigner/_build/src/main-components.js:11
#: submodules/formdesigner/src/mugs.js:382
msgid "Unknown (read-only) question type"
msgstr "Tipo de pregunta desconocida (solo lectura)"

#: corehq/apps/app_manager/static/app_manager/js/vellum/src/main-components.js:11
#: corehq/apps/app_manager/static/app_manager/js/vellum/src/main-components.js:23
#: submodules/formdesigner/_build/src/main-components.js:11
#: submodules/formdesigner/_build/src/main-components.js:23
#: submodules/formdesigner/src/itemset.js:43
#: submodules/formdesigner/src/mugs.js:385
msgid "Lookup Table Data"
msgstr "Datos de Tabla de Búsqueda"

#: corehq/apps/app_manager/static/app_manager/js/vellum/src/main-components.js:11
#: submodules/formdesigner/_build/src/main-components.js:11
#: submodules/formdesigner/src/mugs.js:394
msgid "No Translation Data"
msgstr "No hay Datos de Traducción"

#: corehq/apps/app_manager/static/app_manager/js/vellum/src/main-components.js:11
#: corehq/apps/app_manager/static/app_manager/js/vellum/src/main-components.js:23
#: corehq/apps/app_manager/static/app_manager/js/vellum/src/main-components.js:24
#: submodules/formdesigner/_build/src/main-components.js:11
#: submodules/formdesigner/_build/src/main-components.js:23
#: submodules/formdesigner/_build/src/main-components.js:24
#: submodules/formdesigner/src/commtrack.js:71
#: submodules/formdesigner/src/javaRosa/plugin.js:110
#: submodules/formdesigner/src/mugs.js:799
msgid "Question ID"
msgstr "ID de Pregunta"

#: corehq/apps/app_manager/static/app_manager/js/vellum/src/main-components.js:11
#: submodules/formdesigner/_build/src/main-components.js:11
#: submodules/formdesigner/src/mugs.js:819
msgid ""
"The ID 'case' may cause problems with case management. It is recommended to "
"pick a different Question ID."
msgstr ""
"El ID 'caso' podría causar problemas con la administración de caso. Le "
"recomendamos elegir una pregunta de ID diferente."

#: corehq/apps/app_manager/static/app_manager/js/vellum/src/main-components.js:11
#: submodules/formdesigner/_build/src/main-components.js:11
#: submodules/formdesigner/src/mugs.js:831
msgid "'meta' is not a valid Question ID."
msgstr "'meta' no es una Pregunta de ID valida."

#: corehq/apps/app_manager/static/app_manager/js/vellum/src/main-components.js:11
#: submodules/formdesigner/_build/src/main-components.js:11
#: submodules/formdesigner/src/mugs.js:826
msgid ""
"{nodeID} is not a legal Question ID. It must start with a letter and contain"
" only letters, numbers, and '-' or '_' characters."
msgstr ""
"{nodeID} no es una Pregunta de ID legal. Debe comenzar con una letra y "
"contener solo letras, números, y  caracteres '-' o '_' ."

#: corehq/apps/app_manager/static/app_manager/js/vellum/src/main-components.js:11
#: submodules/formdesigner/_build/src/main-components.js:11
#: submodules/formdesigner/src/mugs.js:875
msgid ""
"This question has the same Question ID as another question in the same "
"group. Please choose a unique Question ID."
msgstr ""
"Esta pregunta tiene el mismo ID de Pregunta que otra pregunta en el mismo "
"grupo. Por favor elija un ID de Pregunta  único."

#: corehq/apps/app_manager/static/app_manager/js/vellum/src/main-components.js:11
#: submodules/formdesigner/_build/src/main-components.js:11
#: submodules/formdesigner/src/mugs.js:895
msgid "Default Data Value"
msgstr "Valor de Dato Predeterminado"

#: corehq/apps/app_manager/static/app_manager/js/vellum/src/main-components.js:11
#: submodules/formdesigner/_build/src/main-components.js:11
#: submodules/formdesigner/src/mugs.js:900
msgid "Special Hidden Value XMLNS attribute"
msgstr "Atributo XMLNS de Valor Oculto Especial"

#: corehq/apps/app_manager/static/app_manager/js/vellum/src/main-components.js:11
#: submodules/formdesigner/_build/src/main-components.js:11
#: submodules/formdesigner/src/mugs.js:904
msgid "Extra Data Attributes"
msgstr "Atributos de Datos Extra"

#: corehq/apps/app_manager/static/app_manager/js/vellum/src/main-components.js:11
#: corehq/apps/app_manager/static/app_manager/js/vellum/src/main-components.js:24
#: submodules/formdesigner/_build/src/main-components.js:11
#: submodules/formdesigner/_build/src/main-components.js:24
#: submodules/formdesigner/src/commtrack.js:188
#: submodules/formdesigner/src/mugs.js:915
msgid "Display Condition"
msgstr "Condición de Visualización"

#: corehq/apps/app_manager/static/app_manager/js/vellum/src/main-components.js:11
#: submodules/formdesigner/_build/src/main-components.js:11
#: submodules/formdesigner/src/mugs.js:928
msgid "Calculate Condition"
msgstr "Condición de Calculo"

#: corehq/apps/app_manager/static/app_manager/js/vellum/src/main-components.js:11
#: submodules/formdesigner/_build/src/main-components.js:11
#: submodules/formdesigner/src/mugs.js:940
msgid "Validation Condition"
msgstr "Condición de Validación"

#: corehq/apps/app_manager/static/app_manager/js/vellum/src/main-components.js:11
#: corehq/apps/app_manager/static/app_manager/js/vellum/src/main-components.js:24
#: submodules/formdesigner/_build/src/main-components.js:11
#: submodules/formdesigner/_build/src/main-components.js:24
#: submodules/formdesigner/src/javaRosa/plugin.js:664
#: submodules/formdesigner/src/mugs.js:948
msgid ""
"You cannot have a Validation Error Message with no Validation Condition!"
msgstr ""
"¡Usted no puede tener un Mensaje de Error de Validación sin una Condición de"
" Validación!"

#: corehq/apps/app_manager/static/app_manager/js/vellum/src/main-components.js:11
#: submodules/formdesigner/_build/src/main-components.js:11
#: submodules/formdesigner/src/mugs.js:953
msgid "Validation Error Message"
msgstr "Mensaje de Error en Validación"

#: corehq/apps/app_manager/static/app_manager/js/vellum/src/main-components.js:11
#: submodules/formdesigner/_build/src/main-components.js:11
#: submodules/formdesigner/src/mugs.js:958
msgid "Required"
msgstr "Obligatorio"

#: corehq/apps/app_manager/static/app_manager/js/vellum/src/main-components.js:11
#: submodules/formdesigner/_build/src/main-components.js:11
#: submodules/formdesigner/src/mugs.js:968
msgid "Extra Bind Attributes"
msgstr "Atributos de Enlace Extra"

#: corehq/apps/app_manager/static/app_manager/js/vellum/src/main-components.js:11
#: submodules/formdesigner/_build/src/main-components.js:11
#: submodules/formdesigner/src/mugs.js:973
msgid "Default Value"
msgstr "Valor Predeterminado"

#: corehq/apps/app_manager/static/app_manager/js/vellum/src/main-components.js:11
#: submodules/formdesigner/_build/src/main-components.js:11
#: submodules/formdesigner/src/mugs.js:985
msgid ""
"You are referencing a node in this form. This can cause errors in the form"
msgstr ""
"Usted está haciendo referencia a un nodo en este formulario. Esto podria "
"causar errores en el formulario"

#: corehq/apps/app_manager/static/app_manager/js/vellum/src/main-components.js:11
#: submodules/formdesigner/_build/src/main-components.js:11
#: submodules/formdesigner/src/mugs.js:993
msgid "Comment"
msgstr "Comentario"

#: corehq/apps/app_manager/static/app_manager/js/vellum/src/main-components.js:11
#: submodules/formdesigner/_build/src/main-components.js:11
#: submodules/formdesigner/src/mugs.js:1004
msgid "Appearance Attribute"
msgstr "Atributo de Apariencia"

#: corehq/apps/app_manager/static/app_manager/js/vellum/src/main-components.js:11
#: submodules/formdesigner/_build/src/main-components.js:11
#: submodules/formdesigner/src/mugs.js:1009
msgid "Default Display Text"
msgstr "Texto de Visualización Predeterminado"

#: corehq/apps/app_manager/static/app_manager/js/vellum/src/main-components.js:11
#: submodules/formdesigner/_build/src/main-components.js:11
#: submodules/formdesigner/src/mugs.js:1012
msgid "Default Display Text is required"
msgstr "Texto de Visualización Predeterminado requerido"

#: corehq/apps/app_manager/static/app_manager/js/vellum/src/main-components.js:11
#: submodules/formdesigner/_build/src/main-components.js:11
#: submodules/formdesigner/src/mugs.js:1020
msgid "Hint Display Text"
msgstr "Texto de Visualización de Sugerencias"

#: corehq/apps/app_manager/static/app_manager/js/vellum/src/main-components.js:11
#: submodules/formdesigner/_build/src/main-components.js:11
#: submodules/formdesigner/src/mugs.js:1024
msgid "Extra Control Attributes"
msgstr "Atributos de Control Extra"

#: corehq/apps/app_manager/static/app_manager/js/vellum/src/main-components.js:11
#: submodules/formdesigner/_build/src/main-components.js:11
#: submodules/formdesigner/src/mugs.js:1028
msgid "Raw XML"
msgstr "XML en Bruto"

#: corehq/apps/app_manager/static/app_manager/js/vellum/src/main-components.js:11
#: submodules/formdesigner/_build/src/main-components.js:11
#: submodules/formdesigner/src/mugs.js:1031
msgid "Data Parent"
msgstr "Padre de Datos"

#: corehq/apps/app_manager/static/app_manager/js/vellum/src/main-components.js:11
#: submodules/formdesigner/_build/src/main-components.js:11
#: submodules/formdesigner/src/mugs.js:1065
#: submodules/formdesigner/tests/diffDataParent.js:217
msgid "{path} is not a valid data parent"
msgstr "{path}no es un padre de datos válido."

#: corehq/apps/app_manager/static/app_manager/js/vellum/src/main-components.js:11
msgid ""
"Data parent of question in repeat group must be (in) the same repeat group"
msgstr ""

#: corehq/apps/app_manager/static/app_manager/js/vellum/src/main-components.js:11
#: submodules/formdesigner/_build/src/main-components.js:11
#: submodules/formdesigner/src/mugs.js:1061
msgid "Must be valid path"
msgstr "Debe ser una ruta válida"

#: corehq/apps/app_manager/static/app_manager/js/vellum/src/main-components.js:11
#: corehq/apps/app_manager/static/app_manager/js/vellum/src/main-components.js:21
#: submodules/formdesigner/_build/src/main-components.js:11
#: submodules/formdesigner/_build/src/main-components.js:21
#: submodules/formdesigner/src/core.js:363
#: submodules/formdesigner/src/mugs.js:1227
msgid "Hidden Value"
msgstr "Valor Oculto"

#: corehq/apps/app_manager/static/app_manager/js/vellum/src/main-components.js:11
#: submodules/formdesigner/_build/src/main-components.js:11
#: submodules/formdesigner/src/mugs.js:1252
msgid "Text"
msgstr "Texto"

#: corehq/apps/app_manager/static/app_manager/js/vellum/src/main-components.js:11
#: submodules/formdesigner/_build/src/main-components.js:11
#: submodules/formdesigner/src/mugs.js:1260
msgid "Phone Number or Numeric ID"
msgstr "Número de teléfono o ID Numérico"

#: corehq/apps/app_manager/static/app_manager/js/vellum/src/main-components.js:11
#: corehq/apps/cloudcare/static/cloudcare/js/form_entry/entrycontrols_full.js:171
#: submodules/formdesigner/_build/src/main-components.js:11
#: submodules/formdesigner/src/mugs.js:1272
msgid "Password"
msgstr "Contraseña"

#: corehq/apps/app_manager/static/app_manager/js/vellum/src/main-components.js:11
#: submodules/formdesigner/_build/src/main-components.js:11
#: submodules/formdesigner/src/mugs.js:1282
msgid "Integer"
msgstr "Entero"

#: corehq/apps/app_manager/static/app_manager/js/vellum/src/main-components.js:11
#: submodules/formdesigner/_build/src/main-components.js:11
#: submodules/formdesigner/src/mugs.js:1290
msgid "Audio Capture"
msgstr "Captura de Audio"

#: corehq/apps/app_manager/static/app_manager/js/vellum/src/main-components.js:11
#: submodules/formdesigner/_build/src/main-components.js:11
#: submodules/formdesigner/src/mugs.js:1302
msgid "Image Capture"
msgstr "Captura de Imagen"

#: corehq/apps/app_manager/static/app_manager/js/vellum/src/main-components.js:11
#: submodules/formdesigner/_build/src/main-components.js:11
#: submodules/formdesigner/src/mugs.js:1307
msgid "Image Size"
msgstr "Tamaño de Imagen"

#: corehq/apps/app_manager/static/app_manager/js/vellum/src/main-components.js:11
#: submodules/formdesigner/_build/src/main-components.js:11
#: submodules/formdesigner/src/mugs.js:1314
msgid "Small"
msgstr "Pequeño"

#: corehq/apps/app_manager/static/app_manager/js/vellum/src/main-components.js:11
#: submodules/formdesigner/_build/src/main-components.js:11
#: submodules/formdesigner/src/mugs.js:1315
msgid "Medium"
msgstr "Mediano"

#: corehq/apps/app_manager/static/app_manager/js/vellum/src/main-components.js:11
#: submodules/formdesigner/_build/src/main-components.js:11
#: submodules/formdesigner/src/mugs.js:1316
msgid "Large"
msgstr "Grande"

#: corehq/apps/app_manager/static/app_manager/js/vellum/src/main-components.js:11
#: submodules/formdesigner/_build/src/main-components.js:11
#: submodules/formdesigner/src/mugs.js:1317
msgid "Original"
msgstr "Original"

#: corehq/apps/app_manager/static/app_manager/js/vellum/src/main-components.js:11
#: submodules/formdesigner/_build/src/main-components.js:11
#: submodules/formdesigner/src/mugs.js:1319
msgid ""
"This will resize the image before sending the form. Use this option to send "
"smaller images in areas of poor connectivity.<ul><li>Small - 0.1 "
"megapixels</li><li>Medium - 0.2 megapixels</li><li>Large - 0.5 "
"megapixels</li></ul>"
msgstr ""
"Esto redimensionará la imagen antes de enviar el formulario. Utilice esta "
"opción para enviar imágenes pequeñas en áreas con poca "
"conectividad.<ul><li>Pequeñas - 0.1 megapixeles</li><li>Medianas - 0.2 "
"megapixeles</li><li>Grandes - 0.5 megapixeles</li></ul>"

#: corehq/apps/app_manager/static/app_manager/js/vellum/src/main-components.js:11
#: submodules/formdesigner/_build/src/main-components.js:11
#: submodules/formdesigner/src/mugs.js:1340
msgid "Video Capture"
msgstr "Captura de Video"

#: corehq/apps/app_manager/static/app_manager/js/vellum/src/main-components.js:11
#: submodules/formdesigner/_build/src/main-components.js:11
#: submodules/formdesigner/src/mugs.js:1346
msgid "Signature Capture"
msgstr "Captura de Firma"

#: corehq/apps/app_manager/static/app_manager/js/vellum/src/main-components.js:11
#: submodules/formdesigner/_build/src/main-components.js:11
#: submodules/formdesigner/src/mugs.js:1363
msgid "GPS"
msgstr "GPS"

#: corehq/apps/app_manager/static/app_manager/js/vellum/src/main-components.js:11
#: submodules/formdesigner/_build/src/main-components.js:11
#: submodules/formdesigner/src/mugs.js:1371
msgid "Barcode Scan"
msgstr "Escaneo de código de barras"

#: corehq/apps/app_manager/static/app_manager/js/vellum/src/main-components.js:11
#: submodules/formdesigner/_build/src/main-components.js:11
#: submodules/formdesigner/src/mugs.js:1387
msgid "Date and Time"
msgstr "Fecha y Hora"

#: corehq/apps/app_manager/static/app_manager/js/vellum/src/main-components.js:11
#: submodules/formdesigner/_build/src/main-components.js:11
#: submodules/formdesigner/src/mugs.js:1395
msgid "Time"
msgstr "Hora"

#: corehq/apps/app_manager/static/app_manager/js/vellum/src/main-components.js:11
#: submodules/formdesigner/_build/src/main-components.js:11
#: submodules/formdesigner/src/mugs.js:1405
msgid "Long"
msgstr "Largo"

#: corehq/apps/app_manager/static/app_manager/js/vellum/src/main-components.js:11
#: submodules/formdesigner/_build/src/main-components.js:11
#: submodules/formdesigner/src/mugs.js:1413
msgid "Decimal"
msgstr "Decimal"

#: corehq/apps/app_manager/static/app_manager/js/vellum/src/main-components.js:11
#: submodules/formdesigner/_build/src/main-components.js:11
#: submodules/formdesigner/src/mugs.js:1422
msgid "Choice"
msgstr "Opción"

#: corehq/apps/app_manager/static/app_manager/js/vellum/src/main-components.js:11
#: submodules/formdesigner/_build/src/main-components.js:11
#: submodules/formdesigner/src/mugs.js:1450
msgid "Choice Value"
msgstr "Valor de Opción"

#: corehq/apps/app_manager/static/app_manager/js/vellum/src/main-components.js:11
#: submodules/formdesigner/_build/src/main-components.js:11
#: submodules/formdesigner/src/mugs.js:1457
msgid "Whitespace in values is not allowed."
msgstr "No están permitidos los espacios en blanco en los valores."

#: corehq/apps/app_manager/static/app_manager/js/vellum/src/main-components.js:11
#: submodules/formdesigner/_build/src/main-components.js:11
#: submodules/formdesigner/src/mugs.js:1465
msgid "This choice value has been used in the same question"
msgstr "Se utilizó esta opción de valor en la misma pregunta."

#: corehq/apps/app_manager/static/app_manager/js/vellum/src/main-components.js:11
#: submodules/formdesigner/_build/src/main-components.js:11
#: submodules/formdesigner/src/mugs.js:1488
msgid "Label"
msgstr "Etiqueta"

#: corehq/apps/app_manager/static/app_manager/js/vellum/src/main-components.js:11
#: submodules/formdesigner/_build/src/main-components.js:11
#: submodules/formdesigner/src/mugs.js:1516
msgid ""
"Cannot change a Multiple/Single Choice question to a non-Choice question if "
"it has Choices. Please remove all Choices and try again."
msgstr ""
"No se puede cambiar de una pregunta de Opción Múltiple/Simple a una pregunta"
" sin Opciones, si tiene Opciones. Por favor quite todas las Opciones e "
"intente de nuevo."

#: corehq/apps/app_manager/static/app_manager/js/vellum/src/main-components.js:11
#: submodules/formdesigner/_build/src/main-components.js:11
#: submodules/formdesigner/src/mugs.js:1532
msgid "Checkbox"
msgstr "Casilla"

#: corehq/apps/app_manager/static/app_manager/js/vellum/src/main-components.js:11
#: corehq/apps/app_manager/static/app_manager/js/vellum/src/main-components.js:21
#: submodules/formdesigner/_build/src/main-components.js:11
#: submodules/formdesigner/_build/src/main-components.js:21
#: submodules/formdesigner/src/core.js:322
#: submodules/formdesigner/src/mugs.js:1539
msgid "Multiple Choice"
msgstr "Opción Multiple"

#: corehq/apps/app_manager/static/app_manager/js/vellum/src/main-components.js:11
#: submodules/formdesigner/_build/src/main-components.js:11
#: submodules/formdesigner/src/mugs.js:1546
msgid "Group"
msgstr "Grupo"

#: corehq/apps/app_manager/static/app_manager/js/vellum/src/main-components.js:11
#: submodules/formdesigner/_build/src/main-components.js:11
#: submodules/formdesigner/src/mugs.js:1576
msgid "Question List"
msgstr "Lista de Preguntas"

#: corehq/apps/app_manager/static/app_manager/js/vellum/src/main-components.js:11
#: submodules/formdesigner/_build/src/main-components.js:11
#: submodules/formdesigner/src/mugs.js:1588
msgid "Repeat Group"
msgstr "Repetir Grupo"

#: corehq/apps/app_manager/static/app_manager/js/vellum/src/main-components.js:11
#: submodules/formdesigner/_build/src/main-components.js:11
#: submodules/formdesigner/src/mugs.js:1633
msgid "Repeat Count"
msgstr "Repetir Conteo"

#: corehq/apps/app_manager/static/app_manager/js/vellum/src/main-components.js:11
#: submodules/formdesigner/_build/src/main-components.js:11
#: submodules/formdesigner/src/mugs.js:1651
msgid "Repeat Count is required."
msgstr "Repetir Conteo es obligatorio."

#: corehq/apps/app_manager/static/app_manager/js/vellum/src/main-components.js:11
#: submodules/formdesigner/_build/src/main-components.js:11
#: submodules/formdesigner/src/mugs.js:1659
msgid "Extra Repeat Attributes"
msgstr "Atributos de Repetición Extra"

#: corehq/apps/app_manager/static/app_manager/js/vellum/src/main-components.js:12
#: submodules/formdesigner/_build/src/main-components.js:12
msgid "You have deleted a question."
msgstr "Usted ha borrado una pregunta."

#: corehq/apps/app_manager/static/app_manager/js/vellum/src/main-components.js:12
#: submodules/formdesigner/_build/src/main-components.js:12
msgid "Undo"
msgstr "Deshacer"

#: corehq/apps/app_manager/static/app_manager/js/vellum/src/main-components.js:12
#: submodules/formdesigner/_build/src/main-components.js:12
msgid "Warning: {errs} is still referenced by other questions."
msgid_plural "Warning: {errs} are still referenced by other questions."
msgstr[0] ""
"Advertencia: Aún hay {errs}al que hacen referencia otras preguntas. "
msgstr[1] ""
"Advertencia: Aún hay {errs}a los que hacen referencia otras preguntas. "

#: corehq/apps/app_manager/static/app_manager/js/vellum/src/main-components.js:12
#: submodules/formdesigner/_build/src/main-components.js:12
#: submodules/formdesigner/src/form.js:131
#: submodules/formdesigner/src/writer.js:92
msgid "New Form"
msgstr "Nuevo Formulario"

#: corehq/apps/app_manager/static/app_manager/js/vellum/src/main-components.js:13
#: submodules/formdesigner/_build/src/main-components.js:13
#: submodules/formdesigner/src/parser.js:55
msgid "PARSE ERROR!:"
msgstr "¡ERROR DE ANÁLISIS!:"

#: corehq/apps/app_manager/static/app_manager/js/vellum/src/main-components.js:13
#: submodules/formdesigner/_build/src/main-components.js:13
#: submodules/formdesigner/src/parser.js:87
msgid ""
"No Data block was found in the form. Please check that your form is valid!"
msgstr ""
"No se encontró ningún bloque de Datos en el formulario. ¡Por favor verifique"
" que su formulario sea válido!"

#: corehq/apps/app_manager/static/app_manager/js/vellum/src/main-components.js:13
#: submodules/formdesigner/_build/src/main-components.js:13
#: submodules/formdesigner/src/parser.js:193
msgid "Form does not have a Name! The default form name will be used"
msgstr ""
"¡El formulario no tiene Nombre! Se utilizará el nombre predeterminado de "
"formulario"

#: corehq/apps/app_manager/static/app_manager/js/vellum/src/main-components.js:13
#: submodules/formdesigner/_build/src/main-components.js:13
#: submodules/formdesigner/src/parser.js:200
msgid ""
"Form JRM namespace attribute was not found in data block. One will be added "
"automatically"
msgstr ""
"El atributo del formulario JRM nombreespacio no fue encontrado en el block "
"de datos. Se agregará uno automaticamente"

#: corehq/apps/app_manager/static/app_manager/js/vellum/src/main-components.js:13
#: submodules/formdesigner/_build/src/main-components.js:13
#: submodules/formdesigner/src/parser.js:203
msgid ""
"Form does not have a UIVersion attribute, one will be generated "
"automatically"
msgstr ""
"El formulario no tiene un atributo UIVersion; se agregará uno "
"automaticamente"

#: corehq/apps/app_manager/static/app_manager/js/vellum/src/main-components.js:13
#: submodules/formdesigner/_build/src/main-components.js:13
#: submodules/formdesigner/src/parser.js:206
msgid ""
"Form does not have a Version attribute (in the data block), one will be "
"added automatically"
msgstr ""
"El formulario no tiene un atributo Version (en el block de datos); se "
"agregará uno automaticamente"

#: corehq/apps/app_manager/static/app_manager/js/vellum/src/main-components.js:13
#: submodules/formdesigner/_build/src/main-components.js:13
#: submodules/formdesigner/src/parser.js:549
msgid "Ambiguous bind:"
msgstr "Enlace ambiguo:"

#: corehq/apps/app_manager/static/app_manager/js/vellum/src/main-components.js:13
#: submodules/formdesigner/_build/src/main-components.js:13
#: submodules/formdesigner/src/parser.js:668
msgid ""
"Bind Node [{path}] found but has no associated Data node. This bind node "
"will be discarded!"
msgstr ""
"Se encontró el Nodo de Enlace [{path}], pero este no tiene asociado nodo de "
"Datos. ¡Este nodo de enlace será descartado!"

#: corehq/apps/app_manager/static/app_manager/js/vellum/src/main-components.js:13
#: submodules/formdesigner/_build/src/main-components.js:13
#: submodules/formdesigner/src/datasources.js:212
msgid "Not Found"
msgstr "No se encontró"

#: corehq/apps/app_manager/static/app_manager/js/vellum/src/main-components.js:13
#: submodules/formdesigner/_build/src/main-components.js:13
#: submodules/formdesigner/src/javaRosa/util.js:223
msgid ""
"{type} nodes cannot be used in an output value. Please remove the output "
"value for '{path}' or your form will have errors."
msgstr ""
"No es posible usar los nodos {type} en un valor de salida. Por favor elimine"
" el valor de salida de  '{path} ' o su formulario tendrá errores."

#: corehq/apps/app_manager/static/app_manager/js/vellum/src/main-components.js:13
#: submodules/formdesigner/_build/src/main-components.js:13
#: submodules/formdesigner/src/javaRosa/util.js:248
msgid ""
"The {field} for a question is not allowed to reference the question itself. "
"Please remove the {ref} from the {field} or your form will have errors."
msgstr ""
"No se permite que el {field}para una pregunta haga referencia a la pregunta "
"misma. Por favor elimine la {ref}del {field} o su formulario tendrá errores."

#: corehq/apps/app_manager/static/app_manager/js/vellum/src/main-components.js:13
#: submodules/formdesigner/_build/src/main-components.js:13
#: submodules/formdesigner/src/javaRosa/util.js:266
msgid "output value"
msgstr "valor de salida "

#: corehq/apps/app_manager/static/app_manager/js/vellum/src/main-components.js:20
#: submodules/formdesigner/_build/src/main-components.js:20
msgid "Validation Failed"
msgstr "Validación Fallida"

#: corehq/apps/app_manager/static/app_manager/js/vellum/src/main-components.js:20
#: submodules/formdesigner/_build/src/main-components.js:20
msgid "Please fix the error before leaving this page:"
msgstr "Por favor arregle el error antes de salir de esta página:"

#: corehq/apps/app_manager/static/app_manager/js/vellum/src/main-components.js:20
#: submodules/formdesigner/_build/src/main-components.js:20
msgid "Edit <span class='property-name'>Expression</span> (Advanced)"
msgstr "Edite<span class='property-name'>Expresión</span> (Avanzado)"

#: corehq/apps/app_manager/static/app_manager/js/vellum/src/main-components.js:20
#: submodules/formdesigner/_build/src/main-components.js:20
msgid "Show Simple Mode"
msgstr "Mostrar el Modo Simple"

#: corehq/apps/app_manager/static/app_manager/js/vellum/src/main-components.js:20
#: submodules/formdesigner/_build/src/main-components.js:20
msgid ""
"You are currently in Advanced Mode because your logic is too complicated for"
" Simple Mode."
msgstr ""
"Está en Modo Avanzado ahora porque su lógica es demasiado complicada para el"
" Modo Simple."

#: corehq/apps/app_manager/static/app_manager/js/vellum/src/main-components.js:20
#: submodules/formdesigner/_build/src/main-components.js:20
msgid "XPath Expression"
msgstr "Expresión XPath"

#: corehq/apps/app_manager/static/app_manager/js/vellum/src/main-components.js:20
#: submodules/formdesigner/_build/src/main-components.js:20
msgid "You can drag a question into the box."
msgstr "Puede arrastrar una pregunta a la caja."

#: corehq/apps/app_manager/static/app_manager/js/vellum/src/main-components.js:20
#: corehq/apps/app_manager/static/app_manager/js/vellum/src/main-components.js:22
#: submodules/formdesigner/_build/src/main-components.js:20
#: submodules/formdesigner/_build/src/main-components.js:22
msgid "Guide to Common Logic and Calculations"
msgstr "Guía de Lógica Común y Cálculos"

#: corehq/apps/app_manager/static/app_manager/js/vellum/src/main-components.js:20
#: submodules/formdesigner/_build/src/main-components.js:20
msgid "Edit <span class='property-name'>Expression</span>"
msgstr "Edite <span class='property-name'>Expresión </span>"

#: corehq/apps/app_manager/static/app_manager/js/vellum/src/main-components.js:20
#: submodules/formdesigner/_build/src/main-components.js:20
msgid "Show Advanced Mode"
msgstr "Mostrar el Modo Avanzado"

#: corehq/apps/app_manager/static/app_manager/js/vellum/src/main-components.js:20
#: submodules/formdesigner/_build/src/main-components.js:20
msgid "Result is"
msgstr "El resultado es"

#: corehq/apps/app_manager/static/app_manager/js/vellum/src/main-components.js:20
#: submodules/formdesigner/_build/src/main-components.js:20
msgid "Expression"
msgstr "Expresión"

#: corehq/apps/app_manager/static/app_manager/js/vellum/src/main-components.js:20
#: submodules/formdesigner/_build/src/main-components.js:20
msgid "Add Expression"
msgstr "Agregue Expresión"

#: corehq/apps/app_manager/static/app_manager/js/vellum/src/main-components.js:20
#: corehq/apps/app_manager/static/app_manager/js/vellum/src/main-components.js:22
#: corehq/apps/cloudcare/static/cloudcare/js/form_entry/entrycontrols_full.js:557
#: corehq/apps/export/static/export/js/models.js:213
#: corehq/apps/hqwebapp/static/hqwebapp/js/main.js:242
#: corehq/apps/users/static/users/js/web_users.js:47
#: submodules/formdesigner/_build/src/main-components.js:20
#: submodules/formdesigner/_build/src/main-components.js:22
#: submodules/formdesigner/src/core.js:2102
msgid "Save"
msgstr "Guardar"

#: corehq/apps/app_manager/static/app_manager/js/vellum/src/main-components.js:20
#: corehq/apps/app_manager/static/app_manager/js/vellum/src/main-components.js:21
#: corehq/apps/app_manager/static/app_manager/js/vellum/src/main-components.js:22
#: corehq/apps/cloudcare/static/cloudcare/js/formplayer/utils/util.js:25
#: submodules/formdesigner/_build/src/main-components.js:20
#: submodules/formdesigner/_build/src/main-components.js:21
#: submodules/formdesigner/_build/src/main-components.js:22
#: submodules/formdesigner/src/core.js:669
msgid "Cancel"
msgstr "Cancelar"

#: corehq/apps/app_manager/static/app_manager/js/vellum/src/main-components.js:20
#: submodules/formdesigner/_build/src/main-components.js:20
#: submodules/formdesigner/src/expressionEditor.js:45
#: submodules/formdesigner/src/expressionEditor.js:46
msgid "Drag question here"
msgstr "Arrastre la pregunta aquí"

#: corehq/apps/app_manager/static/app_manager/js/vellum/src/main-components.js:20
#: submodules/formdesigner/_build/src/main-components.js:20
#: submodules/formdesigner/src/expressionEditor.js:89
msgid "is equal to"
msgstr "es igual a"

#: corehq/apps/app_manager/static/app_manager/js/vellum/src/main-components.js:20
#: submodules/formdesigner/_build/src/main-components.js:20
#: submodules/formdesigner/src/expressionEditor.js:90
msgid "is not equal to"
msgstr "no es igual a"

#: corehq/apps/app_manager/static/app_manager/js/vellum/src/main-components.js:20
#: submodules/formdesigner/_build/src/main-components.js:20
#: submodules/formdesigner/src/expressionEditor.js:91
msgid "is less than"
msgstr "es menor que"

#: corehq/apps/app_manager/static/app_manager/js/vellum/src/main-components.js:20
#: submodules/formdesigner/_build/src/main-components.js:20
#: submodules/formdesigner/src/expressionEditor.js:92
msgid "is less than or equal to"
msgstr "es menor que o igual a"

#: corehq/apps/app_manager/static/app_manager/js/vellum/src/main-components.js:20
#: submodules/formdesigner/_build/src/main-components.js:20
#: submodules/formdesigner/src/expressionEditor.js:93
msgid "is greater than"
msgstr "es mayor que"

#: corehq/apps/app_manager/static/app_manager/js/vellum/src/main-components.js:20
#: submodules/formdesigner/_build/src/main-components.js:20
#: submodules/formdesigner/src/expressionEditor.js:94
msgid "is greater than or equal to"
msgstr "es mayor que o igual a"

#: corehq/apps/app_manager/static/app_manager/js/vellum/src/main-components.js:20
#: submodules/formdesigner/_build/src/main-components.js:20
#: submodules/formdesigner/src/expressionEditor.js:95
msgid "has selected value"
msgstr "ha seleccionado un valor"

#: corehq/apps/app_manager/static/app_manager/js/vellum/src/main-components.js:21
#: submodules/formdesigner/_build/src/main-components.js:21
#: submodules/formdesigner/src/expressionEditor.js:422
msgid "True when ALL of the expressions are true."
msgstr "Es verdadero cuando TODAS las expresiones son verdaderas"

#: corehq/apps/app_manager/static/app_manager/js/vellum/src/main-components.js:21
#: submodules/formdesigner/_build/src/main-components.js:21
#: submodules/formdesigner/src/expressionEditor.js:423
msgid "True when ANY of the expressions are true."
msgstr "Es verdadero cuando CUALQUIERA de las expresiones es verdadera"

#: corehq/apps/app_manager/static/app_manager/js/vellum/src/main-components.js:21
#: submodules/formdesigner/_build/src/main-components.js:21
#: submodules/formdesigner/src/core.js:101
#: submodules/formdesigner/src/core.js:1285
msgid "Error"
msgstr "Error"

#: corehq/apps/app_manager/static/app_manager/js/vellum/src/main-components.js:21
#: submodules/formdesigner/_build/src/main-components.js:21
#: submodules/formdesigner/src/core.js:106
msgid "Warning"
msgstr "Advertencia"

#: corehq/apps/app_manager/static/app_manager/js/vellum/src/main-components.js:21
#: submodules/formdesigner/_build/src/main-components.js:21
#: submodules/formdesigner/src/core.js:111
msgid "Form Warning"
msgstr "Advertencia del Formulario"

#: corehq/apps/app_manager/static/app_manager/js/vellum/src/main-components.js:21
#: submodules/formdesigner/_build/src/main-components.js:21
#: submodules/formdesigner/src/core.js:116
msgid "Notification"
msgstr ""

#: corehq/apps/app_manager/static/app_manager/js/vellum/src/main-components.js:21
#: submodules/formdesigner/_build/src/main-components.js:21
#: submodules/formdesigner/src/core.js:142
msgid ""
"Holding the ALT key while clicking save invokes an inefficient save "
"procedure. Do this only if a normal save fails."
msgstr ""
"Mantener presionada la tecla ALT mientras hace clic en guardar aplica un "
"procedimiento ineficiente de guardar. Haga esto únicamente si falla la "
"manera normal de guardar."

#: corehq/apps/app_manager/static/app_manager/js/vellum/src/main-components.js:21
#: submodules/formdesigner/_build/src/main-components.js:21
#: submodules/formdesigner/src/core.js:152
msgid "Are you sure you want to exit? All unsaved changes will be lost!"
msgstr ""
"¿Está seguro que quiere salir? ¡Se perderán todos los cambios sin guardar!"

#: corehq/apps/app_manager/static/app_manager/js/vellum/src/main-components.js:21
#: submodules/formdesigner/_build/src/main-components.js:21
#: submodules/formdesigner/src/core.js:162
msgid ""
"Look for questions marked with $1 and check they don't reference deleted "
"questions."
msgstr ""
"Busque preguntas marcadas con $1 y revise que las mismas no hagan referencia"
" a preguntas borradas."

#: corehq/apps/app_manager/static/app_manager/js/vellum/src/main-components.js:21
#: submodules/formdesigner/_build/src/main-components.js:21
#: submodules/formdesigner/src/core.js:165
msgid "Errors in Form"
msgstr "Errores en el Formulario"

#: corehq/apps/app_manager/static/app_manager/js/vellum/src/main-components.js:21
#: submodules/formdesigner/_build/src/main-components.js:21
#: submodules/formdesigner/src/core.js:167
msgid "Form has reference errors."
msgstr "El formulario tiene errores de referencia"

#: corehq/apps/app_manager/static/app_manager/js/vellum/src/main-components.js:21
#: submodules/formdesigner/_build/src/main-components.js:21
#: submodules/formdesigner/src/core.js:172
msgid "Look for questions marked with $1 and fix the errors."
msgstr "Busque preguntas marcadas con $1 y repare los errorres."

#: corehq/apps/app_manager/static/app_manager/js/vellum/src/main-components.js:21
#: submodules/formdesigner/_build/src/main-components.js:21
#: submodules/formdesigner/src/core.js:178
msgid "Form has validation errors."
msgstr "El formulario tiene errores de validación."

#: corehq/apps/app_manager/static/app_manager/js/vellum/src/main-components.js:21
#: submodules/formdesigner/_build/src/main-components.js:21
#: submodules/formdesigner/src/core.js:326
msgid "Number"
msgstr "Número"

#: corehq/apps/app_manager/static/app_manager/js/vellum/src/main-components.js:21
#: submodules/formdesigner/_build/src/main-components.js:21
#: submodules/formdesigner/src/core.js:342
msgid "Groups"
msgstr "Grupos"

#: corehq/apps/app_manager/static/app_manager/js/vellum/src/main-components.js:21
#: submodules/formdesigner/_build/src/main-components.js:21
#: submodules/formdesigner/src/core.js:350
msgid "Multimedia Capture"
msgstr "Captura Multimedia"

#: corehq/apps/app_manager/static/app_manager/js/vellum/src/main-components.js:21
#: corehq/apps/app_manager/static/app_manager/js/vellum/src/main-components.js:22
#: submodules/formdesigner/_build/src/main-components.js:21
#: submodules/formdesigner/_build/src/main-components.js:22
#: submodules/formdesigner/src/core.js:369
#: submodules/formdesigner/src/core.js:2266
#: submodules/formdesigner/src/core.js:2270
#: submodules/formdesigner/src/ignoreButRetain.js:277
msgid "Advanced"
msgstr "Avanzado"

#: corehq/apps/app_manager/static/app_manager/js/vellum/src/main-components.js:21
#: submodules/formdesigner/_build/src/main-components.js:21
#: submodules/formdesigner/src/core.js:448
#: submodules/formdesigner/src/core.js:474
msgid "Expand Editor"
msgstr "Expanda el Editor"

#: corehq/apps/app_manager/static/app_manager/js/vellum/src/main-components.js:21
#: submodules/formdesigner/_build/src/main-components.js:21
#: submodules/formdesigner/src/core.js:449
msgid "Shrink Editor"
msgstr "Reduzca el Editor"

#: corehq/apps/app_manager/static/app_manager/js/vellum/src/main-components.js:21
#: submodules/formdesigner/_build/src/main-components.js:21
#: submodules/formdesigner/src/core.js:482
#: submodules/formdesigner/src/core.js:625
msgid "Export Form Contents"
msgstr "Exporte el Contenido del Formulario"

#: corehq/apps/app_manager/static/app_manager/js/vellum/src/main-components.js:21
#: submodules/formdesigner/_build/src/main-components.js:21
#: submodules/formdesigner/src/core.js:489
msgid "Edit Source XML"
msgstr "Edite Fuente XML"

#: corehq/apps/app_manager/static/app_manager/js/vellum/src/main-components.js:21
#: submodules/formdesigner/_build/src/main-components.js:21
#: submodules/formdesigner/src/core.js:496
msgid "Form Properties"
msgstr "Propiedades del Formulario"

#: corehq/apps/app_manager/static/app_manager/js/vellum/src/main-components.js:21
#: submodules/formdesigner/_build/src/main-components.js:21
#: submodules/formdesigner/src/core.js:503
msgid "Find Usages"
msgstr "Encontrar Usos"

#: corehq/apps/app_manager/static/app_manager/js/vellum/src/main-components.js:21
#: submodules/formdesigner/_build/src/main-components.js:21
#: submodules/formdesigner/src/core.js:567
msgid "Validation failed. Form may not perform correctly on your device!"
msgstr ""
"La validación falló. ¡El formulario podría no funcionar correctamente en su "
"dispositivo!"

#: corehq/apps/app_manager/static/app_manager/js/vellum/src/main-components.js:21
#: submodules/formdesigner/_build/src/main-components.js:21
#: submodules/formdesigner/src/core.js:570
msgid "Edit Form's Source XML"
msgstr "Edite la Fuente XML del Formulario"

#: corehq/apps/app_manager/static/app_manager/js/vellum/src/main-components.js:21
#: submodules/formdesigner/_build/src/main-components.js:21
#: submodules/formdesigner/src/core.js:572
msgid "Update Source"
msgstr "Actualice la Fuente"

#: corehq/apps/app_manager/static/app_manager/js/vellum/src/main-components.js:21
#: submodules/formdesigner/_build/src/main-components.js:21
#: submodules/formdesigner/src/core.js:584
msgid ""
"This is the raw XML. You can edit or paste into this box to make changes to "
"your form. Press 'Update Source' to save changes, or 'Close' to cancel."
msgstr ""
"Esta es la XML en bruto. Usted puede editarlo o pegarlo en esta caja para "
"hacer cambios a su formulario. Presione 'Actualizar Fuente' para guardar los"
" cambios, o 'Cerrar' para cancelar."

#: corehq/apps/app_manager/static/app_manager/js/vellum/src/main-components.js:21
#: submodules/formdesigner/_build/src/main-components.js:21
#: submodules/formdesigner/src/core.js:627
msgid ""
"Copy and paste this content into a spreadsheet program like Excel to easily "
"share your form with others."
msgstr ""
"Copie y pegue este contenido en un programa de hoja de cálculo como Excel "
"para compartir su formulario con otros fácilmente."

#: corehq/apps/app_manager/static/app_manager/js/vellum/src/main-components.js:21
#: submodules/formdesigner/_build/src/main-components.js:21
#: submodules/formdesigner/src/core.js:643
msgid "Lost Work Warning"
msgstr "Advertencia de Pérdida de Trabajo"

#: corehq/apps/app_manager/static/app_manager/js/vellum/src/main-components.js:21
#: submodules/formdesigner/_build/src/main-components.js:21
#: submodules/formdesigner/src/core.js:645
msgid "Overwrite their work"
msgstr "Sustituir el trabajo de ellos"

#: corehq/apps/app_manager/static/app_manager/js/vellum/src/main-components.js:21
#: submodules/formdesigner/_build/src/main-components.js:21
#: submodules/formdesigner/src/core.js:655
msgid "Show XML Differences"
msgstr "Mostrar Diferencias XML"

#: corehq/apps/app_manager/static/app_manager/js/vellum/src/main-components.js:21
#: submodules/formdesigner/_build/src/main-components.js:21
#: submodules/formdesigner/src/core.js:674
msgid ""
"Looks like someone else has edited this form since you loaded the page. Are "
"you sure you want to overwrite their work?"
msgstr ""
"Parece que alguien más editó este formulario desde que usted cargó la "
"página. ¿Está usted seguro de que quiere sustituir el trabajo de ellos?"

#: corehq/apps/app_manager/static/app_manager/js/vellum/src/main-components.js:21
#: submodules/formdesigner/_build/src/main-components.js:21
#: submodules/formdesigner/src/core.js:687
msgid "Edit Form Properties"
msgstr "Edite las Propiedades del Formulario"

#: corehq/apps/app_manager/static/app_manager/js/vellum/src/main-components.js:21
#: submodules/formdesigner/_build/src/main-components.js:21
#: submodules/formdesigner/src/core.js:691
msgid "Disable Text Formatting"
msgstr "Desactive el Formato de Texto"

#: corehq/apps/app_manager/static/app_manager/js/vellum/src/main-components.js:21
#: submodules/formdesigner/_build/src/main-components.js:21
#: submodules/formdesigner/src/core.js:702
msgid "Use Easy References"
msgstr "Utilice Referencias Fáciles"

#: corehq/apps/app_manager/static/app_manager/js/vellum/src/main-components.js:21
#: submodules/formdesigner/_build/src/main-components.js:21
#: submodules/formdesigner/src/core.js:741
msgid "Use of each question"
msgstr "Uso de cada pregunta"

#: corehq/apps/app_manager/static/app_manager/js/vellum/src/main-components.js:21
#: corehq/apps/app_manager/static/app_manager/js/vellum/src/main-components.js:25
#: submodules/formdesigner/_build/src/main-components.js:21
#: submodules/formdesigner/_build/src/main-components.js:25
#: submodules/formdesigner/src/core.js:807
#: submodules/formdesigner/src/saveToCase.js:625
msgid "Close"
msgstr "Cerrar"

#: corehq/apps/app_manager/static/app_manager/js/vellum/src/main-components.js:21
#: submodules/formdesigner/_build/src/main-components.js:21
#: submodules/formdesigner/src/core.js:1215
msgid "Unsaved Changes in Editor"
msgstr "Cambios sin Guardar en el Editor"

#: corehq/apps/app_manager/static/app_manager/js/vellum/src/main-components.js:21
#: submodules/formdesigner/_build/src/main-components.js:21
#: submodules/formdesigner/src/core.js:1216
msgid ""
"You have UNSAVED changes in the Expression Editor. Please save changes "
"before continuing."
msgstr ""
"Usted tiene cambios SIN GUARDAR en el editor de Expresión. Por favor guarde "
"los cambios antes de continuar."

#: corehq/apps/app_manager/static/app_manager/js/vellum/src/main-components.js:21
#: submodules/formdesigner/_build/src/main-components.js:21
#: submodules/formdesigner/src/core.js:1279
msgid "Parsing Error. Please check that your form is valid XML."
msgstr ""
"Analizando Error. Por favor verifique que su formulario sea un XML válido."

#: corehq/apps/app_manager/static/app_manager/js/vellum/src/main-components.js:21
#: corehq/apps/cloudcare/static/cloudcare/js/formplayer/utils/util.js:24
#: submodules/formdesigner/_build/src/main-components.js:21
#: submodules/formdesigner/src/core.js:1285
#: submodules/formdesigner/src/core.js:1809
msgid "OK"
msgstr "SÍ"

#: corehq/apps/app_manager/static/app_manager/js/vellum/src/main-components.js:22
#: submodules/formdesigner/_build/src/main-components.js:22
#: submodules/formdesigner/src/core.js:2022
msgid "Sorry, {err}"
msgstr "Lo siento, {err}"

#: corehq/apps/app_manager/static/app_manager/js/vellum/src/main-components.js:22
#: submodules/formdesigner/_build/src/main-components.js:22
#: submodules/formdesigner/src/core.js:2043
msgid "Add Choice"
msgstr "Agregar Opción"

#: corehq/apps/app_manager/static/app_manager/js/vellum/src/main-components.js:22
#: submodules/formdesigner/_build/src/main-components.js:22
#: submodules/formdesigner/src/core.js:2073
msgid "and"
msgstr "y"

#: corehq/apps/app_manager/static/app_manager/js/vellum/src/main-components.js:22
#: submodules/formdesigner/_build/src/main-components.js:22
#: submodules/formdesigner/src/core.js:2074
msgid "There are errors in the form"
msgstr "Existen errores en el formulario"

#: corehq/apps/app_manager/static/app_manager/js/vellum/src/main-components.js:22
#: submodules/formdesigner/_build/src/main-components.js:22
#: submodules/formdesigner/src/core.js:2076
msgid "Fix Manually"
msgstr "Corregir manualmente"

#: corehq/apps/app_manager/static/app_manager/js/vellum/src/main-components.js:22
#: submodules/formdesigner/_build/src/main-components.js:22
#: submodules/formdesigner/src/core.js:2081
msgid "Fix Automatically"
msgstr "Corregir Automáticamente"

#: corehq/apps/app_manager/static/app_manager/js/vellum/src/main-components.js:22
#: submodules/formdesigner/_build/src/main-components.js:22
#: submodules/formdesigner/src/core.js:2113
msgid ""
"It looks like your form is not valid XML. This can often happen if you use a"
" reserved character in one of your questions. Characters to look out for are"
" <, >, and &. You can still save, but you CANNOT LOAD THIS FORM again until "
"you fix the XML by hand. What would you like to do?"
msgstr ""
"Parece que su formulario no es un XML válido. Esto puede suceder si utiliza "
"algún símbolo reservado en alguna de sus preguntas. Los símbolos con los que"
" tiene que tener cuidado son <, >, y &. Usted podrá guardar, pero NO PODRÁ "
"CARGAR ESTE FORMULARIO nuevamente hasta que corrija el XML manualmente. ¿Qué"
" quisiera hacer?"

#: corehq/apps/app_manager/static/app_manager/js/vellum/src/main-components.js:22
#: submodules/formdesigner/_build/src/main-components.js:22
#: submodules/formdesigner/src/core.js:2118
msgid "Form Validation Error"
msgstr "Error en la Validación del Formulario"

#: corehq/apps/app_manager/static/app_manager/js/vellum/src/main-components.js:22
#: submodules/formdesigner/_build/src/main-components.js:22
#: submodules/formdesigner/src/core.js:2120
msgid "Fix the problem (recommended)"
msgstr "Corregir el problema (recomendado)"

#: corehq/apps/app_manager/static/app_manager/js/vellum/src/main-components.js:22
#: submodules/formdesigner/_build/src/main-components.js:22
#: submodules/formdesigner/src/core.js:2127
msgid "Save anyway"
msgstr "Guardar de todos modos"

#: corehq/apps/app_manager/static/app_manager/js/vellum/src/main-components.js:22
#: corehq/apps/app_manager/static/app_manager/js/vellum/src/main-components.js:24
#: corehq/apps/app_manager/static/app_manager/js/vellum/src/main-components.js:25
#: submodules/formdesigner/_build/src/main-components.js:22
#: submodules/formdesigner/_build/src/main-components.js:24
#: submodules/formdesigner/_build/src/main-components.js:25
#: submodules/formdesigner/src/commtrack.js:55
#: submodules/formdesigner/src/commtrack.js:66
#: submodules/formdesigner/src/core.js:2214
#: submodules/formdesigner/src/core.js:2217
#: submodules/formdesigner/src/remoteRequest.js:24
#: submodules/formdesigner/src/saveToCase.js:592
msgid "Basic"
msgstr "Básico"

#: corehq/apps/app_manager/static/app_manager/js/vellum/src/main-components.js:22
#: submodules/formdesigner/_build/src/main-components.js:22
#: submodules/formdesigner/src/core.js:2219
msgid ""
"The {displaytext} appears in the application. This text will not appear in "
"data exports."
msgstr ""
"El {displaytext} aparece en la aplicación. Este texto no aparecerá en la "
"exportación de datos."

#: corehq/apps/app_manager/static/app_manager/js/vellum/src/main-components.js:22
#: corehq/apps/app_manager/static/app_manager/js/vellum/src/main-components.js:24
#: submodules/formdesigner/_build/src/main-components.js:22
#: submodules/formdesigner/_build/src/main-components.js:24
#: submodules/formdesigner/src/core.js:2222
#: submodules/formdesigner/src/javaRosa/plugin.js:738
#: submodules/formdesigner/src/javaRosa/plugin.js:746
#: submodules/formdesigner/src/javaRosa/plugin.js:749
msgid "Display Text"
msgstr "Mostrar Texto"

#: corehq/apps/app_manager/static/app_manager/js/vellum/src/main-components.js:22
#: corehq/apps/app_manager/static/app_manager/js/vellum/src/main-components.js:24
#: submodules/formdesigner/_build/src/main-components.js:22
#: submodules/formdesigner/_build/src/main-components.js:24
#: submodules/formdesigner/src/core.js:2229
#: submodules/formdesigner/src/core.js:2233
#: submodules/formdesigner/src/modeliteration.js:135
msgid "Data Source"
msgstr "Fuente de Datos"

#: corehq/apps/app_manager/static/app_manager/js/vellum/src/main-components.js:22
#: submodules/formdesigner/_build/src/main-components.js:22
#: submodules/formdesigner/src/core.js:2234
msgid ""
"You can configure an external data source like a case list or lookup table "
"to use as the choices for a multiple choice question."
msgstr ""
"Usted puede configurar una fuente de datos externa como una lista de casos o"
" una tabla de búsqueda para que sea utilizada como una opción a las "
"preguntas de opción múltiple."

#: corehq/apps/app_manager/static/app_manager/js/vellum/src/main-components.js:22
#: corehq/apps/app_manager/static/app_manager/js/vellum/src/main-components.js:24
#: submodules/formdesigner/_build/src/main-components.js:22
#: submodules/formdesigner/_build/src/main-components.js:24
#: submodules/formdesigner/src/commtrack.js:78
#: submodules/formdesigner/src/commtrack.js:80
#: submodules/formdesigner/src/core.js:2241
#: submodules/formdesigner/src/core.js:2245
msgid "Logic"
msgstr "Lógica"

#: corehq/apps/app_manager/static/app_manager/js/vellum/src/main-components.js:22
#: corehq/apps/app_manager/static/app_manager/js/vellum/src/main-components.js:24
#: submodules/formdesigner/_build/src/main-components.js:22
#: submodules/formdesigner/_build/src/main-components.js:24
#: submodules/formdesigner/src/commtrack.js:81
#: submodules/formdesigner/src/core.js:2246
msgid ""
"Use logic to control when questions are asked and what answers are valid. "
"You can add logic to display a question based on a previous answer, to make "
"the question required or ensure the answer is in a valid range."
msgstr ""
"Utilice lógica para controlar cuándo se hacen las preguntas y qué respuestas"
" son válidas. Usted pude agregar lógica para presentar una pregunta según la"
" última respuesta, hacer que la pregunta sea obligatoria, o asegurarse que "
"la respuesta esté en un rango válido."

#: corehq/apps/app_manager/static/app_manager/js/vellum/src/main-components.js:22
#: submodules/formdesigner/_build/src/main-components.js:22
#: submodules/formdesigner/src/core.js:2253
#: submodules/formdesigner/src/core.js:2258
msgid "Media"
msgstr "Medios"

#: corehq/apps/app_manager/static/app_manager/js/vellum/src/main-components.js:22
#: submodules/formdesigner/_build/src/main-components.js:22
#: submodules/formdesigner/src/core.js:2259
msgid ""
"This will allow you to add images, audio or video media to a question, or "
"other custom content."
msgstr ""
"Esto le permitirá agregar imágenes, audio o video a una pregunta, u otro "
"contenido personalizado."

#: corehq/apps/app_manager/static/app_manager/js/vellum/src/main-components.js:22
#: submodules/formdesigner/_build/src/main-components.js:22
#: submodules/formdesigner/src/core.js:2271
msgid ""
"These are advanced settings and are not needed for most applications.  "
"Please only change these if you have a specific need!"
msgstr ""
"Estas son configuraciones avanzadas y la mayoría de aplicaciones no las "
"necesitan. ¡Por favor cámbielas solamente si tiene una necesidad especifica!"

#: corehq/apps/app_manager/static/app_manager/js/vellum/src/main-components.js:22
#: submodules/formdesigner/_build/src/main-components.js:22
#: submodules/formdesigner/src/ignoreButRetain.js:278
msgid ""
"This question represents advanced content that is not supported by the form "
"builder. Please only change it if you have a specific need!"
msgstr ""
"Esta pregunta representa contenido avanzado que no es soportado por el "
"formulario del desarrollador. Por favor cámbielo si usted tiene una "
"necesidad especifica."

#: corehq/apps/app_manager/static/app_manager/js/vellum/src/main-components.js:22
#: submodules/formdesigner/_build/src/main-components.js:22
#: submodules/formdesigner/src/ignoreButRetain.js:315
msgid "Ignored XML"
msgstr "XML Ignorado"

#: corehq/apps/app_manager/static/app_manager/js/vellum/src/main-components.js:22
#: submodules/formdesigner/_build/src/main-components.js:22
#: submodules/formdesigner/src/intentManager.js:213
msgid "Android App Callout"
msgstr "Llamado de la Aplicacion Android"

#: corehq/apps/app_manager/static/app_manager/js/vellum/src/main-components.js:22
#: submodules/formdesigner/_build/src/main-components.js:22
#: submodules/formdesigner/src/intentManager.js:223
msgid "External App"
msgstr "Aplicacion Externa"

#: corehq/apps/app_manager/static/app_manager/js/vellum/src/main-components.js:22
#: submodules/formdesigner/_build/src/main-components.js:22
#: submodules/formdesigner/src/intentManager.js:227
msgid "Insert Android Application ID"
msgstr "Inserte el ID de la Aplicación Android"

#: corehq/apps/app_manager/static/app_manager/js/vellum/src/main-components.js:22
#: corehq/apps/app_manager/static/app_manager/js/vellum/src/main-components.js:23
#: submodules/formdesigner/_build/src/main-components.js:22
#: submodules/formdesigner/_build/src/main-components.js:23
#: submodules/formdesigner/src/intentManager.js:258
#: submodules/formdesigner/src/itemset.js:133
#: submodules/formdesigner/src/itemset.js:135
msgid "change your subscription"
msgstr "cambie su subscripción"

#: corehq/apps/app_manager/static/app_manager/js/vellum/src/main-components.js:22
#: submodules/formdesigner/_build/src/main-components.js:22
#: submodules/formdesigner/src/intentManager.js:262
msgid ""
"You no longer have access to built in or external integration in your application.\n"
"\n"
"Built in integrations are available on the Pro plan and higher. External integrations are available on the Advanced plan and higher. Before you can make a new version of your application, you must {link} or delete this question."
msgstr ""
"Ya no tiene acceso a la integración incorporada o externa en su aplicación. "
"La integración incorporada está disponible en los planes Pro y superiores. "
"Las integraciones externas están disponibles en los planes Avanzado y "
"superiores. Antes que pueda desarrollar una nueva versión de su aplicación, "
"deberá {link}o borrar esta pregunta."

#: corehq/apps/app_manager/static/app_manager/js/vellum/src/main-components.js:22
#: submodules/formdesigner/_build/src/main-components.js:22
#: submodules/formdesigner/src/intentManager.js:270
msgid ""
"Your subscription only has access to built-in integration.\n"
"\n"
"External integrations are available on the Advanced plan and higher. Before you can make a new version of your application, you must {link} or delete this question."
msgstr ""
"Su subscripción tiene acceso únicamente a la integración incorporada.\n"
"Las integraciones externas están disponibles en los planes Avanzado y superiores. Antes que pueda hacer una nueva versión de su aplicación, deberá {link}o eliminar esta pregunta."

#: corehq/apps/app_manager/static/app_manager/js/vellum/src/main-components.js:22
<<<<<<< HEAD
msgid ""
"Android app callouts of the same type must have different question ids."
=======
#: submodules/formdesigner/_build/src/main-components.js:22
#: submodules/formdesigner/src/intentManager.js:290
msgid "Android app callouts of the same type must have different question ids."
>>>>>>> dbecfde4
msgstr ""
"Los mensajes de aplicaciones Android del mismo tipo deben tener ids de "
"preguntas diferentes."

#: corehq/apps/app_manager/static/app_manager/js/vellum/src/main-components.js:22
#: submodules/formdesigner/_build/src/main-components.js:22
#: submodules/formdesigner/src/intentManager.js:305
msgid "Extra"
msgstr "Extra"

#: corehq/apps/app_manager/static/app_manager/js/vellum/src/main-components.js:22
#: submodules/formdesigner/_build/src/main-components.js:22
#: submodules/formdesigner/src/intentManager.js:311
msgid "Response"
msgstr "Respuesta"

#: corehq/apps/app_manager/static/app_manager/js/vellum/src/main-components.js:22
#: submodules/formdesigner/_build/src/main-components.js:22
#: submodules/formdesigner/src/intentManager.js:324
msgid "Special Intent XMLNS attribute"
msgstr "Atributo XMLNS de Intención Especial"

#: corehq/apps/app_manager/static/app_manager/js/vellum/src/main-components.js:22
#: submodules/formdesigner/_build/src/main-components.js:22
#: submodules/formdesigner/src/intentManager.js:333
msgid "Print"
msgstr "Imprimir"

#: corehq/apps/app_manager/static/app_manager/js/vellum/src/main-components.js:22
#: submodules/formdesigner/_build/src/main-components.js:22
#: submodules/formdesigner/src/intentManager.js:341
msgid "Document Template"
msgstr "Plantilla de Documento"

#: corehq/apps/app_manager/static/app_manager/js/vellum/src/main-components.js:22
#: submodules/formdesigner/_build/src/main-components.js:22
msgid "Edit Data Source"
msgstr "Editar la Fuente de Datos"

#: corehq/apps/app_manager/static/app_manager/js/vellum/src/main-components.js:22
#: submodules/formdesigner/_build/src/main-components.js:22
msgid "Query Expression"
msgstr "Consulta de Expresión"

#: corehq/apps/app_manager/static/app_manager/js/vellum/src/main-components.js:22
#: submodules/formdesigner/_build/src/main-components.js:22
msgid "Optional Instance Properties"
msgstr "Propiedades de Ejemplo Opcional"

#: corehq/apps/app_manager/static/app_manager/js/vellum/src/main-components.js:22
#: submodules/formdesigner/_build/src/main-components.js:22
msgid "Instance ID"
msgstr "ID de Ejemplo"

#: corehq/apps/app_manager/static/app_manager/js/vellum/src/main-components.js:22
#: submodules/formdesigner/_build/src/main-components.js:22
msgid "Instance URI"
msgstr "URI de Ejemplo"

#: corehq/apps/app_manager/static/app_manager/js/vellum/src/main-components.js:22
#: submodules/formdesigner/_build/src/main-components.js:22
#: submodules/formdesigner/src/dataSourceWidgets.js:139
msgid "Lookup table was not found in the project"
msgstr "No se encontró la Tabla de búsqueda en el proyecto."

#: corehq/apps/app_manager/static/app_manager/js/vellum/src/main-components.js:22
#: corehq/apps/reports/static/reports/js/project_health_dashboard.js:129
#: submodules/formdesigner/_build/src/main-components.js:22
#: submodules/formdesigner/src/dataSourceWidgets.js:171
msgid "Loading..."
msgstr "Cargando..."

#: corehq/apps/app_manager/static/app_manager/js/vellum/src/main-components.js:23
#: submodules/formdesigner/_build/src/main-components.js:23
#: submodules/formdesigner/src/itemset.js:583
msgid "{attr} was not found in the lookup table"
msgstr "No se encontró {attr}en la tabla de búsqueda"

#: corehq/apps/app_manager/static/app_manager/js/vellum/src/main-components.js:23
#: submodules/formdesigner/_build/src/main-components.js:23
#: submodules/formdesigner/src/itemset.js:127
msgid ""
"You no longer have access to Lookup Tables in your application. Lookup Tables are available on the Standard plan and higher.\n"
"Before you can make a new version of your application, you must {link} or delete this question"
msgstr ""
"Ya no tiene acceso a Tablas de Búsqueda en su aplicación. Las Tablas de "
"Búsqueda están disponibles en los planes Estándar y superiores. Antes que "
"pueda desarrollar una nueva versión de su aplicación, debe {link} o borrar "
"esta pregunta."

#: corehq/apps/app_manager/static/app_manager/js/vellum/src/main-components.js:23
#: submodules/formdesigner/_build/src/main-components.js:23
#: submodules/formdesigner/src/itemset.js:140
msgid "A data source must be selected."
msgstr "Debe seleccionar una fuente de datos."

#: corehq/apps/app_manager/static/app_manager/js/vellum/src/main-components.js:23
#: submodules/formdesigner/_build/src/main-components.js:23
#: submodules/formdesigner/src/itemset.js:162
msgid "Display Text Field"
msgstr "Mostrar Campo de Texto"

#: corehq/apps/app_manager/static/app_manager/js/vellum/src/main-components.js:23
#: submodules/formdesigner/_build/src/main-components.js:23
#: submodules/formdesigner/src/itemset.js:174
msgid "Sort Field"
msgstr "Clasificar Campo"

#: corehq/apps/app_manager/static/app_manager/js/vellum/src/main-components.js:23
#: submodules/formdesigner/_build/src/main-components.js:23
#: submodules/formdesigner/src/itemset.js:188
msgid "Filter"
msgstr "Filtrar"

#: corehq/apps/app_manager/static/app_manager/js/vellum/src/main-components.js:23
#: submodules/formdesigner/_build/src/main-components.js:23
#: submodules/formdesigner/src/itemset.js:201
msgid ""
"This is an XPath expression that will filter the set of choices from the "
"lookup table"
msgstr ""
"Esta es un expresión XPath que filtrará el conjunto de opciones de la tabla "
"de búsqueda."

#: corehq/apps/app_manager/static/app_manager/js/vellum/src/main-components.js:23
#: submodules/formdesigner/_build/src/main-components.js:23
#: submodules/formdesigner/src/itemset.js:263
msgid "Lookup Tables"
msgstr "Tablas de Búsqueda"

#: corehq/apps/app_manager/static/app_manager/js/vellum/src/main-components.js:23
#: submodules/formdesigner/_build/src/main-components.js:23
#: submodules/formdesigner/src/itemset.js:274
msgid "Checkbox Lookup Table"
msgstr "Casilla de Tabla de Búsqueda"

#: corehq/apps/app_manager/static/app_manager/js/vellum/src/main-components.js:23
#: submodules/formdesigner/_build/src/main-components.js:23
#: submodules/formdesigner/src/itemset.js:278
#: submodules/formdesigner/src/itemset.js:304
msgid ""
"Cannot change to Multiple/Single Choice question if it has Choices. Please "
"remove all Choices and try again."
msgstr ""
"No se puede cambiar a preguntas de opción Múltiple/Única si tiene Opciones. "
"Por favor elimine todas la Opciones e intente de nuevo."

#: corehq/apps/app_manager/static/app_manager/js/vellum/src/main-components.js:23
#: submodules/formdesigner/_build/src/main-components.js:23
#: submodules/formdesigner/src/itemset.js:285
msgid "Can only change to a Multiple Choice Lookup Table"
msgstr ""
"Se puede cambiar únicamente a una Tabla de Búsqueda de Opción Multiple"

#: corehq/apps/app_manager/static/app_manager/js/vellum/src/main-components.js:23
#: submodules/formdesigner/_build/src/main-components.js:23
#: submodules/formdesigner/src/itemset.js:300
msgid "Multiple Choice Lookup Table"
msgstr "Tabla de Búsqueda de Opción Multiple"

#: corehq/apps/app_manager/static/app_manager/js/vellum/src/main-components.js:23
#: submodules/formdesigner/_build/src/main-components.js:23
#: submodules/formdesigner/src/itemset.js:311
msgid "Can only change to a Checkbox Lookup Table"
msgstr "Se puede cambiar únicamente a una Tabla de Búsqueda de Casilla"

#: corehq/apps/app_manager/static/app_manager/js/vellum/src/main-components.js:23
#: submodules/formdesigner/_build/src/main-components.js:23
msgid "Display"
msgstr "Visualización"

#: corehq/apps/app_manager/static/app_manager/js/vellum/src/main-components.js:23
#: submodules/formdesigner/_build/src/main-components.js:23
msgid "auto?"
msgstr "¿automático?"

#: corehq/apps/app_manager/static/app_manager/js/vellum/src/main-components.js:23
#: submodules/formdesigner/_build/src/main-components.js:23
msgid ""
"Use text formatting to <strong>bold</strong> and <em>italicize</em> words, "
"use bulleted lists, and <a target='_blank' "
"href='https://help.commcarehq.org/display/commcarepublic/Text+Formatting'>more</a>"
msgstr ""
"Utilice formato de texto para hacer que las palabras aparezcan en "
"<strong>negrita</strong> y <em>cursiva</em>, utilice listas con viñetas, y "
"<a target='_blank' "
"href='https://help.commcarehq.org/display/commcarepublic/Text+Formatting'>más</a>"

#: corehq/apps/app_manager/static/app_manager/js/vellum/src/main-components.js:23
#: submodules/formdesigner/_build/src/main-components.js:23
msgid "Turn Off Text Formatting"
msgstr "Apague el Formato de Texto"

#: corehq/apps/app_manager/static/app_manager/js/vellum/src/main-components.js:23
#: submodules/formdesigner/_build/src/main-components.js:23
msgid "Turn On Text Formatting"
msgstr "Encienda el Formato de Texto"

#: corehq/apps/app_manager/static/app_manager/js/vellum/src/main-components.js:23
#: submodules/formdesigner/_build/src/main-components.js:23
#: submodules/formdesigner/src/javaRosa/itextBlock.js:168
msgid "custom..."
msgstr "personalizar..."

#: corehq/apps/app_manager/static/app_manager/js/vellum/src/main-components.js:23
#: submodules/formdesigner/_build/src/main-components.js:23
#: submodules/formdesigner/src/javaRosa/itextBlock.js:175
msgid "New Content Type"
msgstr "Nuevo Tipo de Contenido"

#: corehq/apps/app_manager/static/app_manager/js/vellum/src/main-components.js:23
#: submodules/formdesigner/_build/src/main-components.js:23
#: submodules/formdesigner/src/javaRosa/itextBlock.js:186
msgid "Content Type"
msgstr "Tipo de Contenido"

#: corehq/apps/app_manager/static/app_manager/js/vellum/src/main-components.js:23
#: submodules/formdesigner/_build/src/main-components.js:23
#: submodules/formdesigner/src/javaRosa/plugin.js:212
msgid ""
"You have languages in your form that are not specified in the \"Languages\" "
"page of the application builder. The following language will be deleted on "
"save unless you add it to the \"Languages\" page:"
msgstr ""
"Tiene idiomas en su formulario que no están especificados en la página de "
"\"Idiomas\" del desarrollador de la aplicación. El idioma a continuación "
"será eliminado y guardado a menos que lo agregue a la página de \"Idiomas\":"

#: corehq/apps/app_manager/static/app_manager/js/vellum/src/main-components.js:24
#: submodules/formdesigner/_build/src/main-components.js:24
#: submodules/formdesigner/src/javaRosa/plugin.js:510
msgid "{name} (or multimedia) is required."
msgstr "{name}(o multimedia) es obligatorio."

#: corehq/apps/app_manager/static/app_manager/js/vellum/src/main-components.js:24
#: submodules/formdesigner/_build/src/main-components.js:24
#: submodules/formdesigner/src/javaRosa/plugin.js:515
msgid "{name} (or multimedia) is required for all languages."
msgstr "{name}(o multimedia) es obligatorio para todos los idiomas."

#: corehq/apps/app_manager/static/app_manager/js/vellum/src/main-components.js:24
#: submodules/formdesigner/_build/src/main-components.js:24
#: submodules/formdesigner/src/javaRosa/plugin.js:524
msgid "{name} Itext ID is required."
msgstr "{name}ID Itext es obligatorio."

#: corehq/apps/app_manager/static/app_manager/js/vellum/src/main-components.js:24
#: submodules/formdesigner/_build/src/main-components.js:24
#: submodules/formdesigner/src/javaRosa/plugin.js:529
msgid "{name} is not a valid ID."
msgstr "{name}no es una ID válida."

#: corehq/apps/app_manager/static/app_manager/js/vellum/src/main-components.js:24
#: submodules/formdesigner/_build/src/main-components.js:24
#: submodules/formdesigner/src/javaRosa/plugin.js:618
msgid "Multimedia was not copied; it must be uploaded separately."
msgstr "La multimedia no fue copiada; esta debe ser cargada por separado."

#: corehq/apps/app_manager/static/app_manager/js/vellum/src/main-components.js:24
#: submodules/formdesigner/_build/src/main-components.js:24
#: submodules/formdesigner/src/javaRosa/plugin.js:644
#: submodules/formdesigner/src/javaRosa/plugin.js:651
msgid "Discarded languages:"
msgstr "Idiomas descartados:"

#: corehq/apps/app_manager/static/app_manager/js/vellum/src/main-components.js:24
#: submodules/formdesigner/_build/src/main-components.js:24
#: submodules/formdesigner/src/javaRosa/plugin.js:676
#: submodules/formdesigner/src/javaRosa/plugin.js:684
msgid "Validation Message"
msgstr "Mensaje de Validación"

#: corehq/apps/app_manager/static/app_manager/js/vellum/src/main-components.js:24
<<<<<<< HEAD
msgid ""
"Can't have a Validation Message Itext ID without a Validation Condition"
=======
#: submodules/formdesigner/_build/src/main-components.js:24
#: submodules/formdesigner/src/javaRosa/plugin.js:690
msgid "Can't have a Validation Message Itext ID without a Validation Condition"
>>>>>>> dbecfde4
msgstr ""
"No puede tener un Mensaje de Validacion de Identificación sin una Condición "
"de Validación Itext"

#: corehq/apps/app_manager/static/app_manager/js/vellum/src/main-components.js:24
#: submodules/formdesigner/_build/src/main-components.js:24
#: submodules/formdesigner/src/javaRosa/plugin.js:704
msgid "Validation Message Itext ID"
msgstr "Mensaje de Validación de ID Itext"

#: corehq/apps/app_manager/static/app_manager/js/vellum/src/main-components.js:24
#: submodules/formdesigner/_build/src/main-components.js:24
#: submodules/formdesigner/src/javaRosa/plugin.js:714
#: submodules/formdesigner/src/javaRosa/plugin.js:717
msgid "Add Validation Media"
msgstr "Agregue Validación de Medios"

#: corehq/apps/app_manager/static/app_manager/js/vellum/src/main-components.js:24
#: submodules/formdesigner/_build/src/main-components.js:24
#: submodules/formdesigner/src/javaRosa/plugin.js:755
msgid "Display Text Itext ID"
msgstr "Muestre Texto de Identificación Itext"

#: corehq/apps/app_manager/static/app_manager/js/vellum/src/main-components.js:24
#: submodules/formdesigner/_build/src/main-components.js:24
#: submodules/formdesigner/src/javaRosa/plugin.js:765
#: submodules/formdesigner/src/javaRosa/plugin.js:773
#: submodules/formdesigner/src/javaRosa/plugin.js:776
msgid "Hint Message"
msgstr "Mensaje de Sugerencia"

#: corehq/apps/app_manager/static/app_manager/js/vellum/src/main-components.js:24
#: submodules/formdesigner/_build/src/main-components.js:24
#: submodules/formdesigner/src/javaRosa/plugin.js:781
msgid "Hint Itext ID"
msgstr "Sugerencia de Identificación Itext"

#: corehq/apps/app_manager/static/app_manager/js/vellum/src/main-components.js:24
#: submodules/formdesigner/_build/src/main-components.js:24
#: submodules/formdesigner/src/javaRosa/plugin.js:791
#: submodules/formdesigner/src/javaRosa/plugin.js:799
#: submodules/formdesigner/src/javaRosa/plugin.js:804
msgid "Help Message"
msgstr "Mensaje de Ayuda"

#: corehq/apps/app_manager/static/app_manager/js/vellum/src/main-components.js:24
#: submodules/formdesigner/_build/src/main-components.js:24
#: submodules/formdesigner/src/javaRosa/plugin.js:809
msgid "Help Itext ID"
msgstr "Ayuda de Identificación Itext"

#: corehq/apps/app_manager/static/app_manager/js/vellum/src/main-components.js:24
#: submodules/formdesigner/_build/src/main-components.js:24
#: submodules/formdesigner/src/javaRosa/plugin.js:819
#: submodules/formdesigner/src/javaRosa/plugin.js:822
msgid "Add Other Content"
msgstr "Agregar Otro Contenido"

#: corehq/apps/app_manager/static/app_manager/js/vellum/src/main-components.js:24
#: submodules/formdesigner/_build/src/main-components.js:24
#: submodules/formdesigner/src/javaRosa/plugin.js:838
#: submodules/formdesigner/src/javaRosa/plugin.js:841
msgid "Add Multimedia"
msgstr "Agregar Multimedia"

#: corehq/apps/app_manager/static/app_manager/js/vellum/src/main-components.js:24
#: submodules/formdesigner/_build/src/main-components.js:24
#: submodules/formdesigner/src/javaRosa/plugin.js:858
#: submodules/formdesigner/src/javaRosa/plugin.js:861
msgid "Add Help Media"
msgstr "Agregar Ayuda de Medios"

#: corehq/apps/app_manager/static/app_manager/js/vellum/src/main-components.js:24
#: submodules/formdesigner/_build/src/main-components.js:24
#: submodules/formdesigner/src/javaRosa/plugin.js:911
#: submodules/formdesigner/src/javaRosa/plugin.js:925
msgid "Edit Bulk Translations"
msgstr "Editar Traducciones Generales"

#: corehq/apps/app_manager/static/app_manager/js/vellum/src/main-components.js:24
#: submodules/formdesigner/_build/src/main-components.js:24
#: submodules/formdesigner/src/javaRosa/plugin.js:927
msgid "Update Translations"
msgstr "Actualizar Traducciones"

#: corehq/apps/app_manager/static/app_manager/js/vellum/src/main-components.js:24
#: submodules/formdesigner/_build/src/main-components.js:24
#: submodules/formdesigner/src/javaRosa/plugin.js:938
msgid ""
"Copy these translations into a spreadsheet program like Excel. You can edit "
"them there and then paste them back here when you're done. These will update"
" the translations used in your form. Press 'Update Translations' to save "
"changes, or 'Close' to cancel."
msgstr ""
"Copie estas traducciones a un programa de hoja de cálculo como Excel. Usted "
"puede editarlas ahí y luego volverlas a pegar aquí cuando haya terminado. "
"Estas actualizaran las traducciones usadas en su formulario. Presione "
"'Actualizar Traducciones' para guardar los cambios, o 'Cerrar' para "
"cancelar."

#: corehq/apps/app_manager/static/app_manager/js/vellum/src/main-components.js:24
#: submodules/formdesigner/_build/src/main-components.js:24
msgid "App Properties"
msgstr "Propiedades de la Aplicación"

#: corehq/apps/app_manager/static/app_manager/js/vellum/src/main-components.js:24
#: submodules/formdesigner/_build/src/main-components.js:24
#: submodules/formdesigner/src/commtrack.js:68
msgid ""
"The {questionid} is an internal identifier for a question. It does not "
"appear on the phone. It is the name of the question in data exports."
msgstr ""
"El {questionid}es un identificador interno para una pregunta. No aparece en "
"el telefono. Es el nombre de la pregunta en exportación de datos."

#: corehq/apps/app_manager/static/app_manager/js/vellum/src/main-components.js:24
#: submodules/formdesigner/_build/src/main-components.js:24
#: submodules/formdesigner/src/commtrack.js:151
msgid "The date and time of the action, e.g., now() or today()"
msgstr "La fecha y hora de la acción, ej. ahora() u hoy()"

#: corehq/apps/app_manager/static/app_manager/js/vellum/src/main-components.js:24
#: submodules/formdesigner/_build/src/main-components.js:24
#: submodules/formdesigner/src/commtrack.js:154
msgid "Balance ID"
msgstr "ID de Balance"

#: corehq/apps/app_manager/static/app_manager/js/vellum/src/main-components.js:24
#: submodules/formdesigner/_build/src/main-components.js:24
#: submodules/formdesigner/src/commtrack.js:158
msgid ""
"The name of the balance you are tracking. This is an internal identifier "
"which does not appear on the phone."
msgstr ""
"El nombre del balance al que le está dando seguimiento. Este es un "
"identificador interno el cual no aparece en el teléfono."

#: corehq/apps/app_manager/static/app_manager/js/vellum/src/main-components.js:24
#: submodules/formdesigner/_build/src/main-components.js:24
#: submodules/formdesigner/src/commtrack.js:162
msgid "Product"
msgstr "Producto"

#: corehq/apps/app_manager/static/app_manager/js/vellum/src/main-components.js:24
#: submodules/formdesigner/_build/src/main-components.js:24
#: submodules/formdesigner/src/commtrack.js:169
msgid "A reference to a product ID, e.g., \"/data/products/current_product\""
msgstr ""
"Una referencia a la identificacion de un producto, ej. "
"\"/datos/productos/producto_actual\""

#: corehq/apps/app_manager/static/app_manager/js/vellum/src/main-components.js:24
#: submodules/formdesigner/_build/src/main-components.js:24
#: submodules/formdesigner/src/commtrack.js:172
msgid "Quantity"
msgstr "Cantidad"

#: corehq/apps/app_manager/static/app_manager/js/vellum/src/main-components.js:24
#: submodules/formdesigner/_build/src/main-components.js:24
#: submodules/formdesigner/src/commtrack.js:179
msgid "A reference to an integer question in this form."
msgstr "Una referencia a una pregunta de un entero en este formulario."

#: corehq/apps/app_manager/static/app_manager/js/vellum/src/main-components.js:24
#: corehq/apps/userreports/static/userreports/js/data_source_select.js:8
#: submodules/formdesigner/_build/src/main-components.js:24
#: submodules/formdesigner/src/commtrack.js:243
msgid "Case"
msgstr "Caso"

#: corehq/apps/app_manager/static/app_manager/js/vellum/src/main-components.js:24
#: submodules/formdesigner/_build/src/main-components.js:24
#: submodules/formdesigner/src/commtrack.js:250
msgid "XPath expression for the case ID associated with this balance."
msgstr "Expresión XPath para el ID del caso asociado con este balance."

#: corehq/apps/app_manager/static/app_manager/js/vellum/src/main-components.js:24
#: submodules/formdesigner/_build/src/main-components.js:24
#: submodules/formdesigner/src/commtrack.js:260
msgid "Transfer must have both Source Case and Destination Case defined."
msgstr ""
"La Transferencia deberá tener definido tanto la Fuente del Caso y el Destino"
" del Caso."

#: corehq/apps/app_manager/static/app_manager/js/vellum/src/main-components.js:24
#: submodules/formdesigner/_build/src/main-components.js:24
#: submodules/formdesigner/src/commtrack.js:276
msgid "Cannot change $1 to $2"
msgstr "No se puede cambiar $1 a $2"

#: corehq/apps/app_manager/static/app_manager/js/vellum/src/main-components.js:24
#: submodules/formdesigner/_build/src/main-components.js:24
#: submodules/formdesigner/src/commtrack.js:320
msgid "Source Case"
msgstr "Caso Origen"

#: corehq/apps/app_manager/static/app_manager/js/vellum/src/main-components.js:24
#: submodules/formdesigner/_build/src/main-components.js:24
#: submodules/formdesigner/src/commtrack.js:327
msgid "XPath expression for the case ID issuing the transaction."
msgstr "La expresión XPath para el ID del caso que emite la transacción."

#: corehq/apps/app_manager/static/app_manager/js/vellum/src/main-components.js:24
#: submodules/formdesigner/_build/src/main-components.js:24
#: submodules/formdesigner/src/commtrack.js:331
msgid "Destination Case"
msgstr "Caso Destino"

#: corehq/apps/app_manager/static/app_manager/js/vellum/src/main-components.js:24
#: submodules/formdesigner/_build/src/main-components.js:24
#: submodules/formdesigner/src/commtrack.js:338
msgid "XPath expression for the case ID receiving the transaction."
msgstr "La expresión XPath para el ID del caso que recibe la transacción."

#: corehq/apps/app_manager/static/app_manager/js/vellum/src/main-components.js:24
#: submodules/formdesigner/_build/src/main-components.js:24
#: submodules/formdesigner/src/commtrack.js:355
msgid "Dispense must have a Source Case."
msgstr "Distribuir debe tener un Caso Origen."

#: corehq/apps/app_manager/static/app_manager/js/vellum/src/main-components.js:24
#: submodules/formdesigner/_build/src/main-components.js:24
#: submodules/formdesigner/src/commtrack.js:371
msgid "Receive must have a Destination Case."
msgstr "Recibir debe tener una Caso Destino"

#: corehq/apps/app_manager/static/app_manager/js/vellum/src/main-components.js:24
#: submodules/formdesigner/_build/src/main-components.js:24
#: submodules/formdesigner/src/modeliteration.js:317
msgid "Model Iteration ID Query"
msgstr "Consulta del ID del Modelo de Iteración"

#: corehq/apps/app_manager/static/app_manager/js/vellum/src/main-components.js:25
#: submodules/formdesigner/_build/src/main-components.js:25
#: submodules/formdesigner/src/remoteRequest.js:34
msgid "Remote Request"
msgstr ""

#: corehq/apps/app_manager/static/app_manager/js/vellum/src/main-components.js:25
#: submodules/formdesigner/_build/src/main-components.js:25
#: submodules/formdesigner/src/remoteRequest.js:48
msgid "URL"
msgstr "URL"

#: corehq/apps/app_manager/static/app_manager/js/vellum/src/main-components.js:25
#: submodules/formdesigner/_build/src/main-components.js:25
#: submodules/formdesigner/src/remoteRequest.js:52
msgid "The URL to be requested on form load."
msgstr ""

#: corehq/apps/app_manager/static/app_manager/js/vellum/src/main-components.js:25
#: submodules/formdesigner/_build/src/main-components.js:25
#: submodules/formdesigner/src/remoteRequest.js:55
msgid "Parameters"
msgstr ""

#: corehq/apps/app_manager/static/app_manager/js/vellum/src/main-components.js:25
#: submodules/formdesigner/_build/src/main-components.js:25
#: submodules/formdesigner/src/remoteRequest.js:62
msgid ""
"Drag a question here. The value of that question will be used as request "
"parameters."
msgstr ""

#: corehq/apps/app_manager/static/app_manager/js/vellum/src/main-components.js:25
#: submodules/formdesigner/_build/src/main-components.js:25
msgid "Property Name"
msgstr "Nombre de la Propiedad"

#: corehq/apps/app_manager/static/app_manager/js/vellum/src/main-components.js:25
#: corehq/apps/hqwebapp/static/hqwebapp/js/ui_elements/ui-element-key-val-mapping.js:123
#: corehq/apps/hqwebapp/static/hqwebapp/js/ui_elements/ui-element-key-val-mapping.js:131
#: submodules/formdesigner/_build/src/main-components.js:25
msgid "Calculation"
msgstr "Cálculo"

#: corehq/apps/app_manager/static/app_manager/js/vellum/src/main-components.js:25
#: submodules/formdesigner/_build/src/main-components.js:25
msgid "Relevant"
msgstr "Relevante"

#: corehq/apps/app_manager/static/app_manager/js/vellum/src/main-components.js:25
#: submodules/formdesigner/_build/src/main-components.js:25
msgid "Relationship Identifier (e.g. parent or host)"
msgstr "Identificador de Relaciones (ej. padre o anfitrión)"

#: corehq/apps/app_manager/static/app_manager/js/vellum/src/main-components.js:25
#: submodules/formdesigner/_build/src/main-components.js:25
msgid "Referenced Case ID"
msgstr "ID del Caso en Referencia"

#: corehq/apps/app_manager/static/app_manager/js/vellum/src/main-components.js:25
#: submodules/formdesigner/_build/src/main-components.js:25
msgid "Referenced Case Type"
msgstr "Tipo de Caso en Referencia"

#: corehq/apps/app_manager/static/app_manager/js/vellum/src/main-components.js:25
#: submodules/formdesigner/_build/src/main-components.js:25
msgid "Relationship (child or extension)"
msgstr "Relación (hijo o extensión)"

#: corehq/apps/app_manager/static/app_manager/js/vellum/src/main-components.js:25
#: submodules/formdesigner/_build/src/main-components.js:25
msgid "Node Name"
msgstr "Nombre del Nodo"

#: corehq/apps/app_manager/static/app_manager/js/vellum/src/main-components.js:25
#: submodules/formdesigner/_build/src/main-components.js:25
msgid "Source"
msgstr "Origen"

#: corehq/apps/app_manager/static/app_manager/js/vellum/src/main-components.js:25
#: submodules/formdesigner/_build/src/main-components.js:25
msgid "From"
msgstr "De"

#: corehq/apps/app_manager/static/app_manager/js/vellum/src/main-components.js:25
#: submodules/formdesigner/_build/src/main-components.js:25
msgid "Attachment Name"
msgstr "Nombre del Adjunto"

#: corehq/apps/app_manager/static/app_manager/js/vellum/src/main-components.js:25
#: submodules/formdesigner/_build/src/main-components.js:25
msgid "Add Property"
msgstr "Agregar Propiedad"

#: corehq/apps/app_manager/static/app_manager/js/vellum/src/main-components.js:25
#: submodules/formdesigner/_build/src/main-components.js:25
#: submodules/formdesigner/src/saveToCase.js:181
msgid "Date Modified"
msgstr "Fecha de Modificación"

#: corehq/apps/app_manager/static/app_manager/js/vellum/src/main-components.js:25
#: submodules/formdesigner/_build/src/main-components.js:25
#: submodules/formdesigner/src/saveToCase.js:189
msgid "User ID"
msgstr "ID del Usuario"

#: corehq/apps/app_manager/static/app_manager/js/vellum/src/main-components.js:25
#: submodules/formdesigner/_build/src/main-components.js:25
#: submodules/formdesigner/src/saveToCase.js:197
msgid "Case Type"
msgstr "Tipo de Caso"

#: corehq/apps/app_manager/static/app_manager/js/vellum/src/main-components.js:25
#: submodules/formdesigner/_build/src/main-components.js:25
#: submodules/formdesigner/src/saveToCase.js:203
msgid "Case ID"
msgstr "ID del Caso"

#: corehq/apps/app_manager/static/app_manager/js/vellum/src/main-components.js:25
#: submodules/formdesigner/_build/src/main-components.js:25
#: submodules/formdesigner/src/saveToCase.js:211
msgid "Create Case"
msgstr "Crear Caso"

#: corehq/apps/app_manager/static/app_manager/js/vellum/src/main-components.js:25
#: submodules/formdesigner/_build/src/main-components.js:25
#: submodules/formdesigner/src/saveToCase.js:217
msgid "Properties To Create"
msgstr "Propiedades a Crear"

#: corehq/apps/app_manager/static/app_manager/js/vellum/src/main-components.js:25
#: submodules/formdesigner/_build/src/main-components.js:25
#: submodules/formdesigner/src/saveToCase.js:235
msgid "You must include {columns} columns to create a case"
msgstr "Debe incluir {columns}columnas para crear un caso"

#: corehq/apps/app_manager/static/app_manager/js/vellum/src/main-components.js:25
#: submodules/formdesigner/_build/src/main-components.js:25
#: submodules/formdesigner/src/saveToCase.js:239
msgid "You can only use the following properties:"
msgstr "Solo puede utilizar las siguientes propiedades:"

#: corehq/apps/app_manager/static/app_manager/js/vellum/src/main-components.js:25
#: submodules/formdesigner/_build/src/main-components.js:25
#: submodules/formdesigner/src/saveToCase.js:243
#: submodules/formdesigner/src/saveToCase.js:286
#: submodules/formdesigner/src/saveToCase.js:320
#: submodules/formdesigner/src/saveToCase.js:363
msgid "{props} are invalid properties"
msgstr "{props}son propiedades inválidas"

#: corehq/apps/app_manager/static/app_manager/js/vellum/src/main-components.js:25
#: submodules/formdesigner/_build/src/main-components.js:25
#: submodules/formdesigner/src/saveToCase.js:253
msgid "Close Case"
msgstr "Cerrar el Caso"

#: corehq/apps/app_manager/static/app_manager/js/vellum/src/main-components.js:25
#: submodules/formdesigner/_build/src/main-components.js:25
#: submodules/formdesigner/src/saveToCase.js:259
msgid "Close Condition"
msgstr "Cerrar Condición"

#: corehq/apps/app_manager/static/app_manager/js/vellum/src/main-components.js:25
#: submodules/formdesigner/_build/src/main-components.js:25
#: submodules/formdesigner/src/saveToCase.js:267
msgid "Update Case"
msgstr "Actualizar Caso"

#: corehq/apps/app_manager/static/app_manager/js/vellum/src/main-components.js:25
#: submodules/formdesigner/_build/src/main-components.js:25
#: submodules/formdesigner/src/saveToCase.js:273
msgid "Properties To Update"
msgstr "Propiedades a Actualizar"

#: corehq/apps/app_manager/static/app_manager/js/vellum/src/main-components.js:25
#: submodules/formdesigner/_build/src/main-components.js:25
#: submodules/formdesigner/src/saveToCase.js:295
msgid "Use Index"
msgstr "Utilizar Índice"

#: corehq/apps/app_manager/static/app_manager/js/vellum/src/main-components.js:25
#: submodules/formdesigner/_build/src/main-components.js:25
#: submodules/formdesigner/src/saveToCase.js:301
msgid "Index Properties"
msgstr "Propiedades del Índice"

#: corehq/apps/app_manager/static/app_manager/js/vellum/src/main-components.js:25
#: submodules/formdesigner/_build/src/main-components.js:25
#: submodules/formdesigner/src/saveToCase.js:324
msgid "Relationship must be child or extension"
msgstr "La relación debe ser hijo o extensión"

#: corehq/apps/app_manager/static/app_manager/js/vellum/src/main-components.js:25
#: submodules/formdesigner/_build/src/main-components.js:25
#: submodules/formdesigner/src/saveToCase.js:331
msgid "Use Attachments"
msgstr "Utilizar Adjuntos"

#: corehq/apps/app_manager/static/app_manager/js/vellum/src/main-components.js:25
#: submodules/formdesigner/_build/src/main-components.js:25
#: submodules/formdesigner/src/saveToCase.js:337
msgid "Attachment Properties"
msgstr "Propiedades Adjuntas"

#: corehq/apps/app_manager/static/app_manager/js/vellum/src/main-components.js:25
#: submodules/formdesigner/_build/src/main-components.js:25
#: submodules/formdesigner/src/saveToCase.js:369
msgid "The from attribute must be one of: local, remote, or inline"
msgstr "El atributo de debe ser uno de estos: local, remoto o en linea"

#: corehq/apps/app_manager/static/app_manager/js/vellum/src/main-components.js:25
#: submodules/formdesigner/_build/src/main-components.js:25
#: submodules/formdesigner/src/saveToCase.js:374
msgid "Inlined attachments must have an attachment name"
msgstr "Los adjuntos en línea deben tener un nombre del adjunto"

#: corehq/apps/app_manager/static/app_manager/js/vellum/src/main-components.js:25
#: corehq/apps/export/static/export/js/models.js:213
#: submodules/formdesigner/_build/src/main-components.js:25
#: submodules/formdesigner/src/saveToCase.js:603
msgid "Create"
msgstr "Crear"

#: corehq/apps/app_manager/static/app_manager/js/vellum/src/main-components.js:25
#: submodules/formdesigner/_build/src/main-components.js:25
#: submodules/formdesigner/src/saveToCase.js:614
msgid "Update"
msgstr "Actualizar"

#: corehq/apps/app_manager/static/app_manager/js/vellum/src/main-components.js:25
#: submodules/formdesigner/_build/src/main-components.js:25
#: submodules/formdesigner/src/saveToCase.js:636
msgid "Index"
msgstr "Índice"

#: corehq/apps/app_manager/static/app_manager/js/vellum/src/main-components.js:25
#: submodules/formdesigner/_build/src/main-components.js:25
#: submodules/formdesigner/src/saveToCase.js:647
msgid "Attachments"
msgstr "Adjuntos"

#: corehq/apps/app_manager/static/app_manager/js/vellum/src/main-components.js:25
#: submodules/formdesigner/_build/src/main-components.js:25
msgid "Upload"
msgstr "Cargar"

#: corehq/apps/app_manager/static/app_manager/js/vellum/src/main-components.js:25
#: submodules/formdesigner/_build/src/main-components.js:25
msgid "Select new"
msgstr "Seleccionar nuevo"

#: corehq/apps/app_manager/static/app_manager/js/vellum/src/main-components.js:25
#: submodules/formdesigner/_build/src/main-components.js:25
msgid "Select File"
msgstr "Seleccionar Archivo"

#: corehq/apps/app_manager/static/app_manager/js/vellum/src/main-components.js:25
#: submodules/formdesigner/_build/src/main-components.js:25
msgid "Current"
msgstr "Actual"

#: corehq/apps/app_manager/static/app_manager/js/vellum/src/main-components.js:25
#: submodules/formdesigner/_build/src/main-components.js:25
msgid "Multimedia Sharing Options"
msgstr "Opciones de Compartir Multimedia"

#: corehq/apps/app_manager/static/app_manager/js/vellum/src/main-components.js:25
#: submodules/formdesigner/_build/src/main-components.js:25
msgid "License"
msgstr "Licencia"

#: corehq/apps/app_manager/static/app_manager/js/vellum/src/main-components.js:25
#: submodules/formdesigner/_build/src/main-components.js:25
msgid "Creative Commons Attribution, Non-Commercial"
msgstr "Atribución de Creative Commons, No Comercial "

#: corehq/apps/app_manager/static/app_manager/js/vellum/src/main-components.js:25
#: submodules/formdesigner/_build/src/main-components.js:25
msgid "Creative Commons Attribution, No Derivatives"
msgstr "Atribución de Creative Commons, Sin Derivadas "

#: corehq/apps/app_manager/static/app_manager/js/vellum/src/main-components.js:25
#: submodules/formdesigner/_build/src/main-components.js:25
msgid "Creative Commons Attribution"
msgstr "Atribución de Creative Commons"

#: corehq/apps/app_manager/static/app_manager/js/vellum/src/main-components.js:25
#: submodules/formdesigner/_build/src/main-components.js:25
msgid "Creative Commons Attribution, Non-Commercial, and Share Alike"
msgstr "Atribución de Creative Commons, No Comerciales, y Compartir Igual "

#: corehq/apps/app_manager/static/app_manager/js/vellum/src/main-components.js:25
#: submodules/formdesigner/_build/src/main-components.js:25
msgid "Creative Commons Attribution, Non-Commercial, and No Derivatives"
msgstr "Atribución de Creative Commons, No Comerciales, y Sin Derivadas "

#: corehq/apps/app_manager/static/app_manager/js/vellum/src/main-components.js:25
#: submodules/formdesigner/_build/src/main-components.js:25
msgid "Creative Commons Attribution, Share Alike"
msgstr "Atribución de Creative Commons, Compartir Igual"

#: corehq/apps/app_manager/static/app_manager/js/vellum/src/main-components.js:25
#: submodules/formdesigner/_build/src/main-components.js:25
msgid "Author"
msgstr "Autor"

#: corehq/apps/app_manager/static/app_manager/js/vellum/src/main-components.js:25
#: submodules/formdesigner/_build/src/main-components.js:25
msgid "Enter the name of the author."
msgstr "Ingrese el nombre del autor."

#: corehq/apps/app_manager/static/app_manager/js/vellum/src/main-components.js:25
#: submodules/formdesigner/_build/src/main-components.js:25
msgid "Attribution Notes"
msgstr "Notas de Atribución"

#: corehq/apps/app_manager/static/app_manager/js/vellum/src/main-components.js:25
#: submodules/formdesigner/_build/src/main-components.js:25
msgid "Begin Upload"
msgstr "Iniciar Carga"

#: corehq/apps/app_manager/static/app_manager/js/vellum/src/main-components.js:25
#: submodules/formdesigner/_build/src/main-components.js:25
msgid "Replace"
msgstr "Reemplazar"

#: corehq/apps/app_manager/static/app_manager/js/vellum/src/main-components.js:25
#: submodules/formdesigner/_build/src/main-components.js:25
msgid "No Reference"
msgstr "Sin Referencia"

#: corehq/apps/app_manager/static/app_manager/js/vellum/src/main-components.js:25
#: submodules/formdesigner/_build/src/main-components.js:25
msgid "Advanced: Show Path"
msgstr "Avanzada: Muestre la Ruta"

#: corehq/apps/app_manager/static/app_manager/js/vellum/src/main-components.js:25
#: submodules/formdesigner/_build/src/main-components.js:25
msgid "Hide Path"
msgstr "Oculte la Ruta"

#: corehq/apps/app_manager/static/app_manager/js/vellum/src/main-components.js:33
#: submodules/formdesigner/_build/src/main-components.js:33
#: submodules/formdesigner/src/uploader.js:38
msgid "Image"
msgstr "Imagen"

#: corehq/apps/app_manager/static/app_manager/js/vellum/src/main-components.js:33
#: submodules/formdesigner/_build/src/main-components.js:33
#: submodules/formdesigner/src/uploader.js:50
msgid "Video"
msgstr "Video"

#: corehq/apps/app_manager/static/app_manager/js/vellum/src/main-components.js:33
#: submodules/formdesigner/_build/src/main-components.js:33
#: submodules/formdesigner/src/uploader.js:56
msgid "Inline Video"
msgstr "Video en Línea"

#: corehq/apps/app_manager/static/app_manager/js/vellum/src/main-components.js:33
#: submodules/formdesigner/_build/src/main-components.js:33
#: submodules/formdesigner/src/uploader.js:62
msgid "Audio with a Seekbar"
msgstr "Audio con Barra de Búsqueda"

#: corehq/apps/app_manager/static/app_manager/js/vellum/src/main-components.js:33
#: submodules/formdesigner/_build/src/main-components.js:33
#: submodules/formdesigner/src/uploader.js:68
msgid "HTML"
msgstr "HTML"

#: corehq/apps/app_manager/static/app_manager/js/vellum/src/main-components.js:34
#: submodules/formdesigner/_build/src/main-components.js:34
msgid "Copying and Pasting Questions"
msgstr "Preguntas sobre Copiar y Pegar"

#: corehq/apps/app_manager/static/app_manager/js/vellum/src/main-components.js:34
#: submodules/formdesigner/_build/src/main-components.js:34
msgid ""
"These actions are available via the browser's Edit menu, and you can also "
"use:"
msgstr ""
"Estas acciones están disponibles por medio del navegador del menú de "
"Edición; también puede utilizar:"

#: corehq/apps/app_manager/static/app_manager/js/vellum/src/main-components.js:34
#: submodules/formdesigner/_build/src/main-components.js:34
msgid "for copy"
msgstr "para copiar"

#: corehq/apps/app_manager/static/app_manager/js/vellum/src/main-components.js:34
#: submodules/formdesigner/_build/src/main-components.js:34
msgid "for paste"
msgstr "para pegar"

#: corehq/apps/app_manager/static/app_manager/js/vellum/src/main-components.js:34
#: submodules/formdesigner/_build/src/main-components.js:34
msgid "Copy from or Paste into this text box:"
msgstr "Copiar desde o Pegar en esta casilla de texto:"

#: corehq/apps/app_manager/static/app_manager/js/vellum/src/main-components.js:34
#: submodules/formdesigner/_build/src/main-components.js:34
msgid "Insert Questions"
msgstr "Inserte Preguntas"

#: corehq/apps/app_manager/static/app_manager/js/vellum/src/main-components.js:34
#: submodules/formdesigner/_build/src/main-components.js:34
msgid "Selecting Multiple Questions"
msgstr "Seleccionando Múltiples Preguntas"

#: corehq/apps/app_manager/static/app_manager/js/vellum/src/main-components.js:34
#: submodules/formdesigner/_build/src/main-components.js:34
msgid "Hold {key} and click on each question."
msgstr "Mantenga oprimido {key} y haga clic en cada pregunta."

#: corehq/apps/app_manager/static/app_manager/js/vellum/src/main-components.js:34
#: submodules/formdesigner/_build/src/main-components.js:34
msgid "Other Tips"
msgstr "Otros Consejos"

#: corehq/apps/app_manager/static/app_manager/js/vellum/src/main-components.js:34
#: submodules/formdesigner/_build/src/main-components.js:34
msgid "Questions can be copied between forms, and even to other apps."
msgstr ""
"Se pueden copiar preguntas entre formularios, y hasta a otras aplicaciones."

#: corehq/apps/app_manager/static/app_manager/js/vellum/src/main-components.js:34
#: submodules/formdesigner/_build/src/main-components.js:34
#: submodules/formdesigner/src/copy-paste.js:183
msgid "Cannot insert $1 into $2"
msgstr "No se puede insertar $1 en $2"

#: corehq/apps/app_manager/static/app_manager/js/vellum/src/main-components.js:34
#: submodules/formdesigner/_build/src/main-components.js:34
#: submodules/formdesigner/src/copy-paste.js:174
msgid "Cannot insert $1 into or after $2"
msgstr "No se puede insertar $1 en o después de $2"

#: corehq/apps/app_manager/static/app_manager/js/vellum/src/main-components.js:34
#: submodules/formdesigner/_build/src/main-components.js:34
#: submodules/formdesigner/src/copy-paste.js:170
msgid "Cannot insert {type} into tree root"
msgstr "No se puede insertar {type}en la raíz del árbol"

#: corehq/apps/app_manager/static/app_manager/js/vellum/src/main-components.js:34
#: submodules/formdesigner/_build/src/main-components.js:34
#: submodules/formdesigner/src/copy-paste.js:269
msgid "Unsupported paste format"
msgstr "Formato de pegado sin soporte"

#: corehq/apps/app_manager/static/app_manager/js/vellum/src/main-components.js:34
#: submodules/formdesigner/_build/src/main-components.js:34
#: submodules/formdesigner/src/copy-paste.js:296
msgid "Unsupported paste format:"
msgstr "Formato de pegado sin soporte:"

#: corehq/apps/app_manager/static/app_manager/js/vellum/src/main-components.js:34
#: submodules/formdesigner/_build/src/main-components.js:34
#: submodules/formdesigner/src/copy-paste.js:300
msgid "Unknown question type:"
msgstr "Tipo de pregunta desconocida:"

#: corehq/apps/app_manager/static/app_manager/js/vellum/src/main-components.js:34
#: submodules/formdesigner/_build/src/main-components.js:34
msgid "Enter command"
msgstr ""

#: corehq/apps/app_manager/static/app_manager/js/vellum/src/main-components.js:34
#: submodules/formdesigner/_build/src/main-components.js:34
#: submodules/formdesigner/src/commander.js:47
msgid "Command Bar"
msgstr ""

#: corehq/apps/cloudcare/static/cloudcare/js/debugger/debugger.js:18
msgid "Form Data"
msgstr "Datos del Formulario"

#: corehq/apps/cloudcare/static/cloudcare/js/debugger/debugger.js:24
msgid "Form XML"
msgstr "Formulario XML"

#: corehq/apps/cloudcare/static/cloudcare/js/debugger/debugger.js:30
msgid "Evaluate XPath"
msgstr "Evaluar XPath"

#: corehq/apps/cloudcare/static/cloudcare/js/debugger/debugger.js:271
msgid "Error evaluating expression."
msgstr "Error al evaluar la expresión."

#: corehq/apps/cloudcare/static/cloudcare/js/form_entry/entrycontrols_full.js:175
msgid "Barcode"
msgstr "Código de barras"

#: corehq/apps/cloudcare/static/cloudcare/js/form_entry/entrycontrols_full.js:177
msgid "Free response"
msgstr "Respuesta libre"

#: corehq/apps/cloudcare/static/cloudcare/js/form_entry/entrycontrols_full.js:354
msgid "Type to filter answers"
msgstr "Escriba para filtrar respuestas"

#: corehq/apps/cloudcare/static/cloudcare/js/form_entry/entrycontrols_full.js:367
#: corehq/apps/cloudcare/static/cloudcare/js/form_entry/entrycontrols_full.js:479
msgid "Not a valid choice"
msgstr "Opción no válida"

#: corehq/apps/cloudcare/static/cloudcare/js/form_entry/fullform-ui.js:602
msgid ""
"Another process prevented us from servicing your request. Please try again "
"later."
msgstr ""

#: corehq/apps/cloudcare/static/cloudcare/js/form_entry/webformsession.js:360
msgid "We were unable to save this answer. Please try again later."
msgstr ""

#: corehq/apps/cloudcare/static/cloudcare/js/formplayer/app.js:183
msgid "Form successfully saved!"
msgstr ""

#: corehq/apps/cloudcare/static/cloudcare/js/formplayer/app.js:408
#: corehq/apps/cloudcare/static/cloudcare/js/formplayer/menus/api.js:26
msgid "Waiting for server progress"
msgstr "Esperando el progreso del servidor"

#: corehq/apps/cloudcare/static/cloudcare/js/formplayer/app.js:436
msgid "Please wait..."
msgstr "Por favor espere..."

#: corehq/apps/cloudcare/static/cloudcare/js/formplayer/constants.js:10
msgid ""
"Formplayer encountered an error. Please report an issue if you continue to "
"see this message."
msgstr ""
"El ejecutor del formulario encontró un error. Por favor reporte un problema "
"si continúa apareciendo este mensaje."

#: corehq/apps/cloudcare/static/cloudcare/js/formplayer/layout/views/progress_bar.js:25
msgid "Completed: "
msgstr "Completado:"

#: corehq/apps/cloudcare/static/cloudcare/js/formplayer/menus/api.js:53
msgid ""
"Unable to connect to form playing service. Please report an issue if you "
"continue to see this message."
msgstr ""
"No es posible conectarse al servicio de visualización de ejecución de "
"formulario. Por favor reporte un problema si este mensaje continúa "
"apareciendo."

#: corehq/apps/cloudcare/static/cloudcare/js/formplayer/sessions/views.js:30
msgid "Delete incomplete form?"
msgstr "¿Desea borrar el formulario incompleto?"

#: corehq/apps/cloudcare/static/cloudcare/js/formplayer/sessions/views.js:31
msgid "Are you sure you want to delete '"
msgstr "¿Está seguro que quiere borrar ' ?"

#: corehq/apps/cloudcare/static/cloudcare/js/formplayer/sessions/views.js:32
msgid "Yes"
msgstr "Sí"

#: corehq/apps/cloudcare/static/cloudcare/js/formplayer/sessions/views.js:33
msgid "No"
msgstr "No"

#: corehq/apps/cloudcare/static/cloudcare/js/formplayer/users/views.js:44
msgid "Log in as "
msgstr "Ingresar como"

#: corehq/apps/cloudcare/static/cloudcare/js/formplayer/users/views.js:48
msgid "Yes, log in as this user"
msgstr "Sí, ingresar como este usuario"

#: corehq/apps/cloudcare/static/cloudcare/js/formplayer/utils/util.js:22
msgid "Confirm?"
msgstr "¿Corfirmar?"

#: corehq/apps/cloudcare/static/cloudcare/js/util.js:32
#: corehq/apps/cloudcare/static/cloudcare/js/util.js:38
msgid "Sorry, an error occurred while processing that request."
msgstr "Lo sentimos, ocurrió un error al procesar esa solicitud."

#: corehq/apps/cloudcare/static/cloudcare/js/util.js:84
msgid "Error saving!"
msgstr "¡Error al guardar!"

#: corehq/apps/cloudcare/static/cloudcare/js/util.js:92
msgid "Could not sync user data. Please report an issue if this persists."
msgstr ""

#: corehq/apps/cloudcare/static/cloudcare/js/util.js:96
msgid "User Data successfully synced."
msgstr "Los Datos del Usuario han sido sincronizados con éxito."

#: corehq/apps/cloudcare/static/cloudcare/js/util.js:104
msgid "Could not clear user data. Please report an issue if this persists."
msgstr ""
"No es posible borrar los datos del usuario. Por favor reporte un problema si"
" esto continúa."

#: corehq/apps/cloudcare/static/cloudcare/js/util.js:108
msgid "User data successfully cleared."
msgstr "Los datos del usuario fueron borrados exitosamente."

#: corehq/apps/commtrack/static/commtrack/js/products_and_programs.async.js:29
msgid ""
"Sorry, there was an problem contacting the server to fetch the data. Please,"
" try again in a little bit."
msgstr ""
"Lo sentimos, ocurrió un problema al contactar el servidor para recuperar los"
" datos. Por favor, intente otra vez más tarde."

#: corehq/apps/data_dictionary/static/data_dictionary/js/data_dictionary.js:71
msgid "You have unsaved changes to your data dictionary."
msgstr "Usted tiene cambios sin guardar en su diccionario de datos."

#: corehq/apps/data_interfaces/static/data_interfaces/js/manage_case_groups.js:49
msgid "Sorry, it looks like the upload failed."
msgstr "Lo sentimos, parece que la carga falló."

#: corehq/apps/domain/static/domain/js/billing_statements.js:32
#: corehq/apps/domain/static/domain/js/billing_statements.js:51
msgid "Submit Payment"
msgstr "Ingrese Pago"

#: corehq/apps/domain/static/domain/js/billing_statements.js:41
msgid "Submit Invoice Request"
msgstr "Ingrese Solicitud de Factura"

#: corehq/apps/domain/static/domain/js/current_subscription.js:12
msgid "Buy Credits"
msgstr "Comprar Créditos"

#: corehq/apps/domain/static/domain/js/info_basic.js:18
msgid "Select a Timezone..."
msgstr ""

#: corehq/apps/domain/static/domain/js/internal_settings.js:68
msgid "Available Countries"
msgstr "Países disponibles"

#: corehq/apps/domain/static/domain/js/internal_settings.js:69
msgid "Active Countries"
msgstr "Países Activos"

#: corehq/apps/domain/static/domain/js/internal_settings.js:70
msgid "Search Countries..."
msgstr "Buscar Países..."

#: corehq/apps/domain/static/domain/js/my_project_settings.js:26
msgid "Reset to Default"
msgstr "Restablecer a Predeterminado"

#: corehq/apps/domain/static/domain/js/my_project_settings.js:45
msgid "This matches the global setting: "
msgstr "Esto coincide con la configuración global:"

#: corehq/apps/domain/static/domain/js/my_project_settings.js:48
msgid "This does not match global setting: "
msgstr "Esto no coincide con la configuración global:"

#: corehq/apps/domain/static/domain/js/snapshot_settings.js:21
msgid "Hide previous versions"
msgstr "Ocultar versiones anteriores"

#: corehq/apps/domain/static/domain/js/snapshot_settings.js:25
msgid "Show previous versions"
msgstr "Mostrar versiones anteriores"

#: corehq/apps/export/static/export/js/download_data_files.js:17
msgid "Copy to clipboard: Ctrl-C, Enter (Mac: Cmd-C, Enter)"
msgstr "Copiar a portapapeles: Ctrl-C, Enter (Mac: Cmd-C, Enter)"

#: corehq/apps/export/static/export/js/download_data_files.js:26
msgid "Data file URL copied to clipboard."
msgstr "El archivo de datos URL fue copiado al portapapeles."

#: corehq/apps/export/static/export/js/download_data_files.js:48
msgid "Data file deleted."
msgstr "Archivo de datos borrado."

#: corehq/apps/export/static/export/js/list_exports.ng.js:87
msgid "Download Requested"
msgstr "Descarga Solicitada"

#: corehq/apps/export/static/export/js/models.js:27
#: corehq/apps/export/static/export/js/models.js:119
msgid "Process"
msgstr "Proceso"

#: corehq/apps/export/static/export/js/models.js:109
msgid "Processing..."
msgstr "Procesando..."

#: corehq/apps/export/static/export/js/models.js:128
msgid "Refresh page"
msgstr "Actualizar la página"

#: corehq/apps/export/static/export/js/models.js:191
msgid "Web Page (Excel Dashboards)"
msgstr "Página Web (Tablero de Excel)"

#: corehq/apps/export/static/export/js/models.js:193
msgid "CSV (Zip file)"
msgstr "CSV (archivo Zip)"

#: corehq/apps/export/static/export/js/models.js:195
msgid "Excel (older versions)"
msgstr "Excel (versiones antiguas)"

#: corehq/apps/export/static/export/js/models.js:197
msgid "Excel 2007"
msgstr "Excel 2007"

#: corehq/apps/export/static/export/js/models.js:510
msgid "The table path should end with []"
msgstr "La ruta de la tabla debe terminar con []"

#: corehq/apps/export/static/export/js/models.js:620
msgid "Sensitive ID"
msgstr "ID Confidencial"

#: corehq/apps/export/static/export/js/models.js:622
msgid "Sensitive Date"
msgstr "Fecha Confidencial"

#: corehq/apps/export/static/export/js/models.js:624
msgid "None"
msgstr "Ninguna"

#: corehq/apps/groups/static/groups/js/group_members.js:7
msgid "Group Information"
msgstr "Información de Grupo"

#: corehq/apps/groups/static/groups/js/group_members.js:40
msgid "The following changes will not be saved: "
msgstr "Los siguientes cambios no se guardarán:"

#: corehq/apps/groups/static/groups/js/group_members.js:61
msgid "Successfully saved "
msgstr "Guardado exitosamente"

#: corehq/apps/groups/static/groups/js/group_members.js:65
msgid "Failed to save "
msgstr "Error al guardar"

#: corehq/apps/groups/static/groups/js/group_members.js:128
msgid "Please wait and do not navigate away..."
msgstr "Por favor espere y no se vaya..."

#: corehq/apps/hqadmin/static/hqadmin/js/system_info.js:241
msgid "Stop"
msgstr "Alto"

#: corehq/apps/hqadmin/static/hqadmin/js/system_info.js:241
msgid "Start"
msgstr "Iniciar"

#: corehq/apps/hqmedia/static/hqmedia/js/hqmedia.reference_controller.js:14
msgid "Show All References"
msgstr "Mostar Todas las Referencias"

#: corehq/apps/hqmedia/static/hqmedia/js/hqmedia.reference_controller.js:14
msgid "Show Only Missing References"
msgstr "Mostrar Solo las Referencias Faltantes"

#: corehq/apps/hqmedia/static/hqmedia/js/hqmedia.reference_controller.js:213
msgid "Replace "
msgstr "Reemplazaar"

#: corehq/apps/hqmedia/static/hqmedia/js/hqmedia.reference_controller.js:213
msgid "Upload "
msgstr "Cargar"

#: corehq/apps/hqwebapp/static/hqwebapp/js/components/inline_edit.js:54
msgid "Error saving, please try again."
msgstr ""

#: corehq/apps/hqwebapp/static/hqwebapp/js/main.js:243
msgid "Saving..."
msgstr "Guardando..."

#: corehq/apps/hqwebapp/static/hqwebapp/js/main.js:244
#: corehq/apps/users/static/users/js/web_users.js:57
msgid "Saved"
msgstr "Guardado"

#: corehq/apps/hqwebapp/static/hqwebapp/js/main.js:245
#: corehq/apps/hqwebapp/static/hqwebapp/js/main.js:253
msgid "Try Again"
msgstr "Intente otra vez"

#: corehq/apps/hqwebapp/static/hqwebapp/js/main.js:251
msgid "Deleting..."
msgstr "Borrando..."

#: corehq/apps/hqwebapp/static/hqwebapp/js/main.js:252
msgid "Deleted"
msgstr "Eliminado"

#: corehq/apps/hqwebapp/static/hqwebapp/js/main.js:254
msgid "There was an error deleting"
msgstr "Ocurrió un error al borrar"

#: corehq/apps/hqwebapp/static/hqwebapp/js/multiselect_utils.js:64
msgid "Add All"
msgstr "Agregar Todos"

#: corehq/apps/hqwebapp/static/hqwebapp/js/multiselect_utils.js:69
msgid "Remove All"
msgstr "Eliminar Todos"

#: corehq/apps/hqwebapp/static/hqwebapp/js/password_validators.ko.js:12
msgid "Your password is too weak! Try adding numbers or symbols."
msgstr "¡Su contraseña es muy débil! Intente agregar números o símbolos."

#: corehq/apps/hqwebapp/static/hqwebapp/js/rollout_modal.js:43
msgid ""
"We could not turn on the new feature. You will have the opportunity to turn "
"it on the next time you visit this page."
msgstr ""
"No pudimos activar la nueva función. Tendrá la oportunidad de usarla la "
"próxima vez que visite esta página."

#: corehq/apps/hqwebapp/static/hqwebapp/js/rollout_modal.js:74
msgid "We could not turn off the new feature. Please try again later."
msgstr "No pudimos apagar la nueva función. Por favor intente más tarde."

#: corehq/apps/hqwebapp/static/hqwebapp/js/select2_handler.js:80
msgid ""
"There was an issue communicating with the server. Please try back later."
msgstr ""
"Ocurrió un problema al comunicarnos con el servidor. Por favor inténtelo más"
" tarde."

#: corehq/apps/hqwebapp/static/hqwebapp/js/ui_elements/ui-element-key-val-list.js:21
msgid "Edit"
msgstr "Editar"

#: corehq/apps/hqwebapp/static/hqwebapp/js/ui_elements/ui-element-key-val-list.js:29
msgid "Edit Mapping for "
msgstr "Editar Mapeo para"

#: corehq/apps/hqwebapp/static/hqwebapp/js/ui_elements/ui-element-key-val-list.js:34
msgid "Add Key &rarr; Value Mapping"
msgstr "Agregar Clave &rarr; Mapeo de Valor"

#: corehq/apps/hqwebapp/static/hqwebapp/js/ui_elements/ui-element-key-val-list.js:38
msgid "Done"
msgstr "Listo"

#: corehq/apps/hqwebapp/static/hqwebapp/js/ui_elements/ui-element-key-val-list.js:79
msgid "Click <strong>Edit</strong> below to add mappings"
msgstr "Haga clic en<strong>Editar</strong> abajo para agregar mapeos"

#: corehq/apps/hqwebapp/static/hqwebapp/js/ui_elements/ui-element-key-val-mapping.js:124
#: corehq/apps/hqwebapp/static/hqwebapp/js/ui_elements/ui-element-key-val-mapping.js:132
msgid "Calculation is duplicated"
msgstr "El cálculo está duplicado"

#: corehq/apps/hqwebapp/static/hqwebapp/js/ui_elements/ui-element-key-val-mapping.js:125
msgid "Add Image"
msgstr "Agregar Imagen"

#: corehq/apps/hqwebapp/static/hqwebapp/js/ui_elements/ui-element-key-val-mapping.js:126
#: corehq/apps/hqwebapp/static/hqwebapp/js/ui_elements/ui-element-key-val-mapping.js:134
msgid "Calculation contains an invalid character."
msgstr ""

#: corehq/apps/hqwebapp/static/hqwebapp/js/ui_elements/ui-element-key-val-mapping.js:133
#: corehq/apps/hqwebapp/static/hqwebapp/js/ui_elements/ui-element-key-val-mapping.js:141
msgid "Add Key, Value Mapping"
msgstr "Agregar Clave, Mapeo de Valor"

#: corehq/apps/hqwebapp/static/hqwebapp/js/ui_elements/ui-element-key-val-mapping.js:139
msgid "Key"
msgstr "Clave"

#: corehq/apps/hqwebapp/static/hqwebapp/js/ui_elements/ui-element-key-val-mapping.js:140
msgid "Key is duplicated"
msgstr "La clave está duplicada"

#: corehq/apps/hqwebapp/static/hqwebapp/js/ui_elements/ui-element-key-val-mapping.js:142
msgid "Key contains an invalid character."
msgstr ""

#: corehq/apps/hqwebapp/static/hqwebapp/js/validators.ko.js:10
msgid "Not a valid email"
msgstr "No es un correo electrónico válido"

#: corehq/apps/linked_domain/static/linked_domain/js/domain_links.js:80
msgid ""
"Something unexpected happened.\n"
"Please try again, or report an issue if the problem persists."
msgstr ""

#: corehq/apps/locations/static/locations/js/location.js:41
msgid "Error saving user"
msgstr "Error al guardar el usuario"

#: corehq/apps/locations/static/locations/js/location_tree.async.js:274
msgid "You have successfully archived the location <%=name%>"
msgstr ""

#: corehq/apps/locations/static/locations/js/location_tree.async.js:277
msgid ""
"You have successfully deleted the location <%=name%> and all of its child "
"locations"
msgstr ""

#: corehq/apps/locations/static/locations/js/location_tree.async.js:280
msgid ""
"An error occurred while deleting your location. If the problem persists, "
"please report an issue"
msgstr ""
"Ocurrió un error al eliminar su ubicación. Si el problema persiste, por "
"favor reporte un problema"

#: corehq/apps/registration/static/registration/js/new_user.ko.js:105
msgid "Please enter your name."
msgstr "Por favor ingrese su nombre."

#: corehq/apps/registration/static/registration/js/new_user.ko.js:114
msgid "Please specify an email."
msgstr "Por favor especifique un correo electrónico."

#: corehq/apps/registration/static/registration/js/new_user.ko.js:141
msgid "There is already a user with this email."
msgstr "Ya existe un usuario con ese correo electrónico."

#: corehq/apps/registration/static/registration/js/new_user.ko.js:149
msgid "Checking email..."
msgstr "Revisando correo electrónico..."

#: corehq/apps/registration/static/registration/js/new_user.ko.js:159
msgid "Please specify a password."
msgstr "Por favor especifique una contraseña."

#: corehq/apps/registration/static/registration/js/new_user.ko.js:179
msgid "Please specify a project name."
msgstr "Por favor especifique un nombre de proyecto."

#: corehq/apps/registration/static/registration/js/new_user.ko.js:196
msgid "Please specify."
msgstr ""

#: corehq/apps/registration/static/registration/js/password.js:25
#: corehq/apps/users/static/users/js/mobile_workers.ng.js:73
msgid "Your password is too weak! Try adding numbers or symbols!"
msgstr "¡Su contraseña es muy débil! ¡Intente agregar números o simbolos!"

#: corehq/apps/registration/static/registration/js/password.js:27
#: corehq/apps/users/static/users/js/mobile_workers.ng.js:64
msgid "Your password is almost strong enough!"
msgstr "¡Su contraseña casi es suficientemente segura!"

#: corehq/apps/registration/static/registration/js/password.js:29
#: corehq/apps/users/static/users/js/mobile_workers.ng.js:55
msgid "Good Job! Your password is strong!"
msgstr "¡Bien Hecho! ¡Su contraseña es segura!"

#: corehq/apps/reminders/static/reminders/js/broadcasts_list.js:23
#: corehq/apps/reminders/static/reminders/js/broadcasts_list.js:24
#: corehq/apps/reminders/static/reminders/js/broadcasts_list.js:60
#: corehq/apps/reminders/static/reminders/js/broadcasts_list.js:61
msgid "There are no broadcasts to display."
msgstr "No hay transmisiones para visualizar."

#: corehq/apps/reminders/static/reminders/js/broadcasts_list.js:25
#: corehq/apps/reminders/static/reminders/js/broadcasts_list.js:62
msgid "Show _MENU_ broadcasts per page"
msgstr "Mostrar _MENÚ_ transmisiones por página"

#: corehq/apps/reminders/static/reminders/js/broadcasts_list.js:26
#: corehq/apps/reminders/static/reminders/js/broadcasts_list.js:63
msgid "Loading Broadcasts..."
msgstr "Cargando Transmisiones..."

#: corehq/apps/reminders/static/reminders/js/broadcasts_list.js:27
#: corehq/apps/reminders/static/reminders/js/broadcasts_list.js:64
#: corehq/messaging/scheduling/static/scheduling/js/broadcasts_list.js:24
msgid "Showing _START_ to _END_ of _TOTAL_ broadcasts"
msgstr "Mostrando_INICIO_ a _FIN_ del _TOTAL_ de transmisiones"

#: corehq/apps/reminders/static/reminders/js/broadcasts_list.js:28
#: corehq/apps/reminders/static/reminders/js/broadcasts_list.js:65
#: corehq/messaging/scheduling/static/scheduling/js/broadcasts_list.js:25
msgid "(filtered from _MAX_ total broadcasts)"
msgstr "(filtrado de _MAX_ total de transmisiones)"

#: corehq/apps/reminders/static/reminders/js/broadcasts_list.js:80
msgid "Are you sure you want to delete this broadcast?"
msgstr "¿Está seguro de que quiere eliminar esta transmisión?"

#: corehq/apps/reminders/static/reminders/js/reminders.list.js:93
msgid "There are no reminders to display."
msgstr "No hay recordatorios para visualizar."

#: corehq/apps/reports/static/reports/js/base.js:29
#: corehq/apps/userreports/static/userreports/js/configurable_report.js:115
msgid "You can email a saved version<br />of this report."
msgstr ""
"Usted puede enviar por correo electrónico una versión guardada <br />de este"
" reporte. "

#: corehq/apps/reports/static/reports/js/case_details.js:182
msgid "Unknown"
msgstr "Desconocido"

#: corehq/apps/reports/static/reports/js/config.dataTables.bootstrap.js:23
msgid "Loading"
msgstr "Cargando"

#: corehq/apps/reports/static/reports/js/config.dataTables.bootstrap.js:30
msgid "No data available to display. Please try changing your filters."
msgstr ""
"No hay datos disponibles para mostrar. Por favor intente cambiar sus "
"filtros."

#: corehq/apps/reports/static/reports/js/config.dataTables.bootstrap.js:32
#: corehq/apps/reports/static/reports/js/config.dataTables.bootstrap.js:35
msgid "Sorry!"
msgstr "¡Lo sentimos!"

#: corehq/apps/reports/static/reports/js/config.dataTables.bootstrap.js:33
msgid ""
"There was an error with your query, it has been logged, please try another "
"query."
msgstr ""
"Ocurrió un error con su consulta, ya ha sido ingresada, por favor intente "
"con otra consulta."

#: corehq/apps/reports/static/reports/js/config.dataTables.bootstrap.js:36
msgid ""
"Your search query is invalid, please adjust the formatting and try again."
msgstr ""
"Su consulta de búsqueda es inválida; por favor ajuste el formato e intente "
"de nuevo."

#: corehq/apps/reports/static/reports/js/edit_scheduled_report.js:93
#: corehq/apps/users/static/users/js/edit_commcare_user.js:10
msgid "Select a language..."
msgstr "Seleccionar un idioma..."

#: corehq/apps/reports/static/reports/js/edit_scheduled_report.js:109
msgid "Available Reports"
msgstr "Reportes Disponibles"

#: corehq/apps/reports/static/reports/js/edit_scheduled_report.js:110
msgid "Included Reports"
msgstr "Reportes Incluidos"

#: corehq/apps/reports/static/reports/js/edit_scheduled_report.js:111
msgid "Search Reports..."
msgstr "Buscar Reportes..."

#: corehq/apps/reports/static/reports/js/export.manager.js:86
msgid ""
"Oh no! Your download was unable to be completed. We have been notified and "
"are already hard at work solving this issue."
msgstr ""
"¡Oh no! Su descarga no se completó. Ya fuimos notificados sobre esto y "
"estamos trabajando duro para resolver este inconveniente."

#: corehq/apps/reports/static/reports/js/export.manager.js:196
#: corehq/apps/reports/static/reports/js/export.manager.js:218
msgid ""
"Sorry, something unexpected went wrong and your download could not be "
"completed. Please try again and report an issue if the problem persists."
msgstr ""
"Lo sentimos, algo inesperado sucedió y su descarga no se completó. Por favor"
" intente de nuevo y reporte el inconveniente si el problema persiste."

#: corehq/apps/reports/static/reports/js/export.manager.js:325
msgid ""
"No valid sheets were available for Custom Bulk Export. Please check for "
"duplicate sheet names."
msgstr ""
"No se encontró hojas válidas disponibles para la Exportación General "
"Personalizada. Por favor revise si hay nombres de hojas duplicadas."

#: corehq/apps/reports/static/reports/js/filters.js:45
msgid "That have phone numbers"
msgstr "Que tengan números de teléfono"

#: corehq/apps/reports/static/reports/js/filters.js:46
msgid "That do not have phone numbers"
msgstr "Que no tengan números de teléfono"

#: corehq/apps/reports/static/reports/js/filters.js:207
msgid "Select a group"
msgstr "Seleccione un grupo"

#: corehq/apps/reports/static/reports/js/project_health_dashboard.js:126
msgid "Sorry, we couldn't load that."
msgstr "Lo sentimos, no pudimos cargar eso."

#: corehq/apps/reports/static/reports/js/project_health_dashboard.js:139
msgid "No data available in table"
msgstr "No hay datos disponibles en la tabla"

#: corehq/apps/reports/static/reports/js/project_health_dashboard.js:140
#: corehq/apps/reports/static/reports/js/project_health_dashboard.js:141
msgid "Showing _START_ to _END_ of _TOTAL_ entries"
msgstr "Mostrando_INICIO_a_FIN_del_TOTAL_de entradas"

#: corehq/apps/reports/static/reports/js/reports.async.js:20
msgid "Please check your Internet connection!"
msgstr "¡Por favor revise su conexión de Internet!"

#: corehq/apps/reports/static/reports/js/reports.async.js:21
msgid "Report Not Found."
msgstr "No se Encontró el Reporte."

#: corehq/apps/reports/static/reports/js/reports.async.js:22
msgid ""
"Request timed out when rendering this report. This might be an issue with "
"our servers or with your Internet connection. We encourage you to report an "
"issue to CommCare HQ Support so we can look into any possible issues."
msgstr ""
"Su solicitud caducó al procesar este reporte. Esto podría ser debido a un "
"problema con nuestros servidores o a su conexión de internet. Le animamos a "
"que reporte este problema a Soporte CommCare HQ para que podamos investigar "
"posibles problemas."

#: corehq/apps/reports/static/reports/js/reports.async.js:25
msgid ""
"Problem Rendering Report. Our error monitoring tools have noticed this and "
"we are working quickly to resolve this issue as soon as possible. We "
"encourage you to contact CommCare HQ Support if this issue persists for more"
" than a few minutes. We appreciate any additional information you can give "
"us about this problem so we can fix it immediately."
msgstr ""
"Ocurrió un Problema al Procesar el Reporte. Nuestras herramientas de "
"monitoreo de errores han notado esto y estamos trabajando rápidamente para "
"resolver este problema tan pronto como sea posible. Le animamos a que "
"contacte al Soporte CommCare HQ si este problema continúa por más de unos "
"cuantos minutos. Agradecemos cualquier información adicional que pueda "
"brindarnos sobre este problema para que podamos repararlo de inmediato."

#: corehq/apps/reports/static/reports/js/reports.async.js:29
msgid "Bad Gateway. Please contact CommCare HQ Support."
msgstr "Portal en mal estado. Por favor contacte al Soporte de CommCare HQ."

#: corehq/apps/reports/static/reports/js/reports.async.js:30
msgid ""
"CommCare HQ is experiencing server difficulties. We're working quickly to "
"resolve it. Thank you for your patience. We are extremely sorry."
msgstr ""
"CommCare HQ está teniendo dificultades con el servidor. Estamos trabajando "
"rápidamente para solucionarlo. Gracias por su paciencia. Lo sentimos "
"muchísimo."

#: corehq/apps/reports/static/reports/js/reports.async.js:32
msgid "Gateway Timeout. Please contact CommCare HQ Support."
msgstr "Caducó el Portal. Por favor contacte al Soporte de CommCare HQ."

#: corehq/apps/reports/static/reports/js/reports.async.js:184
msgid "We were unsuccessful loading the report:"
msgstr "No pudimos cargar el reporte:"

#: corehq/apps/reports/static/reports/js/reports.config.js:58
msgid ""
"Your requested excel report will be sent to the email address defined in "
"your account settings."
msgstr ""
"El reporte de Excel que solicitó será enviado al correo electrónico definido"
" en la configuración de su cuenta."

#: corehq/apps/reports/static/reports/js/standard_hq_report.js:39
#: corehq/apps/userreports/static/userreports/js/configurable_report.js:68
msgid "Report successfully emailed"
msgstr "Reporte enviado por correo electrónico exitosamente"

#: corehq/apps/reports/static/reports/js/standard_hq_report.js:40
#: corehq/apps/userreports/static/userreports/js/configurable_report.js:69
msgid "An error occurred emailing you report. Please try again."
msgstr ""
"Ocurrió un error al enviar por correo electrónico su reporte. Por favor "
"intente de nuevo."

#: corehq/apps/reports/static/reports/js/submission_error_report.js:14
#: corehq/motech/repeaters/static/repeaters/js/repeat_record_report.js:68
#: corehq/motech/repeaters/static/repeaters/js/repeat_record_report.js:95
#: corehq/motech/repeaters/static/repeaters/js/repeat_record_report.js:116
msgid "Success!"
msgstr "¡Éxito!"

#: corehq/apps/reports/static/reports/js/submission_error_report.js:17
#: corehq/ex-submodules/casexml/apps/case/static/case/js/repeat_records.js:17
#: corehq/motech/repeaters/static/repeaters/js/repeat_record_report.js:71
msgid "Failed"
msgstr "Falló"

#: corehq/apps/reports/static/reports/js/submission_error_report.js:25
msgid "Failed to re-process"
msgstr "Reproceso fallido"

#: corehq/apps/reports_core/static/reports_core/js/maps.js:29
msgid "Streets"
msgstr "Calles"

#: corehq/apps/reports_core/static/reports_core/js/maps.js:30
msgid "Satellite"
msgstr "Satélite"

#: corehq/apps/reports_core/templates/reports_core/filters/datespan_filter/datespan_filter.js:18
msgid "Show All Dates"
msgstr "Mostrar Todas las Fechas"

#: corehq/apps/sms/static/sms/js/add_gateway.js:10
msgid "You must have at least one phone number."
msgstr "Debe tener al menos un número de teléfono."

#: corehq/apps/sms/static/sms/js/chat_contacts.js:36
msgid "Chat"
msgstr "Chat"

#: corehq/apps/sms/static/sms/js/chat_contacts.js:46
msgid "Show "
msgstr ""

#: corehq/apps/sms/static/sms/js/chat_contacts.js:46
msgid " contacts per page"
msgstr ""

#: corehq/apps/sms/static/sms/js/chat_contacts.js:49
msgid "Loading Contacts..."
msgstr "Cargando Contactos..."

#: corehq/apps/sms/static/sms/js/chat_contacts.js:50
msgid "Showing _START_ to _END_ of _TOTAL_ contacts"
msgstr "Mostrando_PRINCIPIO_a_FIN_del_TOTAL_de contactos"

#: corehq/apps/sms/static/sms/js/chat_contacts.js:51
msgid "(filtered from _MAX_ total contacts)"
msgstr "(filtrado de _MAX_ total de contactos)"

#: corehq/apps/smsbillables/static/smsbillables/js/smsbillables.rate_calc.js:60
#: corehq/apps/smsbillables/static/smsbillables/js/smsbillables.rate_calc.js:107
msgid "There was an error fetching the SMS rate."
msgstr "Se produjo un error al buscar la tarifa de SMS."

#: corehq/apps/translations/static/translations/js/translations.js:28
msgid "Delete Translation"
msgstr "Eliminar Traducción"

#: corehq/apps/translations/static/translations/js/translations.js:43
#: corehq/apps/translations/static/translations/js/translations.js:114
msgid "Add Translation"
msgstr "Agregar Traducción"

#: corehq/apps/translations/static/translations/js/translations.js:126
msgid "Auto fill translations"
msgstr "Traducciones automáticas"

#: corehq/apps/translations/static/translations/js/translations.js:148
msgid "Auto Fill translations"
msgstr "Traducciones Automáticas"

#: corehq/apps/translations/static/translations/js/translations.js:149
msgid ""
"This will pick the most common translations for your selected language. You "
"can then edit them as needed."
msgstr ""
"Esto elegirá la traducción más común en el idioma que seleccionó. Luego "
"puede editarla según sea necesario. "

#: corehq/apps/translations/static/translations/js/translations.js:160
msgid "You have unsaved user interface translations."
msgstr "Tiene traducciones a la interfaz del usuario sin guardar."

#: corehq/apps/translations/static/translations/js/translations.js:178
msgid "Parameters formatting problem!"
msgstr "¡Problema de formato de parámetros!"

#: corehq/apps/translations/static/translations/js/translations.js:260
msgid ""
"Autofill is not available in English (en). Please change your language using"
" the dropdown in the top left."
msgstr ""
"El llenado automático no está disponible en Inglés (in). Por favor cambie su"
" idioma usando el desplegable ubicado en la esquina superior izquierda."

#: corehq/apps/userreports/static/userreports/js/builder_view_models.js:360
#: corehq/apps/userreports/static/userreports/js/builder_view_models.js:375
#: corehq/apps/userreports/static/userreports/js/report_config.js:283
#: corehq/apps/userreports/static/userreports/js/report_config.js:311
msgid "Choose the property you would like to add as a filter to this report."
msgstr ""
"Elija la propiedad que quisiera agregar como filtro para este reporte."

#: corehq/apps/userreports/static/userreports/js/builder_view_models.js:361
#: corehq/apps/userreports/static/userreports/js/report_config.js:284
msgid ""
"Web users viewing the report will see this display text instead of the "
"property name. Name your filter something easy for users to understand."
msgstr ""
"Los usuarios web que ven el reporte verán este texto de pantalla en lugar "
"del nombre de la propiedad. Asígnele un nombre a su filtro que sea fácil de "
"entender para sus usuarios. "

#: corehq/apps/userreports/static/userreports/js/builder_view_models.js:362
#: corehq/apps/userreports/static/userreports/js/report_config.js:285
msgid ""
"What type of property is this filter?<br/><br/><strong>Date</strong>: Select"
" this if the property is a date.<br/><strong>Choice</strong>: Select this if"
" the property is text or multiple choice."
msgstr ""
"¿Qué tipo de propiedad es este filtro? <br/><br/><strong>Fecha</strong>: "
"Seleccione esto si la propiedad es una fecha.<br/><strong>Opción</strong>: "
"Seleccione esto si la propiedad es un texto u opción múltiple."

#: corehq/apps/userreports/static/userreports/js/builder_view_models.js:376
#: corehq/apps/userreports/static/userreports/js/report_config.js:312
msgid ""
"What type of property is this filter?<br/><br/><strong>Date</strong>: Select"
" this to filter the property by a date range.<br/><strong>Value</strong>: "
"Select this to filter the property by a single value."
msgstr ""
"¿Qué tipo de propiedad es este filtro? <br/><br/><strong>Fecha</strong>: "
"Seleccione esto para filtrar la propiedad por un rango de fechas. "
"<br/><strong>Valor</strong>: Seleccione esto para filtrar la propiedad por "
"un único valor."

#: corehq/apps/userreports/static/userreports/js/builder_view_models.js:377
#: corehq/apps/userreports/static/userreports/js/report_config.js:313
msgid "What value or date range must the property be equal to?"
msgstr "¿Qué valor o rango de fecha debe la propiedad igualar?"

#: corehq/apps/userreports/static/userreports/js/builder_view_models.js:388
msgid ""
"Column format selection will determine how each row's value is calculated."
msgstr ""
"La selección de formato de las columnas determinará cómo se calcularán los "
"valores de cada fila."

#: corehq/apps/userreports/static/userreports/js/builder_view_models.js:417
msgid "Please check above for any errors in your configuration."
msgstr "Por favor verifique arriba si hay algún error en su configuración."

#: corehq/apps/userreports/static/userreports/js/data_source_select.js:8
msgid "Form"
msgstr "Formulario"

#: corehq/apps/users/static/users/js/edit_commcare_user.js:44
msgid "Password changed successfully"
msgstr "Cambio de contraseña exitoso"

#: corehq/apps/users/static/users/js/edit_commcare_user.js:47
msgid "Password was not changed "
msgstr "No se cambió de contraseña"

#: corehq/apps/users/static/users/js/edit_commcare_user.js:49
#: corehq/apps/users/static/users/js/mobile_workers.ng.js:410
msgid ""
"Password Requirements: 1 special character, 1 number, 1 capital letter, "
"minimum length of 8 characters."
msgstr ""
"Requisitos para la Contraseña: 1 caracter especial, 1 número, 1  letra "
"mayúscula, y largo mínimo de 8 caracteres."

#: corehq/apps/users/static/users/js/edit_commcare_user.js:93
msgid "Available Groups"
msgstr "Grupos Disponibles"

#: corehq/apps/users/static/users/js/edit_commcare_user.js:94
msgid "Groups with this User"
msgstr "Grupos con este Usuario"

#: corehq/apps/users/static/users/js/edit_commcare_user.js:95
msgid "Search Group..."
msgstr "Buscar Grupo..."

#: corehq/apps/users/static/users/js/edit_commcare_user.js:106
msgid "Group membership has changed."
msgstr "La membresía del grupo ha cambiado."

#: corehq/apps/users/static/users/js/filtered_download.js:20
#, javascript-format
msgid "Download %s User"
msgid_plural "Download %s Users"
msgstr[0] ""
msgstr[1] ""

#: corehq/apps/users/static/users/js/mobile_workers.ng.js:82
msgid ""
"This password is automatically generated. Please copy it or create your own."
" It will not be shown again."
msgstr ""
"Esta contraseña se genera automáticamente. Por favor cópiela o cree la suya."
" No se mostrará de nuevo. "

#: corehq/apps/users/static/users/js/mobile_workers.ng.js:274
msgid "Username is available."
msgstr "El nombre de usuario está disponible."

#: corehq/apps/users/static/users/js/mobile_workers.ng.js:305
#: corehq/apps/users/static/users/js/mobile_workers.ng.js:353
msgid "Sorry, there was an issue communicating with the server."
msgstr "Lo sentimos, ocurrió un problema al comunicarnos con el servidor."

#: corehq/apps/users/static/users/js/mobile_workers.ng.js:467
#: corehq/apps/users/static/users/js/mobile_workers.ng.js:485
msgid "Issue communicating with server. Try again."
msgstr "Ocurrió un problema al comunicarse con el servidor. Intente otra vez."

#: corehq/apps/users/static/users/js/mobile_workers.ng.js:495
msgid "Username"
msgstr "Nombre de Usuario"

#: corehq/apps/users/static/users/js/mobile_workers.ng.js:496
msgid "First Name"
msgstr "Nombre"

#: corehq/apps/users/static/users/js/mobile_workers.ng.js:497
msgid "Last Name"
msgstr "Apellido"

#: corehq/apps/users/static/users/js/mobile_workers.ng.js:498
msgid "Status"
msgstr "Estatus"

#: corehq/apps/users/static/users/js/mobile_workers.ng.js:503
msgid "Show 10 Mobile Workers"
msgstr "Mostrar 10 Usuarios Móviles"

#: corehq/apps/users/static/users/js/mobile_workers.ng.js:504
msgid "Show 25 Mobile Workers"
msgstr "Mostrar 25 Usuarios Móviles"

#: corehq/apps/users/static/users/js/mobile_workers.ng.js:505
msgid "Show 50 Mobile Workers"
msgstr "Mostrar 50 Usuarios Móviles"

#: corehq/apps/users/static/users/js/mobile_workers.ng.js:506
msgid "Show 100 Mobile Workers"
msgstr "Mostrar 100 Usuarios Móviles"

#: corehq/apps/users/static/users/js/roles.js:115
msgid "New Role"
msgstr "Nuevo Rol"

#: corehq/apps/users/static/users/js/roles.js:115
msgid "Edit Role: "
msgstr "Editar Rol:"

#: corehq/apps/users/static/users/js/roles.js:126
msgid "Delete Role: "
msgstr "Eliminar Rol:"

#: corehq/apps/users/static/users/js/roles.js:127
msgid "Are you sure you want to delete this role?"
msgstr "¿Está seguro que desea eliminar este rol?"

#: corehq/apps/users/static/users/js/web_users.js:117
msgid "Delete request"
msgstr "Eliminar solicitud"

#: corehq/apps/users/static/users/js/web_users.js:118
msgid "Are you sure you want to delete this request?"
msgstr "¿Está seguro que desea eliminar esta solicitud?"

#: corehq/apps/users/static/users/js/web_users.js:125
msgid "Delete invitation"
msgstr "Eliminar invitación"

#: corehq/apps/users/static/users/js/web_users.js:126
msgid "Are you sure you want to delete this invitation?"
msgstr "¿Está seguro que desea eliminar esta invitación?"

#: corehq/ex-submodules/casexml/apps/case/static/case/js/repeat_records.js:12
msgid "Requeued"
msgstr ""

#: corehq/messaging/scheduling/static/scheduling/js/broadcasts_list.js:21
#: corehq/messaging/scheduling/static/scheduling/js/broadcasts_list.js:22
#: corehq/messaging/scheduling/static/scheduling/js/broadcasts_list.js:97
#: corehq/messaging/scheduling/static/scheduling/js/broadcasts_list.js:98
msgid "There are no messages to display."
msgstr "No hay mensajes que mostrar."

#: corehq/messaging/scheduling/static/scheduling/js/broadcasts_list.js:23
#: corehq/messaging/scheduling/static/scheduling/js/broadcasts_list.js:99
msgid "Show _MENU_ messages per page"
msgstr "Mostrar_MENÚ_mensajes por página"

#: corehq/messaging/scheduling/static/scheduling/js/broadcasts_list.js:57
#: corehq/messaging/scheduling/static/scheduling/js/conditional_alert_list.js:57
msgid "Active"
msgstr "Activo"

#: corehq/messaging/scheduling/static/scheduling/js/broadcasts_list.js:59
#: corehq/messaging/scheduling/static/scheduling/js/conditional_alert_list.js:59
msgid "Inactive"
msgstr "Inactivo"

#: corehq/messaging/scheduling/static/scheduling/js/broadcasts_list.js:72
#: corehq/messaging/scheduling/static/scheduling/js/conditional_alert_list.js:80
msgid "Deactivate"
msgstr "Desactivar"

#: corehq/messaging/scheduling/static/scheduling/js/broadcasts_list.js:77
#: corehq/messaging/scheduling/static/scheduling/js/conditional_alert_list.js:86
msgid "Activate"
msgstr "Activo"

#: corehq/messaging/scheduling/static/scheduling/js/broadcasts_list.js:100
msgid "Showing _START_ to _END_ of _TOTAL_ messages"
msgstr "Mostrando_INICIO_a_FIN_del_TOTAL_ de mensajes"

#: corehq/messaging/scheduling/static/scheduling/js/broadcasts_list.js:101
msgid "(filtered from _MAX_ total messages)"
msgstr "(filtrado del _MAX_total de mensajes)"

#: corehq/messaging/scheduling/static/scheduling/js/broadcasts_list.js:153
msgid "Are you sure you want to delete this scheduled message?"
msgstr ""

#: corehq/messaging/scheduling/static/scheduling/js/conditional_alert_list.js:20
#: corehq/messaging/scheduling/static/scheduling/js/conditional_alert_list.js:21
msgid "There are no alerts to display."
msgstr ""

#: corehq/messaging/scheduling/static/scheduling/js/conditional_alert_list.js:22
msgid "Showing _START_ to _END_ of _TOTAL_ alerts"
msgstr ""

#: corehq/messaging/scheduling/static/scheduling/js/conditional_alert_list.js:64
msgid "Rule is processing"
msgstr ""

#: corehq/messaging/scheduling/static/scheduling/js/conditional_alert_list.js:136
msgid "Are you sure you want to delete this conditional message?"
msgstr ""

#: corehq/messaging/scheduling/static/scheduling/js/create_schedule.ko.js:107
msgid "last"
msgstr ""

#: corehq/messaging/scheduling/static/scheduling/js/create_schedule.ko.js:109
msgid "last - 1"
msgstr ""

#: corehq/messaging/scheduling/static/scheduling/js/create_schedule.ko.js:111
msgid "last - 2"
msgstr ""

#: corehq/messaging/scheduling/static/scheduling/js/create_schedule.ko.js:141
msgid "After occurrences:"
msgstr ""

#: corehq/messaging/scheduling/static/scheduling/js/create_schedule.ko.js:142
msgid "After first occurrence"
msgstr ""

#: corehq/messaging/scheduling/static/scheduling/js/create_schedule.ko.js:144
msgid "After weeks:"
msgstr ""

#: corehq/messaging/scheduling/static/scheduling/js/create_schedule.ko.js:145
msgid "After first week"
msgstr ""

#: corehq/messaging/scheduling/static/scheduling/js/create_schedule.ko.js:147
msgid "After months:"
msgstr ""

#: corehq/messaging/scheduling/static/scheduling/js/create_schedule.ko.js:148
msgid "After first month"
msgstr ""

#: corehq/motech/dhis2/static/dhis2/js/dhis2_map_settings.js:134
msgid "Unable to save DataSet maps"
msgstr "No es posible guardar los mapas DataSet"

#: corehq/motech/openmrs/static/openmrs/js/openmrs_importers.js:32
msgid "Weekly"
msgstr "Semanal"

#: corehq/motech/openmrs/static/openmrs/js/openmrs_importers.js:33
msgid "Monthly"
msgstr "Mensual"

#: corehq/motech/openmrs/static/openmrs/js/openmrs_importers.js:36
msgid "Disable logging"
msgstr ""

#: corehq/motech/openmrs/static/openmrs/js/openmrs_importers.js:96
msgid "Unable to save OpenMRS Importers"
msgstr ""

#: corehq/motech/openmrs/static/openmrs/js/openmrs_importers.js:101
msgid "Importing from OpenMRS will begin shortly."
msgstr ""

#: corehq/motech/openmrs/static/openmrs/js/openmrs_importers.js:103
msgid "Failed to schedule task to import from OpenMRS."
msgstr ""

#: corehq/motech/repeaters/static/repeaters/js/add_form_repeater.js:24
msgid "Success! Response is: "
msgstr "¡Correcto! La respuesta es:"

#: corehq/motech/repeaters/static/repeaters/js/add_form_repeater.js:27
msgid "Failed! Response is: "
msgstr "¡Incorrecto! La respuesta es:"

#: corehq/motech/repeaters/static/repeaters/js/add_form_repeater.js:39
msgid "HQ was unable to make the request: "
msgstr "HQ no pudo hacer la solicitud:"

#: corehq/motech/repeaters/static/repeaters/js/repeat_record_report.js:43
msgid "Failed to fetch payload"
msgstr ""

#: corehq/motech/repeaters/static/repeaters/js/repeat_record_report.js:79
msgid "Failed to send"
msgstr ""

#: corehq/motech/repeaters/static/repeaters/js/repeat_record_report.js:100
#: corehq/motech/repeaters/static/repeaters/js/repeat_record_report.js:121
msgid "Failed to cancel"
msgstr ""

#: submodules/formdesigner/_build/src/main-components.js:11
#: submodules/formdesigner/src/mugs.js:1069
msgid "Children of repeat groups cannot have a different data parent"
msgstr ""

#: submodules/formdesigner/src/saveToCase.js:752
#, fuzzy
#| msgid "An error occurred emailing you report. Please try again."
msgid "An error occurred when parsing bind node [{path}]. Please fix this."
msgstr ""
"Ocurrió un error al enviar por correo electrónico su reporte. Por favor "
"intente de nuevo."<|MERGE_RESOLUTION|>--- conflicted
+++ resolved
@@ -2,7 +2,7 @@
 # Copyright (C) YEAR THE PACKAGE'S COPYRIGHT HOLDER
 # This file is distributed under the same license as the PACKAGE package.
 # FIRST AUTHOR <EMAIL@ADDRESS>, YEAR.
-# 
+#
 #, fuzzy
 msgid ""
 msgstr ""
@@ -12,10 +12,10 @@
 "PO-Revision-Date: YEAR-MO-DA HO:MI+ZONE\n"
 "Last-Translator: Gladys Teos <info@enestranslations.com>, 2017\n"
 "Language-Team: Spanish (https://www.transifex.com/dimagi/teams/9388/es/)\n"
+"Language: es\n"
 "MIME-Version: 1.0\n"
 "Content-Type: text/plain; charset=UTF-8\n"
 "Content-Transfer-Encoding: 8bit\n"
-"Language: es\n"
 "Plural-Forms: nplurals=2; plural=(n != 1);\n"
 
 #: corehq/apps/accounting/static/accounting/js/widgets.js:64
@@ -453,8 +453,8 @@
 #: corehq/apps/app_manager/static/app_manager/js/modules/module_view.js:91
 msgid "'commcare-user' is a reserved case type. Please change the case type"
 msgstr ""
-"'usuario-commcare' es un tipo de caso reservado. Por favor cambie el tipo de"
-" caso"
+"'usuario-commcare' es un tipo de caso reservado. Por favor cambie el tipo de "
+"caso"
 
 #: corehq/apps/app_manager/static/app_manager/js/modules/module_view.js:114
 msgid "Go back to case list"
@@ -867,8 +867,8 @@
 #: submodules/formdesigner/_build/src/main-components.js:11
 #: submodules/formdesigner/src/mugs.js:826
 msgid ""
-"{nodeID} is not a legal Question ID. It must start with a letter and contain"
-" only letters, numbers, and '-' or '_' characters."
+"{nodeID} is not a legal Question ID. It must start with a letter and contain "
+"only letters, numbers, and '-' or '_' characters."
 msgstr ""
 "{nodeID} no es una Pregunta de ID legal. Debe comenzar con una letra y "
 "contener solo letras, números, y  caracteres '-' o '_' ."
@@ -931,8 +931,8 @@
 msgid ""
 "You cannot have a Validation Error Message with no Validation Condition!"
 msgstr ""
-"¡Usted no puede tener un Mensaje de Error de Validación sin una Condición de"
-" Validación!"
+"¡Usted no puede tener un Mensaje de Error de Validación sin una Condición de "
+"Validación!"
 
 #: corehq/apps/app_manager/static/app_manager/js/vellum/src/main-components.js:11
 #: submodules/formdesigner/_build/src/main-components.js:11
@@ -1114,14 +1114,13 @@
 #: submodules/formdesigner/src/mugs.js:1319
 msgid ""
 "This will resize the image before sending the form. Use this option to send "
-"smaller images in areas of poor connectivity.<ul><li>Small - 0.1 "
-"megapixels</li><li>Medium - 0.2 megapixels</li><li>Large - 0.5 "
-"megapixels</li></ul>"
+"smaller images in areas of poor connectivity.<ul><li>Small - 0.1 megapixels</"
+"li><li>Medium - 0.2 megapixels</li><li>Large - 0.5 megapixels</li></ul>"
 msgstr ""
 "Esto redimensionará la imagen antes de enviar el formulario. Utilice esta "
-"opción para enviar imágenes pequeñas en áreas con poca "
-"conectividad.<ul><li>Pequeñas - 0.1 megapixeles</li><li>Medianas - 0.2 "
-"megapixeles</li><li>Grandes - 0.5 megapixeles</li></ul>"
+"opción para enviar imágenes pequeñas en áreas con poca conectividad."
+"<ul><li>Pequeñas - 0.1 megapixeles</li><li>Medianas - 0.2 megapixeles</"
+"li><li>Grandes - 0.5 megapixeles</li></ul>"
 
 #: corehq/apps/app_manager/static/app_manager/js/vellum/src/main-components.js:11
 #: submodules/formdesigner/_build/src/main-components.js:11
@@ -1208,8 +1207,8 @@
 "Cannot change a Multiple/Single Choice question to a non-Choice question if "
 "it has Choices. Please remove all Choices and try again."
 msgstr ""
-"No se puede cambiar de una pregunta de Opción Múltiple/Simple a una pregunta"
-" sin Opciones, si tiene Opciones. Por favor quite todas las Opciones e "
+"No se puede cambiar de una pregunta de Opción Múltiple/Simple a una pregunta "
+"sin Opciones, si tiene Opciones. Por favor quite todas las Opciones e "
 "intente de nuevo."
 
 #: corehq/apps/app_manager/static/app_manager/js/vellum/src/main-components.js:11
@@ -1301,8 +1300,8 @@
 msgid ""
 "No Data block was found in the form. Please check that your form is valid!"
 msgstr ""
-"No se encontró ningún bloque de Datos en el formulario. ¡Por favor verifique"
-" que su formulario sea válido!"
+"No se encontró ningún bloque de Datos en el formulario. ¡Por favor verifique "
+"que su formulario sea válido!"
 
 #: corehq/apps/app_manager/static/app_manager/js/vellum/src/main-components.js:13
 #: submodules/formdesigner/_build/src/main-components.js:13
@@ -1326,11 +1325,9 @@
 #: submodules/formdesigner/_build/src/main-components.js:13
 #: submodules/formdesigner/src/parser.js:203
 msgid ""
-"Form does not have a UIVersion attribute, one will be generated "
-"automatically"
-msgstr ""
-"El formulario no tiene un atributo UIVersion; se agregará uno "
-"automaticamente"
+"Form does not have a UIVersion attribute, one will be generated automatically"
+msgstr ""
+"El formulario no tiene un atributo UIVersion; se agregará uno automaticamente"
 
 #: corehq/apps/app_manager/static/app_manager/js/vellum/src/main-components.js:13
 #: submodules/formdesigner/_build/src/main-components.js:13
@@ -1371,8 +1368,8 @@
 "{type} nodes cannot be used in an output value. Please remove the output "
 "value for '{path}' or your form will have errors."
 msgstr ""
-"No es posible usar los nodos {type} en un valor de salida. Por favor elimine"
-" el valor de salida de  '{path} ' o su formulario tendrá errores."
+"No es posible usar los nodos {type} en un valor de salida. Por favor elimine "
+"el valor de salida de  '{path} ' o su formulario tendrá errores."
 
 #: corehq/apps/app_manager/static/app_manager/js/vellum/src/main-components.js:13
 #: submodules/formdesigner/_build/src/main-components.js:13
@@ -1413,11 +1410,11 @@
 #: corehq/apps/app_manager/static/app_manager/js/vellum/src/main-components.js:20
 #: submodules/formdesigner/_build/src/main-components.js:20
 msgid ""
-"You are currently in Advanced Mode because your logic is too complicated for"
-" Simple Mode."
-msgstr ""
-"Está en Modo Avanzado ahora porque su lógica es demasiado complicada para el"
-" Modo Simple."
+"You are currently in Advanced Mode because your logic is too complicated for "
+"Simple Mode."
+msgstr ""
+"Está en Modo Avanzado ahora porque su lógica es demasiado complicada para el "
+"Modo Simple."
 
 #: corehq/apps/app_manager/static/app_manager/js/vellum/src/main-components.js:20
 #: submodules/formdesigner/_build/src/main-components.js:20
@@ -1595,8 +1592,8 @@
 "Look for questions marked with $1 and check they don't reference deleted "
 "questions."
 msgstr ""
-"Busque preguntas marcadas con $1 y revise que las mismas no hagan referencia"
-" a preguntas borradas."
+"Busque preguntas marcadas con $1 y revise que las mismas no hagan referencia "
+"a preguntas borradas."
 
 #: corehq/apps/app_manager/static/app_manager/js/vellum/src/main-components.js:21
 #: submodules/formdesigner/_build/src/main-components.js:21
@@ -1717,8 +1714,8 @@
 "your form. Press 'Update Source' to save changes, or 'Close' to cancel."
 msgstr ""
 "Esta es la XML en bruto. Usted puede editarlo o pegarlo en esta caja para "
-"hacer cambios a su formulario. Presione 'Actualizar Fuente' para guardar los"
-" cambios, o 'Cerrar' para cancelar."
+"hacer cambios a su formulario. Presione 'Actualizar Fuente' para guardar los "
+"cambios, o 'Cerrar' para cancelar."
 
 #: corehq/apps/app_manager/static/app_manager/js/vellum/src/main-components.js:21
 #: submodules/formdesigner/_build/src/main-components.js:21
@@ -1862,16 +1859,16 @@
 #: submodules/formdesigner/_build/src/main-components.js:22
 #: submodules/formdesigner/src/core.js:2113
 msgid ""
-"It looks like your form is not valid XML. This can often happen if you use a"
-" reserved character in one of your questions. Characters to look out for are"
-" <, >, and &. You can still save, but you CANNOT LOAD THIS FORM again until "
+"It looks like your form is not valid XML. This can often happen if you use a "
+"reserved character in one of your questions. Characters to look out for are "
+"<, >, and &. You can still save, but you CANNOT LOAD THIS FORM again until "
 "you fix the XML by hand. What would you like to do?"
 msgstr ""
 "Parece que su formulario no es un XML válido. Esto puede suceder si utiliza "
-"algún símbolo reservado en alguna de sus preguntas. Los símbolos con los que"
-" tiene que tener cuidado son <, >, y &. Usted podrá guardar, pero NO PODRÁ "
-"CARGAR ESTE FORMULARIO nuevamente hasta que corrija el XML manualmente. ¿Qué"
-" quisiera hacer?"
+"algún símbolo reservado en alguna de sus preguntas. Los símbolos con los que "
+"tiene que tener cuidado son <, >, y &. Usted podrá guardar, pero NO "
+"PODRÁ CARGAR ESTE FORMULARIO nuevamente hasta que corrija el XML "
+"manualmente. ¿Qué quisiera hacer?"
 
 #: corehq/apps/app_manager/static/app_manager/js/vellum/src/main-components.js:22
 #: submodules/formdesigner/_build/src/main-components.js:22
@@ -1944,9 +1941,9 @@
 "You can configure an external data source like a case list or lookup table "
 "to use as the choices for a multiple choice question."
 msgstr ""
-"Usted puede configurar una fuente de datos externa como una lista de casos o"
-" una tabla de búsqueda para que sea utilizada como una opción a las "
-"preguntas de opción múltiple."
+"Usted puede configurar una fuente de datos externa como una lista de casos o "
+"una tabla de búsqueda para que sea utilizada como una opción a las preguntas "
+"de opción múltiple."
 
 #: corehq/apps/app_manager/static/app_manager/js/vellum/src/main-components.js:22
 #: corehq/apps/app_manager/static/app_manager/js/vellum/src/main-components.js:24
@@ -1970,10 +1967,10 @@
 "You can add logic to display a question based on a previous answer, to make "
 "the question required or ensure the answer is in a valid range."
 msgstr ""
-"Utilice lógica para controlar cuándo se hacen las preguntas y qué respuestas"
-" son válidas. Usted pude agregar lógica para presentar una pregunta según la"
-" última respuesta, hacer que la pregunta sea obligatoria, o asegurarse que "
-"la respuesta esté en un rango válido."
+"Utilice lógica para controlar cuándo se hacen las preguntas y qué respuestas "
+"son válidas. Usted pude agregar lógica para presentar una pregunta según la "
+"última respuesta, hacer que la pregunta sea obligatoria, o asegurarse que la "
+"respuesta esté en un rango válido."
 
 #: corehq/apps/app_manager/static/app_manager/js/vellum/src/main-components.js:22
 #: submodules/formdesigner/_build/src/main-components.js:22
@@ -2051,9 +2048,13 @@
 #: submodules/formdesigner/_build/src/main-components.js:22
 #: submodules/formdesigner/src/intentManager.js:262
 msgid ""
-"You no longer have access to built in or external integration in your application.\n"
+"You no longer have access to built in or external integration in your "
+"application.\n"
 "\n"
-"Built in integrations are available on the Pro plan and higher. External integrations are available on the Advanced plan and higher. Before you can make a new version of your application, you must {link} or delete this question."
+"Built in integrations are available on the Pro plan and higher. External "
+"integrations are available on the Advanced plan and higher. Before you can "
+"make a new version of your application, you must {link} or delete this "
+"question."
 msgstr ""
 "Ya no tiene acceso a la integración incorporada o externa en su aplicación. "
 "La integración incorporada está disponible en los planes Pro y superiores. "
@@ -2067,20 +2068,19 @@
 msgid ""
 "Your subscription only has access to built-in integration.\n"
 "\n"
-"External integrations are available on the Advanced plan and higher. Before you can make a new version of your application, you must {link} or delete this question."
+"External integrations are available on the Advanced plan and higher. Before "
+"you can make a new version of your application, you must {link} or delete "
+"this question."
 msgstr ""
 "Su subscripción tiene acceso únicamente a la integración incorporada.\n"
-"Las integraciones externas están disponibles en los planes Avanzado y superiores. Antes que pueda hacer una nueva versión de su aplicación, deberá {link}o eliminar esta pregunta."
-
-#: corehq/apps/app_manager/static/app_manager/js/vellum/src/main-components.js:22
-<<<<<<< HEAD
-msgid ""
-"Android app callouts of the same type must have different question ids."
-=======
+"Las integraciones externas están disponibles en los planes Avanzado y "
+"superiores. Antes que pueda hacer una nueva versión de su aplicación, deberá "
+"{link}o eliminar esta pregunta."
+
+#: corehq/apps/app_manager/static/app_manager/js/vellum/src/main-components.js:22
 #: submodules/formdesigner/_build/src/main-components.js:22
 #: submodules/formdesigner/src/intentManager.js:290
 msgid "Android app callouts of the same type must have different question ids."
->>>>>>> dbecfde4
 msgstr ""
 "Los mensajes de aplicaciones Android del mismo tipo deben tener ids de "
 "preguntas diferentes."
@@ -2163,8 +2163,10 @@
 #: submodules/formdesigner/_build/src/main-components.js:23
 #: submodules/formdesigner/src/itemset.js:127
 msgid ""
-"You no longer have access to Lookup Tables in your application. Lookup Tables are available on the Standard plan and higher.\n"
-"Before you can make a new version of your application, you must {link} or delete this question"
+"You no longer have access to Lookup Tables in your application. Lookup "
+"Tables are available on the Standard plan and higher.\n"
+"Before you can make a new version of your application, you must {link} or "
+"delete this question"
 msgstr ""
 "Ya no tiene acceso a Tablas de Búsqueda en su aplicación. Las Tablas de "
 "Búsqueda están disponibles en los planes Estándar y superiores. Antes que "
@@ -2232,8 +2234,7 @@
 #: submodules/formdesigner/_build/src/main-components.js:23
 #: submodules/formdesigner/src/itemset.js:285
 msgid "Can only change to a Multiple Choice Lookup Table"
-msgstr ""
-"Se puede cambiar únicamente a una Tabla de Búsqueda de Opción Multiple"
+msgstr "Se puede cambiar únicamente a una Tabla de Búsqueda de Opción Multiple"
 
 #: corehq/apps/app_manager/static/app_manager/js/vellum/src/main-components.js:23
 #: submodules/formdesigner/_build/src/main-components.js:23
@@ -2261,13 +2262,13 @@
 #: submodules/formdesigner/_build/src/main-components.js:23
 msgid ""
 "Use text formatting to <strong>bold</strong> and <em>italicize</em> words, "
-"use bulleted lists, and <a target='_blank' "
-"href='https://help.commcarehq.org/display/commcarepublic/Text+Formatting'>more</a>"
+"use bulleted lists, and <a target='_blank' href='https://help.commcarehq.org/"
+"display/commcarepublic/Text+Formatting'>more</a>"
 msgstr ""
 "Utilice formato de texto para hacer que las palabras aparezcan en "
 "<strong>negrita</strong> y <em>cursiva</em>, utilice listas con viñetas, y "
-"<a target='_blank' "
-"href='https://help.commcarehq.org/display/commcarepublic/Text+Formatting'>más</a>"
+"<a target='_blank' href='https://help.commcarehq.org/display/commcarepublic/"
+"Text+Formatting'>más</a>"
 
 #: corehq/apps/app_manager/static/app_manager/js/vellum/src/main-components.js:23
 #: submodules/formdesigner/_build/src/main-components.js:23
@@ -2354,14 +2355,9 @@
 msgstr "Mensaje de Validación"
 
 #: corehq/apps/app_manager/static/app_manager/js/vellum/src/main-components.js:24
-<<<<<<< HEAD
-msgid ""
-"Can't have a Validation Message Itext ID without a Validation Condition"
-=======
 #: submodules/formdesigner/_build/src/main-components.js:24
 #: submodules/formdesigner/src/javaRosa/plugin.js:690
 msgid "Can't have a Validation Message Itext ID without a Validation Condition"
->>>>>>> dbecfde4
 msgstr ""
 "No puede tener un Mensaje de Validacion de Identificación sin una Condición "
 "de Validación Itext"
@@ -2452,15 +2448,14 @@
 #: submodules/formdesigner/src/javaRosa/plugin.js:938
 msgid ""
 "Copy these translations into a spreadsheet program like Excel. You can edit "
-"them there and then paste them back here when you're done. These will update"
-" the translations used in your form. Press 'Update Translations' to save "
+"them there and then paste them back here when you're done. These will update "
+"the translations used in your form. Press 'Update Translations' to save "
 "changes, or 'Close' to cancel."
 msgstr ""
 "Copie estas traducciones a un programa de hoja de cálculo como Excel. Usted "
 "puede editarlas ahí y luego volverlas a pegar aquí cuando haya terminado. "
 "Estas actualizaran las traducciones usadas en su formulario. Presione "
-"'Actualizar Traducciones' para guardar los cambios, o 'Cerrar' para "
-"cancelar."
+"'Actualizar Traducciones' para guardar los cambios, o 'Cerrar' para cancelar."
 
 #: corehq/apps/app_manager/static/app_manager/js/vellum/src/main-components.js:24
 #: submodules/formdesigner/_build/src/main-components.js:24
@@ -2510,8 +2505,8 @@
 #: submodules/formdesigner/src/commtrack.js:169
 msgid "A reference to a product ID, e.g., \"/data/products/current_product\""
 msgstr ""
-"Una referencia a la identificacion de un producto, ej. "
-"\"/datos/productos/producto_actual\""
+"Una referencia a la identificacion de un producto, ej. \"/datos/productos/"
+"producto_actual\""
 
 #: corehq/apps/app_manager/static/app_manager/js/vellum/src/main-components.js:24
 #: submodules/formdesigner/_build/src/main-components.js:24
@@ -2543,8 +2538,8 @@
 #: submodules/formdesigner/src/commtrack.js:260
 msgid "Transfer must have both Source Case and Destination Case defined."
 msgstr ""
-"La Transferencia deberá tener definido tanto la Fuente del Caso y el Destino"
-" del Caso."
+"La Transferencia deberá tener definido tanto la Fuente del Caso y el Destino "
+"del Caso."
 
 #: corehq/apps/app_manager/static/app_manager/js/vellum/src/main-components.js:24
 #: submodules/formdesigner/_build/src/main-components.js:24
@@ -3193,8 +3188,8 @@
 #: corehq/apps/cloudcare/static/cloudcare/js/util.js:104
 msgid "Could not clear user data. Please report an issue if this persists."
 msgstr ""
-"No es posible borrar los datos del usuario. Por favor reporte un problema si"
-" esto continúa."
+"No es posible borrar los datos del usuario. Por favor reporte un problema si "
+"esto continúa."
 
 #: corehq/apps/cloudcare/static/cloudcare/js/util.js:108
 msgid "User data successfully cleared."
@@ -3202,11 +3197,11 @@
 
 #: corehq/apps/commtrack/static/commtrack/js/products_and_programs.async.js:29
 msgid ""
-"Sorry, there was an problem contacting the server to fetch the data. Please,"
-" try again in a little bit."
-msgstr ""
-"Lo sentimos, ocurrió un problema al contactar el servidor para recuperar los"
-" datos. Por favor, intente otra vez más tarde."
+"Sorry, there was an problem contacting the server to fetch the data. Please, "
+"try again in a little bit."
+msgstr ""
+"Lo sentimos, ocurrió un problema al contactar el servidor para recuperar los "
+"datos. Por favor, intente otra vez más tarde."
 
 #: corehq/apps/data_dictionary/static/data_dictionary/js/data_dictionary.js:71
 msgid "You have unsaved changes to your data dictionary."
@@ -3428,8 +3423,8 @@
 msgid ""
 "There was an issue communicating with the server. Please try back later."
 msgstr ""
-"Ocurrió un problema al comunicarnos con el servidor. Por favor inténtelo más"
-" tarde."
+"Ocurrió un problema al comunicarnos con el servidor. Por favor inténtelo más "
+"tarde."
 
 #: corehq/apps/hqwebapp/static/hqwebapp/js/ui_elements/ui-element-key-val-list.js:21
 msgid "Edit"
@@ -3598,8 +3593,8 @@
 #: corehq/apps/userreports/static/userreports/js/configurable_report.js:115
 msgid "You can email a saved version<br />of this report."
 msgstr ""
-"Usted puede enviar por correo electrónico una versión guardada <br />de este"
-" reporte. "
+"Usted puede enviar por correo electrónico una versión guardada <br />de este "
+"reporte. "
 
 #: corehq/apps/reports/static/reports/js/case_details.js:182
 msgid "Unknown"
@@ -3612,8 +3607,7 @@
 #: corehq/apps/reports/static/reports/js/config.dataTables.bootstrap.js:30
 msgid "No data available to display. Please try changing your filters."
 msgstr ""
-"No hay datos disponibles para mostrar. Por favor intente cambiar sus "
-"filtros."
+"No hay datos disponibles para mostrar. Por favor intente cambiar sus filtros."
 
 #: corehq/apps/reports/static/reports/js/config.dataTables.bootstrap.js:32
 #: corehq/apps/reports/static/reports/js/config.dataTables.bootstrap.js:35
@@ -3666,8 +3660,8 @@
 "Sorry, something unexpected went wrong and your download could not be "
 "completed. Please try again and report an issue if the problem persists."
 msgstr ""
-"Lo sentimos, algo inesperado sucedió y su descarga no se completó. Por favor"
-" intente de nuevo y reporte el inconveniente si el problema persiste."
+"Lo sentimos, algo inesperado sucedió y su descarga no se completó. Por favor "
+"intente de nuevo y reporte el inconveniente si el problema persiste."
 
 #: corehq/apps/reports/static/reports/js/export.manager.js:325
 msgid ""
@@ -3725,9 +3719,9 @@
 msgid ""
 "Problem Rendering Report. Our error monitoring tools have noticed this and "
 "we are working quickly to resolve this issue as soon as possible. We "
-"encourage you to contact CommCare HQ Support if this issue persists for more"
-" than a few minutes. We appreciate any additional information you can give "
-"us about this problem so we can fix it immediately."
+"encourage you to contact CommCare HQ Support if this issue persists for more "
+"than a few minutes. We appreciate any additional information you can give us "
+"about this problem so we can fix it immediately."
 msgstr ""
 "Ocurrió un Problema al Procesar el Reporte. Nuestras herramientas de "
 "monitoreo de errores han notado esto y estamos trabajando rápidamente para "
@@ -3762,8 +3756,8 @@
 "Your requested excel report will be sent to the email address defined in "
 "your account settings."
 msgstr ""
-"El reporte de Excel que solicitó será enviado al correo electrónico definido"
-" en la configuración de su cuenta."
+"El reporte de Excel que solicitó será enviado al correo electrónico definido "
+"en la configuración de su cuenta."
 
 #: corehq/apps/reports/static/reports/js/standard_hq_report.js:39
 #: corehq/apps/userreports/static/userreports/js/configurable_report.js:68
@@ -3874,19 +3868,18 @@
 
 #: corehq/apps/translations/static/translations/js/translations.js:260
 msgid ""
-"Autofill is not available in English (en). Please change your language using"
-" the dropdown in the top left."
-msgstr ""
-"El llenado automático no está disponible en Inglés (in). Por favor cambie su"
-" idioma usando el desplegable ubicado en la esquina superior izquierda."
+"Autofill is not available in English (en). Please change your language using "
+"the dropdown in the top left."
+msgstr ""
+"El llenado automático no está disponible en Inglés (in). Por favor cambie su "
+"idioma usando el desplegable ubicado en la esquina superior izquierda."
 
 #: corehq/apps/userreports/static/userreports/js/builder_view_models.js:360
 #: corehq/apps/userreports/static/userreports/js/builder_view_models.js:375
 #: corehq/apps/userreports/static/userreports/js/report_config.js:283
 #: corehq/apps/userreports/static/userreports/js/report_config.js:311
 msgid "Choose the property you would like to add as a filter to this report."
-msgstr ""
-"Elija la propiedad que quisiera agregar como filtro para este reporte."
+msgstr "Elija la propiedad que quisiera agregar como filtro para este reporte."
 
 #: corehq/apps/userreports/static/userreports/js/builder_view_models.js:361
 #: corehq/apps/userreports/static/userreports/js/report_config.js:284
@@ -3901,9 +3894,9 @@
 #: corehq/apps/userreports/static/userreports/js/builder_view_models.js:362
 #: corehq/apps/userreports/static/userreports/js/report_config.js:285
 msgid ""
-"What type of property is this filter?<br/><br/><strong>Date</strong>: Select"
-" this if the property is a date.<br/><strong>Choice</strong>: Select this if"
-" the property is text or multiple choice."
+"What type of property is this filter?<br/><br/><strong>Date</strong>: Select "
+"this if the property is a date.<br/><strong>Choice</strong>: Select this if "
+"the property is text or multiple choice."
 msgstr ""
 "¿Qué tipo de propiedad es este filtro? <br/><br/><strong>Fecha</strong>: "
 "Seleccione esto si la propiedad es una fecha.<br/><strong>Opción</strong>: "
@@ -3912,14 +3905,14 @@
 #: corehq/apps/userreports/static/userreports/js/builder_view_models.js:376
 #: corehq/apps/userreports/static/userreports/js/report_config.js:312
 msgid ""
-"What type of property is this filter?<br/><br/><strong>Date</strong>: Select"
-" this to filter the property by a date range.<br/><strong>Value</strong>: "
+"What type of property is this filter?<br/><br/><strong>Date</strong>: Select "
+"this to filter the property by a date range.<br/><strong>Value</strong>: "
 "Select this to filter the property by a single value."
 msgstr ""
 "¿Qué tipo de propiedad es este filtro? <br/><br/><strong>Fecha</strong>: "
-"Seleccione esto para filtrar la propiedad por un rango de fechas. "
-"<br/><strong>Valor</strong>: Seleccione esto para filtrar la propiedad por "
-"un único valor."
+"Seleccione esto para filtrar la propiedad por un rango de fechas. <br/"
+"><strong>Valor</strong>: Seleccione esto para filtrar la propiedad por un "
+"único valor."
 
 #: corehq/apps/userreports/static/userreports/js/builder_view_models.js:377
 #: corehq/apps/userreports/static/userreports/js/report_config.js:313
@@ -3983,11 +3976,11 @@
 
 #: corehq/apps/users/static/users/js/mobile_workers.ng.js:82
 msgid ""
-"This password is automatically generated. Please copy it or create your own."
-" It will not be shown again."
-msgstr ""
-"Esta contraseña se genera automáticamente. Por favor cópiela o cree la suya."
-" No se mostrará de nuevo. "
+"This password is automatically generated. Please copy it or create your own. "
+"It will not be shown again."
+msgstr ""
+"Esta contraseña se genera automáticamente. Por favor cópiela o cree la suya. "
+"No se mostrará de nuevo. "
 
 #: corehq/apps/users/static/users/js/mobile_workers.ng.js:274
 msgid "Username is available."
