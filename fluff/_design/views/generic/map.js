function (doc) {
    var excludes = ['group_by_type_map'];
    if (doc.base_doc === 'IndicatorDocument') {
        var key = [doc.doc_type], i;
        for (i = 0; i < doc.group_by.length; i++) {
            key.push(doc[doc.group_by[i]]);
        }
        for (var calcName in doc) {
            if (excludes.indexOf(calcName) === -1 && doc.hasOwnProperty(calcName)) {
                // isObject(doc[calcName])
                if (Object.prototype.toString.call(doc[calcName]) === '[object Object]') {
                    for (var emitterName in doc[calcName]) {
                        if (doc[calcName].hasOwnProperty(emitterName)) {
                            for (i = 0; i < doc[calcName][emitterName].length; i++) {
                                var value = doc[calcName][emitterName][i];
<<<<<<< HEAD
                                if (Object.prototype.toString.call(value) === '[object Object]') {
                                    var custom_key = value['group_by'];
                                    key = custom_key === null ? key : custom_key;
                                    emit(key.concat([calcName, emitterName, value['date']]), value['value']);
=======
                                if (typeOf(value) === 'object') {
                                    var custom_key = value['group_by'] === null ? key : [doc.doc_type].concat(value['group_by']);
                                    emit(custom_key.concat([calcName, emitterName, value['date']]), value['value']);
>>>>>>> 1c387a88
                                } else {
                                    emit(key.concat([calcName, emitterName, value[0]]), value[1]);
                                }
                            }
                        }
                    }
                }
            }
        }
    }
}<|MERGE_RESOLUTION|>--- conflicted
+++ resolved
@@ -13,16 +13,9 @@
                         if (doc[calcName].hasOwnProperty(emitterName)) {
                             for (i = 0; i < doc[calcName][emitterName].length; i++) {
                                 var value = doc[calcName][emitterName][i];
-<<<<<<< HEAD
                                 if (Object.prototype.toString.call(value) === '[object Object]') {
-                                    var custom_key = value['group_by'];
-                                    key = custom_key === null ? key : custom_key;
-                                    emit(key.concat([calcName, emitterName, value['date']]), value['value']);
-=======
-                                if (typeOf(value) === 'object') {
                                     var custom_key = value['group_by'] === null ? key : [doc.doc_type].concat(value['group_by']);
                                     emit(custom_key.concat([calcName, emitterName, value['date']]), value['value']);
->>>>>>> 1c387a88
                                 } else {
                                     emit(key.concat([calcName, emitterName, value[0]]), value[1]);
                                 }
