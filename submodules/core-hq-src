<<<<<<< HEAD
tree ad948cc34d4a4ffeb9c7bf7c9eadcb4f7ac8a29f
parent d2f092cce3d3b38d119829c7f746c02bb3cbb75e
author Cory Zue <czue@dimagi.com> 1314119572 -0400
committer Cory Zue <czue@dimagi.com> 1314119572 -0400

fix custom response test
=======
tree 76c111b82a7fcf9bb653bbaba60e09a87eb7372b
parent 30c15f1f7156244b6914ad425eb356daeaa04ee1
author Daniel Roberts <droberts@dimagi.com> 1314120096 -0400
committer Daniel Roberts <droberts@dimagi.com> 1314120096 -0400

added 'raw' format to excel export---gives you all the xml files. Not hooked into checkpoint
>>>>>>> 8f8b5be0
<|MERGE_RESOLUTION|>--- conflicted
+++ resolved
@@ -1,15 +1,6 @@
-<<<<<<< HEAD
-tree ad948cc34d4a4ffeb9c7bf7c9eadcb4f7ac8a29f
-parent d2f092cce3d3b38d119829c7f746c02bb3cbb75e
-author Cory Zue <czue@dimagi.com> 1314119572 -0400
-committer Cory Zue <czue@dimagi.com> 1314119572 -0400
-
-fix custom response test
-=======
 tree 76c111b82a7fcf9bb653bbaba60e09a87eb7372b
 parent 30c15f1f7156244b6914ad425eb356daeaa04ee1
 author Daniel Roberts <droberts@dimagi.com> 1314120096 -0400
 committer Daniel Roberts <droberts@dimagi.com> 1314120096 -0400
 
-added 'raw' format to excel export---gives you all the xml files. Not hooked into checkpoint
->>>>>>> 8f8b5be0
+added 'raw' format to excel export---gives you all the xml files. Not hooked into checkpoint