--- conflicted
+++ resolved
@@ -1,13 +1,7 @@
 [program:{{ project }}-{{ environment }}-celery_main]
-<<<<<<< HEAD
-environment={{ supervisor_env_vars }}
+environment={% for name, value in supervisor_env_vars.items %}{{ name }}="{{ value }}"{% if not forloop.last %},{% endif %}{% endfor %}
 command={{ new_relic_command }}{{ virtualenv_root }}/bin/python {{ code_current }}/manage.py celery worker --queues=celery --events --loglevel=INFO --hostname={{ host_string }}_main --maxtasksperchild=5 --concurrency={{ celery_params.concurrency }} -Ofair
 directory={{ code_current }}
-=======
-environment={% for name, value in supervisor_env_vars.items %}{{ name }}="{{ value }}"{% if not forloop.last %},{% endif %}{% endfor %}
-command={{ new_relic_command }}{{ virtualenv_root }}/bin/python {{ code_root }}/manage.py celery worker --queues=celery --events --loglevel=INFO --hostname={{ host_string }}_main --maxtasksperchild=5 --concurrency={{ celery_params.concurrency }} -Ofair
-directory={{ code_root }}
->>>>>>> ab3d5206
 user={{ sudo_user }}
 numprocs=1
 autostart=true
