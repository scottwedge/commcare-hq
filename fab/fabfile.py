--- conflicted
+++ resolved
@@ -357,18 +357,6 @@
     env.supervisor_roles = ROLES_DJANGO
 
 
-<<<<<<< HEAD
-=======
-@task
-@roles(ROLES_ALL_SRC)
-def install_npm_packages():
-    """Install required NPM packages for server"""
-    with cd(os.path.join(env.code_root, 'submodules/touchforms-src/touchforms')):
-        with shell_env(HOME=env.home):
-            sudo("npm install")
-
-
->>>>>>> 1173f921
 @roles(ROLES_ALL_SRC)
 @parallel
 def create_virtualenvs():
@@ -590,12 +578,6 @@
 
         if not done:
             raise PreindexNotFinished()
-<<<<<<< HEAD
-=======
-
-        _execute_with_timing(install_npm_packages)
-        _execute_with_timing(update_touchforms)
->>>>>>> 1173f921
 
         # handle static files
         _execute_with_timing(version_static)
@@ -772,19 +754,9 @@
         print('┻┻┻┻┻┻')
 
     _deploy_without_asking()
-<<<<<<< HEAD
-=======
-
-
-@task
-@roles(ROLES_ALL_SRC)
-def update_touchforms():
-    # npm bin allows you to specify the locally installed version instead of having to install grunt globally
-    with cd(os.path.join(env.code_root, 'submodules/touchforms-src/touchforms')):
-        sudo('PATH=$(npm bin):$PATH grunt build --force')
->>>>>>> 1173f921
-
-
+
+
+@task
 @roles(ROLES_ALL_SRC)
 @parallel
 def update_virtualenv():
