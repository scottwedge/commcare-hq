import hashlib
from itertools import islice
import os
import tempfile
from urllib2 import URLError
from couchdbkit.ext.django.schema import Document, DictProperty,\
    DocumentSchema, StringProperty, SchemaListProperty, ListProperty,\
    StringListProperty, DateTimeProperty, SchemaProperty, BooleanProperty
import json
import couchexport
from couchexport.files import ExportFiles
from couchexport.transforms import identity
from couchexport.util import SerializableFunctionProperty,\
    get_schema_index_view_keys, force_tag_to_list
from dimagi.utils.decorators.memoized import memoized
from dimagi.utils.mixins import UnicodeMixIn
from dimagi.utils.couch.database import get_db, iter_docs
from soil import DownloadBase
from couchdbkit.exceptions import ResourceNotFound
from couchexport.properties import TimeStampProperty, JsonProperty
from couchdbkit.consumer import Consumer
from dimagi.utils.logging import notify_exception

column_types = {}


def register_column_type(cls):
    column_types[cls.__name__] = cls
    return cls


class Format(object):
    """
    Supported formats go here.
    """
    CSV = "csv"
    ZIP = "zip"
    XLS = "xls"
    XLS_2007 = "xlsx"
    HTML = "html"
    JSON = "json"

    FORMAT_DICT = {CSV: {"mimetype": "application/zip",
                         "extension": "zip",
                         "download": True},
                   ZIP: {"mimetype": "application/zip",
                         "extension": "zip",
                         "download": True},
                   XLS: {"mimetype": "application/vnd.ms-excel",
                         "extension": "xls",
                         "download": True},
                   XLS_2007: {"mimetype": "application/vnd.ms-excel",
                              "extension": "xlsx",
                              "download": True},
                   HTML: {"mimetype": "text/html",
                          "extension": "html",
                          "download": False},
                   JSON: {"mimetype": "application/json",
                          "extension": "json",
                          "download": False}}

    VALID_FORMATS = FORMAT_DICT.keys()

    def __init__(self, slug, mimetype, extension, download):
        self.slug = slug
        self.mimetype = mimetype
        self.extension = extension
        self.download = download

    @classmethod
    def from_format(cls, format):
        format = format.lower()
        if format not in cls.VALID_FORMATS:
            raise URLError("Unsupported export format: %s!" % format)
        return cls(format, **cls.FORMAT_DICT[format])


class ExportSchema(Document, UnicodeMixIn):
    """
    An export schema that can store intermittent contents of the export so
    that the entire doc list doesn't have to be used to generate the export
    """
    index = JsonProperty()
    seq = StringProperty() # semi-deprecated
    schema = DictProperty()
    timestamp = TimeStampProperty()

    def __unicode__(self):
        return "%s: %s" % (json.dumps(self.index), self.seq)

    @property
    def is_bigcouch(self):
        try:
            int(self.seq)
            return False
        except ValueError:
            return True

    @classmethod
    def wrap(cls, data):
        if isinstance(data.get('seq'), (int, long)):
            data['seq'] = unicode(data['seq'])
        ret = super(ExportSchema, cls).wrap(data)
        if not ret.timestamp:
            # these won't work on bigcouch so we want to know if this happens
            notify_exception(
                None,
                'an export without a timestamp was accessed! %s (%s)' % (ret.index, ret._id)
            )
            # this isn't the cleanest nor is it perfect but in the event
            # this doc traversed databases somehow and now has a bad seq
            # id, make sure to just reset it to 0.
            # This won't catch if the seq is bad but not greater than the
            # current one).
            current_seq = cls.get_db().info()["update_seq"]
            try:
                if int(current_seq) < int(ret.seq):
                    ret.seq = "0"
                    ret.save()
            except ValueError:
                # seqs likely weren't ints (e.g. bigcouch)
                # this should never be possible (anything on bigcouch should
                # have a timestamp) so let's fail hard
                raise Exception('export %s is in a bad state (no timestamp or integer seq)' % ret._id)
        # TODO? handle seq -> datetime migration
        return ret

    @classmethod
    def last(cls, index):
        # search first by timestamp, then fall back to seq id
        shared_kwargs = {
            'descending': True,
            'limit': 1,
            'include_docs': True,
            'reduce': False,
        }
        ret = cls.view("couchexport/schema_checkpoints",
                       startkey=['by_timestamp', json.dumps(index), {}],
                       endkey=['by_timestamp', json.dumps(index)],
                       **shared_kwargs).one()
        if ret and not ret.timestamp:
            # we found a bunch of old checkpoints but they only
            # had seq ids, so use those instead
            ret = cls.view("couchexport/schema_checkpoints",
                           startkey=['by_seq', json.dumps(index), {}],
                           endkey=['by_seq', json.dumps(index)],
                           **shared_kwargs).one()
        return ret

    @classmethod
    def get_all_indices(cls):
        ret = cls.get_db().view("couchexport/schema_checkpoints",
                                startkey=['by_timestamp'],
                                endkey=['by_timestamp', {}],
                                reduce=True,
                                group=True,
                                group_level=2)
        for row in ret:
            index = row['key'][1]
            try:
                yield json.loads(index)
            except ValueError:
                # ignore this for now - should just be garbage data
                # print "poorly formatted index key %s" % index
                pass

    @classmethod
    def get_all_checkpoints(cls, index):
        return cls.view("couchexport/schema_checkpoints",
                        startkey=['by_timestamp', json.dumps(index)],
                        endkey=['by_timestamp', json.dumps(index), {}],
                        include_docs=True,
                        reduce=False)

    _tables = None
    @property
    def tables(self):
        if self._tables is None:
            from couchexport.export import get_headers
            headers = get_headers(self.schema, separator=".")
            self._tables = [(index, row[0]) for index, row in headers]
        return self._tables

    @property
    def table_dict(self):
        return dict(self.tables)

    def get_columns(self, index):
        return ['id'] + self.table_dict[index].data

    def get_all_ids(self, database=None):
        database = database or self.get_db()
        return set(
            [result['id'] for result in database.view(
                        "couchexport/schema_index",
                        reduce=False,
                        **get_schema_index_view_keys(self.index)).all()])

    def get_new_ids(self, database=None):
        # TODO: deprecate/remove old way of doing this
        database = database or self.get_db()
        if self.timestamp:
            return self._ids_by_timestamp(database)
        else:
            return self._ids_by_seq(database)

    def _ids_by_seq(self, database):
        if self.seq == "0" or self.seq is None:
            return self.get_all_ids()

        consumer = Consumer(database)
        view_results = consumer.fetch(since=self.seq)
        if view_results:
            include_ids = set([res["id"] for res in view_results["results"]])
            return include_ids.intersection(self.get_all_ids())
        else:
            # sometimes this comes back empty. I think it might be a bug
            # in couchdbkit, but it's impossible to consistently reproduce.
            # For now, just assume this is fine.
            return set()

    def _ids_by_timestamp(self, database):
        tag_as_list = force_tag_to_list(self.index)
        startkey = tag_as_list + [self.timestamp.isoformat()]
        endkey = tag_as_list + [{}]
        return set(
            [result['id'] for result in database.view(
                        "couchexport/schema_index",
                        reduce=False,
                        startkey=startkey,
                        endkey=endkey)])

    def get_new_docs(self, database=None):
        return iter_docs(self.get_new_ids(database))


class ExportColumn(DocumentSchema):
    """
    A column configuration, for export
    """
    index = StringProperty()
    display = StringProperty()
    # signature: transform(val, doc) -> val
    transform = SerializableFunctionProperty(default=None)
    tag = StringProperty()
    is_sensitive = BooleanProperty(default=False)
    show = BooleanProperty(default=False)

    @classmethod
    def wrap(self, data):
        if 'is_sensitive' not in data and data.get('transform', None):
            data['is_sensitive'] = True

        if 'doc_type' in data and \
           self.__name__ == ExportColumn.__name__ and \
           self.__name__ != data['doc_type']:
            if data['doc_type'] in column_types:
                return column_types[data['doc_type']].wrap(data)
            else:
                raise ResourceNotFound('Unknown column type: %s', data)
        else:
            return super(ExportColumn, self).wrap(data)

    def get_display(self):
        return u'{primary}{extra}'.format(
            primary=self.display,
            extra=" [sensitive]" if self.is_sensitive else ''
        )

    def to_config_format(self, selected=True):
        return {
            "index": self.index,
            "display": self.display,
            "transform": self.transform.dumps() if self.transform else None,
            "is_sensitive": self.is_sensitive,
            "selected": selected,
            "tag": self.tag,
            "show": self.show,
        }


class ComplexExportColumn(ExportColumn):
    """
    A single column config that can represent multiple actual columns
    in the excel sheet.
    """
    def get_headers(self):
        """
        Return a list of headers that this column contributes to
        """
        raise NotImplementedError()

    def get_data(self, value):
        """
        Return a list of data values that correspond to the headers
        """
        raise NotImplementedError()


class ExportTable(DocumentSchema):
    """
    A table configuration, for export
    """
    index = StringProperty()
    display = StringProperty()
    columns = SchemaListProperty(ExportColumn)
    order = ListProperty()

    @classmethod
    def wrap(cls, data):
        # hack: manually remove any references to _attachments at runtime
        data['columns'] = [c for c in data['columns'] if not c['index'].startswith("_attachments.")]
        return super(ExportTable, cls).wrap(data)

    @classmethod
    def default(cls, index):
        return cls(index=index, display="", columns=[])

    @property
    @memoized
    def displays_by_index(self):
        return dict((c.index, c.get_display()) for c in self.columns)

    def get_column_configuration(self, all_cols):
        selected_cols = set()
        for c in self.columns:
            if c.doc_type == 'ExportColumn':
                selected_cols.add(c.index)
                yield c.to_config_format()

        for c in all_cols:
            if c not in selected_cols:
                column = ExportColumn(index=c)
                column.display = self.displays_by_index[c] if self.displays_by_index.has_key(c) else ''
                yield column.to_config_format(selected=False)

    def get_headers_row(self):
        from couchexport.export import FormattedRow
        headers = []
        for col in self.columns:
            if issubclass(type(col), ComplexExportColumn):
                for header in col.get_headers():
                    headers.append(header)
            else:
                display = col.get_display()
                if col.index == 'id':
                    id_len = len(
                        filter(lambda part: part == '#', self.index.split('.'))
                    )
                    headers.append(display)
                    if id_len > 1:
                        for i in range(id_len):
                            headers.append('{id}__{i}'.format(id=display, i=i))
                else:
                    headers.append(display)
        return FormattedRow(headers)

    @property
    @memoized
    def row_positions_by_index(self):
        return dict((h, i) for i, h in enumerate(self._headers) if self.displays_by_index.has_key(h))

    @property
    @memoized
    def id_index(self):
        for i, column in enumerate(self.columns):
            if column.index == 'id':
                return i

    def get_items_in_order(self, row):
        row_data = list(row.get_data())
        for column in self.columns:
            try:
                i = self.row_positions_by_index[column.index]
                val = row_data[i]
            except KeyError:
                val = ''

            if issubclass(type(column), ComplexExportColumn):
                for value in column.get_data(val):
                    yield column, value
            else:
                yield column, val

    def trim(self, data, doc, apply_transforms, global_transform):
        from couchexport.export import FormattedRow, Constant, transform_error_constant
        if not hasattr(self, '_headers'):
            self._headers = tuple(data[0].get_data())

        # skip first element without copying
        data = islice(data, 1, None)

        for row in data:
            id = None
            cells = []
            for column, val in self.get_items_in_order(row):
                # TRANSFORM BABY!
                if apply_transforms:
                    if column.transform and not isinstance(val, Constant):
                        try:
                            val = column.transform(val, doc)
                        except Exception:
                            val = transform_error_constant
                    elif global_transform:
                        val = global_transform(val, doc)

                if column.index == 'id':
                    id = val
                else:
                    cells.append(val)
            id_index = self.id_index if id else 0
            row_id = row.id if id else None
            yield FormattedRow(cells, row_id, id_index=id_index)

class BaseSavedExportSchema(Document):
    # signature: filter(doc)
    filter_function = SerializableFunctionProperty()

    @property
    def default_format(self):
        return Format.XLS_2007

    def transform(self, doc):
        return doc

    @property
    def filter(self):
        return self.filter_function

    @property
    def is_bulk(self):
        return False

    def export_data_async(self, format=None, **kwargs):
        format = format or self.default_format
        download = DownloadBase()
        download.set_task(couchexport.tasks.export_async.delay(
            self,
            download.download_id,
            format=format,
            **kwargs
        ))
        return download.get_start_response()

    @property
    def table_name(self):
        if len(self.index) > 2:
            return self.index[2]
        else:
            return "Form"

    def parse_headers(self, headers):
        return headers

    def parse_tables(self, tables):
        first_row = list(list(tables)[0])[1]
        return [(self.table_name, first_row)]

class FakeSavedExportSchema(BaseSavedExportSchema):
    index = JsonProperty()

    @property
    def name(self):
        return self.index

    @property
    def indices(self):
        return [self.index]

    def parse_headers(self, headers):
        first_header = headers[0][1]
        return [(self.table_name, first_header)]

    def get_export_components(self, previous_export_id=None, filter=None):
        from couchexport.export import get_export_components
        return get_export_components(self.index, previous_export_id, filter=self.filter & filter)

    def get_export_files(self, format='', previous_export_id=None, filter=None,
                         use_cache=True, max_column_size=2000, separator='|', process=None, **kwargs):
        # the APIs of how these methods are broken down suck, but at least
        # it's DRY
        from couchexport.export import export
        from django.core.cache import cache
        import hashlib

        export_tag = self.index

        CACHE_TIME = 1 * 60 * 60 # cache for 1 hour, in seconds
        def _build_cache_key(tag, prev_export_id, format, max_column_size):
            def _human_readable_key(tag, prev_export_id, format, max_column_size):
                return "couchexport_:%s:%s:%s:%s" % (tag, prev_export_id, format, max_column_size)
            return hashlib.md5(_human_readable_key(tag, prev_export_id,
                format, max_column_size)).hexdigest()

        # check cache, only supported for filterless queries, currently
        cache_key = _build_cache_key(export_tag, previous_export_id, format, max_column_size)
        if use_cache and filter is None:
            cached_data = cache.get(cache_key)
            if cached_data:
                (tmp, checkpoint) = cached_data
                return ExportFiles(tmp, checkpoint)

        fd, path = tempfile.mkstemp()
        with os.fdopen(fd, 'wb') as tmp:
            checkpoint = export(export_tag, tmp, format=format,
                previous_export_id=previous_export_id,
                filter=filter, max_column_size=max_column_size,
                separator=separator, export_object=self, process=process)

        if checkpoint:
            if use_cache:
                cache.set(cache_key, (path, checkpoint), CACHE_TIME)
            return ExportFiles(path, checkpoint)

        return None


class SavedExportSchema(BaseSavedExportSchema, UnicodeMixIn):
    """
    Lets you save an export format with a schema and list of columns
    and display names.
    """

    name = StringProperty()
    default_format = StringProperty()

    is_safe = BooleanProperty(default=False)
    # self.index should always match self.schema.index
    # needs to be here so we can use in couch views
    index = JsonProperty()

    # id of an ExportSchema for checkpointed schemas
    schema_id = StringProperty()

    # user-defined table configuration
    tables = SchemaListProperty(ExportTable)

    # For us right now, 'form' or 'case'
    type = StringProperty()

    def __unicode__(self):
        return "%s (%s)" % (self.name, self.index)

    def transform(self, doc):
        return doc

    @property
    def global_transform_function(self):
        # will be called on every value in the doc during export
        return identity

    @property
    @memoized
    def schema(self):
        return ExportSchema.get(self.schema_id)

    @property
    def table_name(self):
        return self.sheet_name if self.sheet_name else "%s" % self._id

    @classmethod
    def default(cls, schema, name="", type='form'):
        return cls(name=name, index=schema.index, schema_id=schema.get_id,
                   tables=[ExportTable.default(schema.tables[0][0])], type=type)

    @property
    @memoized
    def tables_by_index(self):
        return dict([t.index, t] for t in self.tables)

    def get_table_configuration(self, index):
        def column_configuration():
            columns = self.schema.get_columns(index)
            if self.tables_by_index.has_key(index):
                return list(self.tables_by_index[index].get_column_configuration(columns))
            else:
                return [
                    ExportColumn(
                        index=c,
                        display=''
                    ).to_config_format(selected=False)
                    for c in columns
                ]

        def display():
            if self.tables_by_index.has_key(index):
                return self.tables_by_index[index].display
            else:
                return ''

        return {
            "index": index,
            "display": display(),
            "column_configuration": column_configuration(),
            "selected": index in self.tables_by_index
        }

    def get_table_headers(self, override_name=False):
        return ((self.table_name if override_name and i == 0 else t.index, [t.get_headers_row()]) for i, t in enumerate(self.tables))

    @property
    def table_configuration(self):
        return [self.get_table_configuration(index) for index, cols in self.schema.tables]

    def update_schema(self):
        """
        Update the schema for this object to include the latest columns from
        any relevant docs.

        Does NOT save the doc, just updates the in-memory object.
        """
        from couchexport.schema import build_latest_schema
        self.set_schema(build_latest_schema(self.index))

    def set_schema(self, schema):
        """
        Set the schema for this object.

        Does NOT save the doc, just updates the in-memory object.
        """
        self.schema_id = schema.get_id

    def trim(self, document_table, doc, apply_transforms=True):
        for table_index, data in document_table:
            if self.tables_by_index.has_key(table_index):
                # todo: currently (index, rows) instead of (display, rows); where best to convert to display?
                yield (table_index, self.tables_by_index[table_index].trim(
                    data, doc, apply_transforms, self.global_transform_function
                ))

    def get_export_components(self, previous_export_id=None, filter=None):
        from couchexport.export import ExportConfiguration

        database = get_db()

        config = ExportConfiguration(database, self.index,
            previous_export_id,
            self.filter & filter)

        # get and checkpoint the latest schema
        updated_schema = config.get_latest_schema()
        export_schema_checkpoint = config.create_new_checkpoint()
        return config, updated_schema, export_schema_checkpoint

    def get_export_files(self, format=None, previous_export=None, filter=None, process=None, max_column_size=None,
                         apply_transforms=True, **kwargs):
        from couchexport.export import get_writer, format_tables, create_intermediate_tables

        if not format:
            format = self.default_format or Format.XLS_2007

        config, updated_schema, export_schema_checkpoint = self.get_export_components(previous_export, filter)

        # transform docs onto output and save
        writer = get_writer(format)

        # open the doc and the headers
        formatted_headers = list(self.get_table_headers())
        fd, path = tempfile.mkstemp()
        with os.fdopen(fd, 'wb') as tmp:
            writer.open(
                formatted_headers,
                tmp,
                max_column_size=max_column_size,
                table_titles=dict([
                    (table.index, table.display)
                    for table in self.tables if table.display
                ])
            )

            total_docs = len(config.potentially_relevant_ids)
            if process:
                DownloadBase.set_progress(process, 0, total_docs)
            for i, doc in config.enum_docs():
                if self.transform and apply_transforms:
                    doc = self.transform(doc)
                formatted_tables = self.trim(
                    format_tables(
                        create_intermediate_tables(doc, updated_schema),
                        separator="."
                    ),
                    doc,
                    apply_transforms=apply_transforms
                )
                writer.write(formatted_tables)
                if process:
                    DownloadBase.set_progress(process, i + 1, total_docs)

            writer.close()

        return ExportFiles(path, export_schema_checkpoint, format)

    def download_data(self, format="", previous_export=None, filter=None):
        """
        If there is data, return an HTTPResponse with the appropriate data.
        If there is not data returns None.
        """
        from couchexport.shortcuts import export_response
        files = self.get_export_files(format, previous_export, filter)
        return export_response(files.file, files.format, self.name)

    def to_export_config(self):
        """
        Return an ExportConfiguration object that represents this.
        """
        # confusingly, the index isn't the actual index property,
        # but is the index appended with the id to this document.
        # this is to avoid conflicts among multiple exports
        index = "%s-%s" % (self.index, self._id) if isinstance(self.index, basestring) else \
            self.index + [self._id] # self.index required to be a string or list
        return ExportConfiguration(index=index, name=self.name,
                                   format=self.default_format)

    # replaces `sheet_name = StringProperty()`

    def __get_sheet_name(self):
        return self.tables[0].display

    def __set_sheet_name(self, value):
        self.tables[0].display = value

    sheet_name = property(__get_sheet_name, __set_sheet_name)

    @classmethod
    def wrap(cls, data):
        # since this is a property now, trying to wrap it will fail hard
        if 'sheet_name' in data:
            del data['sheet_name']
        return super(SavedExportSchema, cls).wrap(data)


class ExportConfiguration(DocumentSchema):
    """
    Just a way to configure a single export. Used in the group export config.
    """
    index = JsonProperty()
    name = StringProperty()
    format = StringProperty()

    @property
    def filename(self):
        return "%s.%s" % (self.name, Format.from_format(self.format).extension)

    def __repr__(self):
        return ('%s (%s)' % (self.name, self.index)).encode('utf-8')

class GroupExportConfiguration(Document):
    """
    An export configuration allows you to setup a collection of exports
    that all run together. Used by the management command or a scheduled
    job to run a bunch of exports on a schedule.
    """
    full_exports = SchemaListProperty(ExportConfiguration)
    custom_export_ids = StringListProperty()

    def get_custom_exports(self):
        for custom in list(self.custom_export_ids):
            custom_export = self._get_custom(custom)
            if custom_export:
                yield custom_export

    def _get_custom(self, custom_id):
        """
        Get a custom export, or delete it's reference if not found
        """
        try:
            return SavedExportSchema.get(custom_id)
        except ResourceNotFound:
            try:
                self.custom_export_ids.remove(custom_id)
                self.save()
            except ValueError:
                pass

    @property
    @memoized
    def saved_exports(self):
<<<<<<< HEAD
        if not hasattr(self, "_saved_exports"):
            self._saved_exports = \
                [(export_config,
                  SavedBasicExport.view("couchexport/saved_exports",
                                        key=json.dumps(export_config.index),
                                        include_docs=True,
                                        reduce=False).one()) \
                 for export_config in self.all_configs]
        return self._saved_exports
=======
        return self._saved_exports_from_configs(self.all_configs)

    def _saved_exports_from_configs(self, configs):
        def exports_from(config):
            return SavedBasicExport.view(
                "couchexport/saved_exports",
                key=json.dumps(config.index),
                include_docs=True,
                reduce=False
            ).one()
        return [(config, exports_from(config)) for config in configs]
>>>>>>> 90fd9a40

    @property
    def all_configs(self):
        """
        Return an iterator of config-like objects that include the
        main configs + the custom export configs.
        """
        for full in self.full_exports:
            yield full
        for custom in self.get_custom_exports():
            yield custom.to_export_config()

    @property
    def all_export_schemas(self):
        """
        Return an iterator of ExportSchema-like objects that include the
        main configs + the custom export configs.
        """
        for full in self.full_exports:
            yield FakeSavedExportSchema(index=full.index)
        for custom in self.get_custom_exports():
            yield custom

    @property
    @memoized
    def all_exports(self):
        """
        Returns an iterator of tuples consisting of the export config
        and an ExportSchema-like document that can be used to get at
        the data.
        """
        return zip(self.all_configs, self.all_export_schemas)

class SavedBasicExport(Document):
    """
    A cache of an export that lives in couch.
    Doesn't do anything smart, just works off an index
    """
    configuration = SchemaProperty(ExportConfiguration)
    last_updated = DateTimeProperty()

    @property
    def size(self):
        try:
            return self._attachments[self.get_attachment_name()]["length"]
        except KeyError:
            return 0

    def has_file(self):
        return self.get_attachment_name() in self._attachments

    def get_attachment_name(self):
        # obfuscate this because couch doesn't like attachments that start with underscores
        return hashlib.md5(unicode(self.configuration.filename).encode('utf-8')).hexdigest()

    def set_payload(self, payload):
        self.put_attachment(payload, self.get_attachment_name())

    def get_payload(self):
        return self.fetch_attachment(self.get_attachment_name())<|MERGE_RESOLUTION|>--- conflicted
+++ resolved
@@ -775,17 +775,6 @@
     @property
     @memoized
     def saved_exports(self):
-<<<<<<< HEAD
-        if not hasattr(self, "_saved_exports"):
-            self._saved_exports = \
-                [(export_config,
-                  SavedBasicExport.view("couchexport/saved_exports",
-                                        key=json.dumps(export_config.index),
-                                        include_docs=True,
-                                        reduce=False).one()) \
-                 for export_config in self.all_configs]
-        return self._saved_exports
-=======
         return self._saved_exports_from_configs(self.all_configs)
 
     def _saved_exports_from_configs(self, configs):
@@ -797,7 +786,6 @@
                 reduce=False
             ).one()
         return [(config, exports_from(config)) for config in configs]
->>>>>>> 90fd9a40
 
     @property
     def all_configs(self):
