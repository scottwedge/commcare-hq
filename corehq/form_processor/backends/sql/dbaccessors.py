--- conflicted
+++ resolved
@@ -520,7 +520,6 @@
         return deleted_count
 
     @staticmethod
-<<<<<<< HEAD
     def get_attachments_for_forms(form_ids, ordered=False):
         assert isinstance(form_ids, list)
         if not form_ids:
@@ -537,9 +536,6 @@
 
     @staticmethod
     def archive_form(form, user_id, archive_stub):
-=======
-    def archive_form(form, user_id=None):
->>>>>>> 37889661
         from corehq.form_processor.change_publishers import publish_form_saved
         FormAccessorSQL()._update_archive_unarchive_form_history(form, user_id, True, archive_stub)
         FormAccessorSQL().send_to_kafka(form, archive=True)
