from collections import defaultdict

from corehq.blobs import Error as BlobError
from corehq.form_processor.backends.sql.dbaccessors import (
    CaseReindexAccessor,
    LedgerAccessorSQL,
    LedgerReindexAccessor,
    iter_all_ids,
)
from corehq.form_processor.exceptions import (
    CaseNotFound,
    LedgerValueNotFound,
    XFormNotFound,
)
from corehq.form_processor.interfaces.dbaccessors import (
    CaseAccessors,
    FormAccessors,
)
from corehq.form_processor.models import XFormInstanceSQL
from corehq.form_processor.utils.general import should_use_sql_backend
from corehq.util.quickcache import quickcache
from pillowtop.dao.django import DjangoDocumentStore
from pillowtop.dao.exceptions import DocumentNotFoundError
from pillowtop.dao.interface import DocumentStore


class FormDocumentStore(DocumentStore):

    def __init__(self, domain, xmlns=None):
        self.domain = domain
        self.form_accessors = FormAccessors(domain=domain)
        self.xmlns = xmlns

    def get_document(self, doc_id):
        try:
            form = self.form_accessors.get_form(doc_id)
            return self._to_json(form)
        except (XFormNotFound, BlobError) as e:
            raise DocumentNotFoundError(e)

<<<<<<< HEAD
    def iter_document_ids(self):
=======
    @staticmethod
    def _to_json(form):
        if isinstance(form, XFormInstanceSQL):
            return form.to_json(include_attachments=True)
        else:
            return form.to_json()

    def iter_document_ids(self, last_id=None):
        # todo: support last_id
>>>>>>> 882c38c2
        return iter(self.form_accessors.iter_form_ids_by_xmlns(self.xmlns))

    def iter_documents(self, ids):
        for wrapped_form in self.form_accessors.iter_forms(ids):
            yield self._to_json(wrapped_form)


class CaseDocumentStore(DocumentStore):

    def __init__(self, domain, case_type=None):
        self.domain = domain
        self.case_accessors = CaseAccessors(domain=domain)
        self.case_type = case_type

    def get_document(self, doc_id):
        try:
            return self.case_accessors.get_case(doc_id).to_json()
        except CaseNotFound as e:
            raise DocumentNotFoundError(e)

    def iter_document_ids(self):
        if should_use_sql_backend(self.domain):
            accessor = CaseReindexAccessor(self.domain, case_type=self.case_type)
            return iter_all_ids(accessor)
        else:
            return iter(self.case_accessors.get_case_ids_in_domain(self.case_type))

    def iter_documents(self, ids):
        for wrapped_case in self.case_accessors.iter_cases(ids):
            yield wrapped_case.to_json()


class LedgerV2DocumentStore(DocumentStore):

    def __init__(self, domain):
        assert should_use_sql_backend(domain), "Only SQL backend supported: {}".format(domain)
        self.domain = domain
        self.ledger_accessors = LedgerAccessorSQL

    def get_document(self, doc_id):
        from corehq.form_processor.parsers.ledgers.helpers import UniqueLedgerReference
        try:
            ref = UniqueLedgerReference.from_id(doc_id)
            return self.ledger_accessors.get_ledger_value(**ref._asdict()).to_json()
        except LedgerValueNotFound as e:
            raise DocumentNotFoundError(e)

    @property
    @quickcache(['self.domain'], timeout=30 * 60)
    def product_ids(self):
        from corehq.apps.products.models import SQLProduct
        return list(SQLProduct.objects.filter(domain=self.domain).product_ids())

    def iter_document_ids(self):
        if should_use_sql_backend(self.domain):
            accessor = LedgerReindexAccessor(self.domain)
            return iter_all_ids(accessor)
        else:
            return iter(self._couch_iterator())

    def _couch_iterator(self):
        from corehq.form_processor.parsers.ledgers.helpers import UniqueLedgerReference
        case_accessors = CaseAccessors(domain=self.domain)
        # assuming we're only interested in the 'stock' section for now
        for case_id in case_accessors.get_case_ids_in_domain():
            for product_id in self.product_ids:
                yield UniqueLedgerReference(case_id, 'stock', product_id).to_id()

    def iter_documents(self, ids):
        from corehq.form_processor.parsers.ledgers.helpers import UniqueLedgerReference
        case_id_map = defaultdict(list)
        for id_string in ids:
            case_id, section_id, entry_id = UniqueLedgerReference.from_id(id_string)
            case_id_map[(section_id, entry_id)].append(case_id)
        for section_entry, case_ids in case_id_map.items():
            section_id, entry_id = section_entry
            results = self.ledger_accessors.get_ledger_values_for_cases(case_ids, [section_id], [entry_id])
            for ledger_value in results:
                yield ledger_value.to_json()


class LedgerV1DocumentStore(DjangoDocumentStore):

    def __init__(self, domain):
        from corehq.apps.commtrack.models import StockState
        assert not should_use_sql_backend(domain), "Only non-SQL backend supported"
        self.domain = domain
        super(LedgerV1DocumentStore, self).__init__(StockState, model_manager=StockState.include_archived)


class DocStoreLoadTracker(object):

    def __init__(self, store, track_load):
        self.store = store
        self.track_load = track_load

    def get_document(self, doc_id):
        self.track_load()
        return self.store.get_document(doc_id)

    def iter_documents(self, ids):
        for doc in self.store.iter_documents(ids):
            self.track_load()
            yield doc

    def __getattr__(self, name):
        return getattr(self.store, name)

    def __repr__(self):
        return 'DocStoreLoadTracker({})'.format(repr(self.store))<|MERGE_RESOLUTION|>--- conflicted
+++ resolved
@@ -38,9 +38,6 @@
         except (XFormNotFound, BlobError) as e:
             raise DocumentNotFoundError(e)
 
-<<<<<<< HEAD
-    def iter_document_ids(self):
-=======
     @staticmethod
     def _to_json(form):
         if isinstance(form, XFormInstanceSQL):
@@ -48,9 +45,7 @@
         else:
             return form.to_json()
 
-    def iter_document_ids(self, last_id=None):
-        # todo: support last_id
->>>>>>> 882c38c2
+    def iter_document_ids(self):
         return iter(self.form_accessors.iter_form_ids_by_xmlns(self.xmlns))
 
     def iter_documents(self, ids):
