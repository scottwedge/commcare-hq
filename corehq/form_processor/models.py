--- conflicted
+++ resolved
@@ -162,7 +162,6 @@
         return content
 
 
-<<<<<<< HEAD
 class XFormOperationSQL(models.Model):
     ARCHIVE = 'archive'
     UNARCHIVE = 'unarchive'
@@ -173,8 +172,6 @@
     xform = models.ForeignKey(XFormInstanceSQL, to_field='form_uuid')
 
 
-Attachment = collections.namedtuple('Attachment', 'name content content_type')
-=======
 class CommCareCaseSQL(models.Model, AbstractCommCareCase, RedisLockableMixIn):
     case_uuid = models.CharField(max_length=255, unique=True, db_index=True)
     domain = models.CharField(max_length=255)
@@ -302,5 +299,4 @@
     form_uuid = models.CharField(max_length=255, null=False)  # can't be a foreign key due to partitioning
 
     class Meta:
-        unique_together = ("case", "form_uuid")
->>>>>>> f44d8567
+        unique_together = ("case", "form_uuid")