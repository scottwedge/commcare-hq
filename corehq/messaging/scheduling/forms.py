--- conflicted
+++ resolved
@@ -1,9 +1,6 @@
-<<<<<<< HEAD
+from __future__ import absolute_import
 import re
 from corehq.apps.hqwebapp import crispy as hqcrispy
-=======
-from __future__ import absolute_import
->>>>>>> 93faf7b9
 from crispy_forms import layout as crispy
 from crispy_forms import bootstrap as twbscrispy
 from crispy_forms.helper import FormHelper
