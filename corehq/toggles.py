--- conflicted
+++ resolved
@@ -1759,18 +1759,16 @@
     [NAMESPACE_USER]
 )
 
-<<<<<<< HEAD
-
 MANAGE_CCZ_HOSTING = StaticToggle(
     'manage_ccz_hosting',
     'Allow project to configure ccz hosting',
     TAG_CUSTOM,
     [NAMESPACE_USER]
-=======
+)
+
 SKIP_ORM_FIXTURE_UPLOAD = StaticToggle(
     'skip_orm_fixture_upload',
     'Exposes an option in fixture api upload to skip saving through couchdbkit',
     TAG_CUSTOM,
     [NAMESPACE_DOMAIN]
->>>>>>> 477e5cd9
 )