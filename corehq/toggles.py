--- conflicted
+++ resolved
@@ -1037,13 +1037,13 @@
     [NAMESPACE_DOMAIN]
 )
 
-<<<<<<< HEAD
 UATBC_ADHERENCE_TASK = StaticToggle(
     'uatbc_adherence_calculations',
     'This runs backend adherence calculations for enikshay domains',
     TAG_ONE_OFF,
     [NAMESPACE_DOMAIN]
-=======
+)
+
 VIEW_APP_CHANGES = StaticToggle(
     'app-changes-with-improved-diff',
     'Improved app changes view',
@@ -1074,5 +1074,4 @@
     'Show submission graph on dashboard',
     TAG_EXPERIMENTAL,
     [NAMESPACE_DOMAIN, NAMESPACE_USER]
->>>>>>> 9c16298f
 )