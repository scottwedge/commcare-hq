from __future__ import absolute_import
from __future__ import division
from __future__ import unicode_literals

import inspect
from collections import namedtuple
from functools import wraps
import hashlib
import math

from django.contrib import messages
from django.conf import settings
from django.http import Http404
from django.urls import reverse
from django.utils.safestring import mark_safe

from couchdbkit import ResourceNotFound
from corehq.util.quickcache import quickcache
from toggle.models import Toggle
from toggle.shortcuts import toggle_enabled, set_toggle
import six

Tag = namedtuple('Tag', 'name css_class description')
TAG_CUSTOM = Tag(
    name='One-Off / Custom',
    css_class='warning',
    description="This feature flag was created for one specific project. "
    "Please don't enable it for any other projects. "
    "This is NOT SUPPORTED outside of that project and may break other features.",
)
TAG_DEPRECATED = Tag(
    name='Deprecated',
    css_class='danger',
    description="This feature flag is being removed. "
    "Do not add any new projects to this list.",
)
TAG_PRODUCT = Tag(
    name='Product',
    css_class='success',
    description="This is a core-product feature that you should feel free to "
    "use.  We've feature-flagged until release.",
)
TAG_PREVIEW = Tag(
    name='Preview',
    css_class='default',
    description='',
)
TAG_SOLUTIONS = Tag(
    name='Solutions',
    css_class='info',
    description="These features are only available for our services projects. This may affect support and "
    "pricing when the project is transitioned to a subscription."
)
TAG_INTERNAL = Tag(
    name='Internal Engineering Tools',
    css_class='default',
    description="These are tools for our engineering team to use to manage the product",
)
# Order roughly corresponds to how much we want you to use it
ALL_TAGS = [TAG_SOLUTIONS, TAG_PRODUCT, TAG_CUSTOM, TAG_INTERNAL, TAG_DEPRECATED]


class StaticToggle(object):

    def __init__(self, slug, label, tag, namespaces=None, help_link=None,
                 description=None, save_fn=None, always_enabled=None,
                 always_disabled=None, enabled_for_new_domains_after=None,
                 enabled_for_new_users_after=None, relevant_environments=None,
                 notification_emails=None):
        self.slug = slug
        self.label = label
        self.tag = tag
        self.help_link = help_link
        self.description = description
        # Optionally provide a callable to be called whenever the toggle is
        # updated.  This is only applicable to domain toggles.  It must accept
        # two parameters, `domain_name` and `toggle_is_enabled`
        self.save_fn = save_fn
        self.always_enabled = always_enabled or set()
        self.always_disabled = always_disabled or set()
        self.enabled_for_new_domains_after = enabled_for_new_domains_after
        self.enabled_for_new_users_after = enabled_for_new_users_after
        # pass in a set of environments where this toggle applies
        self.relevant_environments = relevant_environments

        if namespaces:
            self.namespaces = [None if n == NAMESPACE_USER else n for n in namespaces]
        else:
            self.namespaces = [None]
        self.notification_emails = notification_emails

    def enabled(self, item, namespace=Ellipsis):
        if self.relevant_environments and not (
            settings.SERVER_ENVIRONMENT in self.relevant_environments
            or settings.DEBUG
        ):
            # Don't even bother looking it up in the cache
            return False
        if item in self.always_enabled:
            return True
        elif item in self.always_disabled:
            return False

        if namespace == NAMESPACE_USER:
            namespace = None  # because:
            #     __init__() ... self.namespaces = [None if n == NAMESPACE_USER else n for n in namespaces]
        if namespace is not Ellipsis and namespace not in self.namespaces:
            # short circuit if we're checking an item that isn't supported by this toggle
            return False

        domain_enabled_after = self.enabled_for_new_domains_after
        if (domain_enabled_after is not None and NAMESPACE_DOMAIN in self.namespaces
                and was_domain_created_after(item, domain_enabled_after)):
            return True

        user_enabled_after = self.enabled_for_new_users_after
        if (user_enabled_after is not None and was_user_created_after(item, user_enabled_after)):
            return True

        namespaces = self.namespaces if namespace is Ellipsis else [namespace]
        return any([toggle_enabled(self.slug, item, namespace=n) for n in namespaces])

    def enabled_for_request(self, request):
        return (
            None in self.namespaces
            and hasattr(request, 'user')
            and self.enabled(request.user.username, namespace=None)
        ) or (
            NAMESPACE_DOMAIN in self.namespaces
            and hasattr(request, 'domain')
            and self.enabled(request.domain, namespace=NAMESPACE_DOMAIN)
        )

    def set(self, item, enabled, namespace=None):
        if namespace == NAMESPACE_USER:
            namespace = None  # because:
            #     __init__() ... self.namespaces = [None if n == NAMESPACE_USER else n for n in namespaces]
        set_toggle(self.slug, item, enabled, namespace)

    def required_decorator(self):
        """
        Returns a view function decorator that checks to see if the domain
        or user in the request has the appropriate toggle enabled.
        """
        def decorator(view_func):
            @wraps(view_func)
            def wrapped_view(request, *args, **kwargs):
                if (
                    (hasattr(request, 'user') and self.enabled(request.user.username, namespace=None))
                    or (hasattr(request, 'domain') and self.enabled(request.domain, namespace=NAMESPACE_DOMAIN))
                ):
                    return view_func(request, *args, **kwargs)
                if request.user.is_superuser:
                    from corehq.apps.toggle_ui.views import ToggleEditView
                    toggle_url = reverse(ToggleEditView.urlname, args=[self.slug])
                    messages.warning(request, mark_safe((
                        'This <a href="{}">feature flag</a> should be enabled '
                        'to access this URL'
                    ).format(toggle_url)))
                raise Http404()
            return wrapped_view
        return decorator

    def get_enabled_domains(self):
        try:
            toggle = Toggle.get(self.slug)
        except ResourceNotFound:
            return []

        enabled_users = toggle.enabled_users
        domains = {user.split('domain:')[1] for user in enabled_users if 'domain:' in user}
        domains |= self.always_enabled
        domains -= self.always_disabled
        return list(domains)


def was_domain_created_after(domain, checkpoint):
    """
    Return true if domain was created after checkpoint

    :param domain: Domain name (string).
    :param checkpoint: datetime object.
    """
    from corehq.apps.domain.models import Domain
    domain_obj = Domain.get_by_name(domain)
    return (
        domain_obj is not None and
        domain_obj.date_created is not None and
        domain_obj.date_created > checkpoint
    )


def was_user_created_after(username, checkpoint):
    """
    Return true if user was created after checkpoint

    :param username: Web User username (string).
    :param checkpoint: datetime object.
    """
    from corehq.apps.users.models import WebUser
    user = WebUser.get_by_username(username)
    return (
        user is not None and
        user.created_on is not None and
        user.created_on > checkpoint
    )


def deterministic_random(input_string):
    """
    Returns a deterministically random number between 0 and 1 based on the
    value of the string. The same input should always produce the same output.
    """
    if isinstance(input_string, six.text_type):
        input_string = input_string.encode('utf-8')
    return float.fromhex(hashlib.md5(input_string).hexdigest()) / math.pow(2, 128)


class PredictablyRandomToggle(StaticToggle):
    """
    A toggle that is predictably random based off some axis. Useful for for doing
    a randomized rollout of a feature. E.g. "turn this on for 5% of domains", or
    "turn this on for 40% of users".

    It extends StaticToggle, so individual domains/users can also be explicitly added.
    """

    def __init__(
        self,
        slug,
        label,
        tag,
        namespaces,
        randomness,
        help_link=None,
        description=None,
        always_disabled=None
    ):
        super(PredictablyRandomToggle, self).__init__(slug, label, tag, list(namespaces),
                                                      help_link=help_link, description=description,
                                                      always_disabled=always_disabled)
        _ensure_valid_namespaces(namespaces)
        _ensure_valid_randomness(randomness)
        self.randomness = randomness

    @property
    def randomness_percent(self):
        return "{:.0f}".format(self.randomness * 100)

    def _get_identifier(self, item):
        return '{}:{}:{}'.format(self.namespaces, self.slug, item)

    def enabled(self, item, namespace=Ellipsis):
        if namespace == NAMESPACE_USER:
            namespace = None  # because:
            # StaticToggle.__init__(): self.namespaces = [None if n == NAMESPACE_USER else n for n in namespaces]

        all_namespaces = {None if n == NAMESPACE_USER else n for n in ALL_NAMESPACES}
        if namespace is Ellipsis and set(self.namespaces) != all_namespaces:
            raise ValueError(
                'PredictablyRandomToggle.enabled() cannot be determined for toggle "{slug}" because it is not '
                'available for all namespaces and the namespace of "{item}" is not given.'.format(
                    slug=self.slug,
                    item=item,
                )
            )

        if settings.DISABLE_RANDOM_TOGGLES:
            return False
        elif item in self.always_disabled:
            return False
        elif namespace is not Ellipsis and namespace not in self.namespaces:
            return False
        return (
            (item and deterministic_random(self._get_identifier(item)) < self.randomness)
            or super(PredictablyRandomToggle, self).enabled(item, namespace)
        )


class DynamicallyPredictablyRandomToggle(PredictablyRandomToggle):
    """
    A PredictablyRandomToggle whose randomness can be configured via the database/UI.
    """
    RANDOMNESS_KEY = 'hq_dynamic_randomness'

    def __init__(
        self,
        slug,
        label,
        tag,
        namespaces,
        default_randomness=0,
        help_link=None,
        description=None,
        always_disabled=None
    ):
        super(PredictablyRandomToggle, self).__init__(slug, label, tag, list(namespaces),
                                                      help_link=help_link, description=description,
                                                      always_disabled=always_disabled)
        _ensure_valid_namespaces(namespaces)
        _ensure_valid_randomness(default_randomness)
        self.default_randomness = default_randomness

    @property
    @quickcache(vary_on=['self.slug'])
    def randomness(self):
        # a bit hacky: leverage couch's dynamic properties to just tack this onto the couch toggle doc
        try:
            toggle = Toggle.get(self.slug)
        except ResourceNotFound:
            return self.default_randomness
        dynamic_randomness = getattr(toggle, self.RANDOMNESS_KEY, self.default_randomness)
        try:
            dynamic_randomness = float(dynamic_randomness)
            return dynamic_randomness
        except ValueError:
            return self.default_randomness


# if no namespaces are specified the user namespace is assumed
NAMESPACE_USER = 'user'
NAMESPACE_DOMAIN = 'domain'
NAMESPACE_OTHER = 'other'
ALL_NAMESPACES = [NAMESPACE_USER, NAMESPACE_DOMAIN]


def any_toggle_enabled(*toggles):
    """
    Return a view decorator for allowing access if any of the given toggles are
    enabled. Example usage:

    @toggles.any_toggle_enabled(REPORT_BUILDER, USER_CONFIGURABLE_REPORTS)
    def delete_custom_report():
        pass

    """
    def decorator(view_func):
        @wraps(view_func)
        def wrapped_view(request, *args, **kwargs):
            for t in toggles:
                if t.enabled_for_request(request):
                    return view_func(request, *args, **kwargs)
            raise Http404()
        return wrapped_view
    return decorator


@quickcache([])
def all_toggles():
    """
    Loads all toggles
    """
    return list(all_toggles_by_name_in_scope(globals()).values())


def all_toggles_by_name():
    # trick for listing the attributes of the current module.
    # http://stackoverflow.com/a/990450/8207
    return all_toggles_by_name_in_scope(globals())


def all_toggles_by_name_in_scope(scope_dict):
    result = {}
    for toggle_name, toggle in scope_dict.items():
        if not toggle_name.startswith('__'):
            if isinstance(toggle, StaticToggle):
                result[toggle_name] = toggle
    return result


def toggles_dict(username=None, domain=None):
    """
    Loads all toggles into a dictionary for use in JS

    (only enabled toggles are included)
    """
    return {t.slug: True for t in all_toggles() if (t.enabled(username, NAMESPACE_USER) or
                                                    t.enabled(domain, NAMESPACE_DOMAIN))}


def toggle_values_by_name(username=None, domain=None):
    """
    Loads all toggles into a dictionary for use in JS

    all toggles (including those not enabled) are included
    """
    return {toggle_name: (toggle.enabled(username, NAMESPACE_USER) or
                          toggle.enabled(domain, NAMESPACE_DOMAIN))
            for toggle_name, toggle in all_toggles_by_name().items()}


def _ensure_valid_namespaces(namespaces):
    if not namespaces:
        raise Exception('namespaces must be defined!')


def _ensure_valid_randomness(randomness):
    if not 0 <= randomness <= 1:
        raise Exception('randomness must be between 0 and 1!')


APP_BUILDER_CUSTOM_PARENT_REF = StaticToggle(
    'custom-parent-ref',
    'ICDS: Custom case parent reference',
    TAG_CUSTOM,
    [NAMESPACE_DOMAIN],
)

APP_BUILDER_ADVANCED = StaticToggle(
    'advanced-app-builder',
    'Advanced Module in App-Builder',
    TAG_SOLUTIONS,
    [NAMESPACE_DOMAIN],
    description="Advanced Modules allow you to autoload and manage multiple case types, "
                "but may behave in unexpected ways.",
    help_link='https://confluence.dimagi.com/display/ccinternal/Advanced+Modules',
)

APP_BUILDER_SHADOW_MODULES = StaticToggle(
    'shadow-app-builder',
    'Shadow Modules',
    TAG_SOLUTIONS,
    [NAMESPACE_DOMAIN],
    help_link='https://confluence.dimagi.com/display/ccinternal/Shadow+Modules',
)

CASE_LIST_CUSTOM_XML = StaticToggle(
    'case_list_custom_xml',
    'Allow custom XML to define case lists (ex. for case tiles)',
    TAG_SOLUTIONS,
    [NAMESPACE_DOMAIN],
    help_link='https://confluence.dimagi.com/display/public/Custom+Case+XML+Overview',
)

CASE_LIST_CUSTOM_VARIABLES = StaticToggle(
    'case_list_custom_variables',
    'Show text area for entering custom variables',
    TAG_SOLUTIONS,
    [NAMESPACE_DOMAIN],
    description='Defines custom variables that can be used in case list or detail calculations',
)

CASE_LIST_TILE = StaticToggle(
    'case_list_tile',
    'REC: Allow configuration of the REC case list tile',
    TAG_CUSTOM,
    [NAMESPACE_DOMAIN]
)

SHOW_PERSIST_CASE_CONTEXT_SETTING = StaticToggle(
    'show_persist_case_context_setting',
    'Allow toggling the persistent case context tile',
    TAG_SOLUTIONS,
    [NAMESPACE_DOMAIN],
)

CASE_LIST_LOOKUP = StaticToggle(
    'case_list_lookup',
    'Allow external android callouts to search the caselist',
    TAG_SOLUTIONS,
    [NAMESPACE_DOMAIN]
)

BIOMETRIC_INTEGRATION = StaticToggle(
    'biometric_integration',
    "Enables biometric integration (simprints) features.",
    TAG_PRODUCT,
    [NAMESPACE_DOMAIN]
)

ADD_USERS_FROM_LOCATION = StaticToggle(
    'add_users_from_location',
    "Allow users to add new mobile workers from the locations page",
    TAG_PRODUCT,
    [NAMESPACE_DOMAIN]
)

CASE_DETAIL_PRINT = StaticToggle(
    'case_detail_print',
    'MLabour: Allowing printing of the case detail, based on an HTML template',
    TAG_CUSTOM,
    [NAMESPACE_DOMAIN],
)

COPY_FORM_TO_APP = StaticToggle(
    'copy_form_to_app',
    'Allow copying a form from one app to another',
    TAG_INTERNAL,
    [NAMESPACE_DOMAIN, NAMESPACE_USER],
)

DATA_FILE_DOWNLOAD = StaticToggle(
    'data_file_download',
    'Offer hosting and sharing data files for downloading from a secure dropzone',
    TAG_SOLUTIONS,
    help_link='https://confluence.dimagi.com/display/ccinternal/Offer+hosting+and+sharing+data+files+for+downloading+from+a+secure+dropzone',
    namespaces=[NAMESPACE_DOMAIN],
)

DETAIL_LIST_TAB_NODESETS = StaticToggle(
    'detail-list-tab-nodesets',
    'Associate a nodeset with a case detail tab',
    TAG_SOLUTIONS,
    help_link='https://confluence.dimagi.com/display/ccinternal/Case+Detail+Nodesets',
    namespaces=[NAMESPACE_DOMAIN]
)

DHIS2_INTEGRATION = StaticToggle(
    'dhis2_integration',
    'DHIS2 Integration',
    TAG_SOLUTIONS,
    [NAMESPACE_DOMAIN]
)

GRAPH_CREATION = StaticToggle(
    'graph-creation',
    'Case list/detail graph creation',
    TAG_SOLUTIONS,
    help_link='https://confluence.dimagi.com/display/RD/Graphing+in+HQ',
    namespaces=[NAMESPACE_DOMAIN]
)

IS_CONTRACTOR = StaticToggle(
    'is_contractor',
    'Is contractor',
    TAG_INTERNAL,
    description="Used to give non super-users access to select super-user features"
)

MM_CASE_PROPERTIES = StaticToggle(
    'mm_case_properties',
    'Multimedia Case Properties',
    TAG_DEPRECATED,
    help_link='https://confluence.dimagi.com/display/ccinternal/Multimedia+Case+Properties+Feature+Flag',
    namespaces=[NAMESPACE_DOMAIN]
)

NEW_MULTIMEDIA_UPLOADER = StaticToggle(
    'new_multimedia_uploader',
    'Display new multimedia uploader',
    TAG_INTERNAL,
    [NAMESPACE_DOMAIN]
)

VISIT_SCHEDULER = StaticToggle(
    'app_builder_visit_scheduler',
    'ICDS: Visit Scheduler',
    TAG_CUSTOM,
    [NAMESPACE_DOMAIN, NAMESPACE_USER]
)


USER_CONFIGURABLE_REPORTS = StaticToggle(
    'user_reports',
    'User configurable reports UI',
    TAG_SOLUTIONS,
    [NAMESPACE_DOMAIN, NAMESPACE_USER],
    description=(
        "A feature which will allow your domain to create User Configurable Reports."
    ),
    help_link='https://confluence.dimagi.com/display/RD/User+Configurable+Reporting',
    notification_emails=['jemord']
)

LOCATIONS_IN_UCR = StaticToggle(
    'locations_in_ucr',
    'ICDS: Add Locations as one of the Source Types for User Configurable Reports',
    TAG_CUSTOM,
    [NAMESPACE_DOMAIN]
)

REPORT_BUILDER = StaticToggle(
    'report_builder',
    'Activate Report Builder for a project without setting up a subscription.',
    TAG_DEPRECATED,
    [NAMESPACE_DOMAIN],
)

ASYNC_RESTORE = StaticToggle(
    'async_restore',
    'Generate restore response in an asynchronous task to prevent timeouts',
    TAG_INTERNAL,
    [NAMESPACE_DOMAIN],
)

REPORT_BUILDER_BETA_GROUP = StaticToggle(
    'report_builder_beta_group',
    'RB beta group',
    TAG_DEPRECATED,
    [NAMESPACE_DOMAIN],
)

SYNC_ALL_LOCATIONS = StaticToggle(
    'sync_all_locations',
    '(Deprecated) Sync the full location hierarchy when syncing location fixtures',
    TAG_DEPRECATED,
    [NAMESPACE_DOMAIN],
    description="Do not turn this feature flag. It is only used for providing compatability for old projects. "
    "We are actively trying to remove projects from this list. This functionality is now possible by using the "
    "Advanced Settings on the Organization Levels page and setting the Level to Expand From option."
)

HIERARCHICAL_LOCATION_FIXTURE = StaticToggle(
    'hierarchical_location_fixture',
    'Display Settings To Get Hierarchical Location Fixture',
    TAG_INTERNAL,
    [NAMESPACE_DOMAIN],
    description=(
        "Do not turn this feature flag.  It is only used for providing "
        "compatability for old projects.  We are actively trying to remove "
        "projects from this list."
    ),
)

EXTENSION_CASES_SYNC_ENABLED = StaticToggle(
    'extension_sync',
    'Enikshay/L10K: Enable extension syncing',
    TAG_CUSTOM,
    help_link='https://confluence.dimagi.com/display/ccinternal/Extension+Cases',
    namespaces=[NAMESPACE_DOMAIN],
    always_enabled={'enikshay'},
)


ROLE_WEBAPPS_PERMISSIONS = StaticToggle(
    'role_webapps_permissions',
    'Enikshay/ICDS: Toggle which webapps to see based on role',
    TAG_CUSTOM,
    namespaces=[NAMESPACE_DOMAIN],
)


SYNC_SEARCH_CASE_CLAIM = StaticToggle(
    'search_claim',
    'Enable synchronous mobile searching and case claiming',
    TAG_SOLUTIONS,
    help_link='https://confluence.dimagi.com/display/ccinternal/Remote+Case+Search+and+Claim',
    namespaces=[NAMESPACE_DOMAIN]
)


def _enable_search_index(domain, enabled):
    from corehq.apps.case_search.tasks import reindex_case_search_for_domain, delete_case_search_cases_for_domain
    from corehq.pillows.case_search import domains_needing_search_index
    domains_needing_search_index.clear()
    if enabled:
        reindex_case_search_for_domain.delay(domain)
    else:
        delete_case_search_cases_for_domain.delay(domain)


CASE_LIST_EXPLORER = StaticToggle(
    'case_list_explorer',
    'Show the case list explorer report',
    TAG_SOLUTIONS,
    namespaces=[NAMESPACE_DOMAIN],
    save_fn=_enable_search_index,
)

EXPLORE_CASE_DATA = StaticToggle(
    'explore_case_data',
    'Show the Explore Case Data report (in dev)',
    TAG_PRODUCT,
    namespaces=[NAMESPACE_DOMAIN],
    save_fn=_enable_search_index,
)

LIVEQUERY_SYNC = StaticToggle(
    'livequery_sync',
    'Enable livequery sync algorithm',
    TAG_INTERNAL,
    namespaces=[NAMESPACE_DOMAIN]
)

NO_VELLUM = StaticToggle(
    'no_vellum',
    'Allow disabling Form Builder per form '
    '(for custom forms that Vellum breaks)',
    TAG_INTERNAL,
    [NAMESPACE_DOMAIN, NAMESPACE_USER]
)

HIPAA_COMPLIANCE_CHECKBOX = StaticToggle(
    'hipaa_compliance_checkbox',
    'Show HIPAA compliance checkbox',
    TAG_INTERNAL,
    [NAMESPACE_USER],
)

CAN_EDIT_EULA = StaticToggle(
    'can_edit_eula',
    "Whether this user can set the custom eula and data sharing internal project options. "
    "This should be a small number of DIMAGI ONLY users",
    TAG_INTERNAL,
)

STOCK_AND_RECEIPT_SMS_HANDLER = StaticToggle(
    'stock_and_sms_handler',
    "Enable the stock report handler to accept both stock and receipt values "
    "in the format 'soh abc 100.20'",
    TAG_CUSTOM,
    [NAMESPACE_DOMAIN]
)

# This toggle offers the "multiple_apps_unlimited" mobile flag to non-Dimagi users
MOBILE_PRIVILEGES_FLAG = StaticToggle(
    'mobile_privileges_flag',
    'Offer "Enable Privileges on Mobile" flag.',
    TAG_INTERNAL,
    [NAMESPACE_USER]
)

PRODUCTS_PER_LOCATION = StaticToggle(
    'products_per_location',
    "Products Per Location: Specify products stocked at individual locations.  "
    "This doesn't actually do anything yet.",
    TAG_CUSTOM,
    [NAMESPACE_DOMAIN]
)

ALLOW_CASE_ATTACHMENTS_VIEW = StaticToggle(
    'allow_case_attachments_view',
    "Explicitly allow user to access case attachments, even if they can't view the case list report.",
    TAG_CUSTOM,
    [NAMESPACE_DOMAIN, NAMESPACE_USER]
)

LOCATION_TYPE_STOCK_RATES = StaticToggle(
    'location_type_stock_rates',
    "Specify stock rates per location type.",
    TAG_SOLUTIONS,
    [NAMESPACE_DOMAIN]
)

TRANSFER_DOMAIN = StaticToggle(
    'transfer_domain',
    'Transfer domains to different users',
    TAG_INTERNAL,
    [NAMESPACE_DOMAIN]
)


FORM_LINK_WORKFLOW = StaticToggle(
    'form_link_workflow',
    'Form linking workflow available on forms',
    TAG_SOLUTIONS,
    [NAMESPACE_DOMAIN],
)

# not referenced in code directly but passed through to vellum
# see toggles_dict

VELLUM_SAVE_TO_CASE = StaticToggle(
    'save_to_case',
    "Adds save to case as a question to the form builder",
    TAG_SOLUTIONS,
    [NAMESPACE_DOMAIN],
    description='This flag allows case management inside repeat groups',
    help_link='https://confluence.dimagi.com/display/ccinternal/Save+to+Case+Feature+Flag',
)

VELLUM_PRINTING = StaticToggle(
    'printing',
    "Enables the Print Android App Callout",
    TAG_SOLUTIONS,
    [NAMESPACE_DOMAIN],
    description='Allows printing from CommCare on the device',
    help_link='https://confluence.dimagi.com/display/ccinternal/Printing+from+a+form+in+CommCare+Android',
)

VELLUM_DATA_IN_SETVALUE = StaticToggle(
    'allow_data_reference_in_setvalue',
    "Allow data references in a setvalue",
    TAG_SOLUTIONS,
    [NAMESPACE_DOMAIN],
    description="This allows referencing other questions in the form in a setvalue. "
                "This may still cause issues if the other questions have not been calculated yet",
)

CACHE_AND_INDEX = StaticToggle(
    'cache_and_index',
    'Enikshay/REC: Enable the "Cache and Index" format option when choosing sort properties '
    'in the app builder',
    TAG_CUSTOM,
    [NAMESPACE_DOMAIN],
)

CUSTOM_PROPERTIES = StaticToggle(
    'custom_properties',
    'Allow users to add arbitrary custom properties to their application',
    TAG_SOLUTIONS,
    help_link='https://confluence.dimagi.com/display/internal/CommCare+Android+Developer+Options+--+Internal#'
              'CommCareAndroidDeveloperOptions--Internal-SettingtheValueofaDeveloperOptionfromHQ',
    namespaces=[NAMESPACE_DOMAIN]
)

WEBAPPS_CASE_MIGRATION = StaticToggle(
    'webapps_case_migration',
    "Work-in-progress to support user-written migrations",
    TAG_CUSTOM,
    namespaces=[NAMESPACE_USER]
)

ENABLE_LOADTEST_USERS = StaticToggle(
    'enable_loadtest_users',
    'Enable creating loadtest users on HQ',
    TAG_SOLUTIONS,
    namespaces=[NAMESPACE_DOMAIN],
    help_link='https://confluence.dimagi.com/display/ccinternal/Loadtest+Users',
)

MOBILE_UCR = StaticToggle(
    'mobile_ucr',
    ('Mobile UCR: Configure viewing user configurable reports on the mobile '
     'through the app builder'),
    TAG_SOLUTIONS,
    namespaces=[NAMESPACE_DOMAIN],
    always_enabled={'icds-cas'}
)

MOBILE_UCR_LINKED_DOMAIN = StaticToggle(
    'mobile_ucr_linked_domain',
    ('Mobile UCR: Configure viewing user configurable reports on the mobile when using linked domains. '
     'NOTE: This won\'t work without developer intervention'),
    TAG_CUSTOM,
    namespaces=[NAMESPACE_DOMAIN],
    always_enabled={'icds-cas', 'fmoh-echis-staging'}
)

API_THROTTLE_WHITELIST = StaticToggle(
    'api_throttle_whitelist',
    ('API throttle whitelist'),
    TAG_INTERNAL,
    namespaces=[NAMESPACE_USER],
)

API_BLACKLIST = StaticToggle(
    'API_BLACKLIST',
    ("Blacklist API access to a user or domain that spams us"),
    TAG_INTERNAL,
    namespaces=[NAMESPACE_DOMAIN, NAMESPACE_USER],
    description="For temporary, emergency use only. If a partner doesn't properly "
    "throttle their API requests, it can hammer our infrastructure, causing "
    "outages. This will cut off the tide, but we should communicate with them "
    "immediately.",
)

FORM_SUBMISSION_BLACKLIST = StaticToggle(
    'FORM_SUBMISSION_BLACKLIST',
    ("Blacklist form submissions from a domain that spams us"),
    TAG_INTERNAL,
    namespaces=[NAMESPACE_DOMAIN],
    description="This is a temporary solution to an unusually high volume of "
    "form submissions from a domain.  We have some projects that automatically "
    "send forms. If that ever causes problems, we can use this to cut them off.",
)


def _commtrackify(domain_name, toggle_is_enabled):
    from corehq.apps.domain.models import Domain
    domain_obj = Domain.get_by_name(domain_name, strict=True)
    if domain_obj and domain_obj.commtrack_enabled != toggle_is_enabled:
        if toggle_is_enabled:
            domain_obj.convert_to_commtrack()
        else:
            domain_obj.commtrack_enabled = False
            domain_obj.save()


COMMTRACK = StaticToggle(
    'commtrack',
    "CommCare Supply",
    TAG_SOLUTIONS,
    description=(
        '<a href="https://help.commcarehq.org/display/commtrack/CommCare+Supply+Home">CommCare Supply</a> '
        "is a logistics and supply chain management module. It is designed "
        "to improve the management, transport, and resupply of a variety of "
        "goods and materials, from medication to food to bednets. <br/>"
    ),
    help_link='https://help.commcarehq.org/display/commtrack/CommCare+Supply+Home',
    namespaces=[NAMESPACE_DOMAIN],
    save_fn=_commtrackify,
)

NON_COMMTRACK_LEDGERS = StaticToggle(
    'non_commtrack_ledgers',
    "Enikshay: Enable ledgers for projects not using Supply.",
    TAG_CUSTOM,
    description=(
        'Turns on the ledger fixture and ledger transaction question types in '
        'the form builder. ONLY WORKS ON SQL DOMAINS!'
    ),
    namespaces=[NAMESPACE_DOMAIN],
)

CUSTOM_INSTANCES = StaticToggle(
    'custom_instances',
    'Inject custom instance declarations',
    TAG_CUSTOM,
    description=(
        'Enables the insertion of custom instances into a case list configuration. '
        'Currently used by SimPrints-integrated projects.'
    ),
    namespaces=[NAMESPACE_DOMAIN],
)

CUSTOM_ASSERTIONS = StaticToggle(
    'custom_assertions',
    'Inject custom assertions into the suite',
    TAG_SOLUTIONS,
    description=(
        'Enables the insertion of custom assertions into the suite file. '
    ),
    namespaces=[NAMESPACE_DOMAIN],
    help_link="https://confluence.dimagi.com/display/ccinternal/User+defined+assert+blocks",
)

APPLICATION_ERROR_REPORT = StaticToggle(
    'application_error_report',
    'Show Application Error Report',
    TAG_SOLUTIONS,
    help_link='https://confluence.dimagi.com/display/ccinternal/Show+Application+Error+Report+Feature+Flag',
    namespaces=[NAMESPACE_USER],
)

OPENCLINICA = StaticToggle(
    'openclinica',
    'KEMRI: Offer OpenClinica settings and CDISC ODM export',
    TAG_CUSTOM,
    namespaces=[NAMESPACE_DOMAIN],
)

CUSTOM_MENU_BAR = StaticToggle(
    'custom_menu_bar',
    "Hide Dashboard and Applications from top menu bar "
    "for non-admin users",
    TAG_CUSTOM,
    namespaces=[NAMESPACE_DOMAIN],
)

DASHBOARD_ICDS_REPORT = StaticToggle(
    'dashboard_icds_reports',
    'ICDS: Enable access to the dashboard reports for ICDS',
    TAG_CUSTOM,
    [NAMESPACE_DOMAIN]
)

ICDS_DASHBOARD_REPORT_FEATURES = StaticToggle(
    'features_in_dashboard_icds_reports',
    'ICDS: Enable access to the features in the ICDS Dashboard reports',
    TAG_CUSTOM,
    [NAMESPACE_USER]
)

NINETYNINE_DOTS = StaticToggle(
    '99dots_integration',
    'Enikshay: Enable access to 99DOTS',
    TAG_CUSTOM,
    [NAMESPACE_DOMAIN]
)

NIKSHAY_INTEGRATION = StaticToggle(
    'nikshay_integration',
    'Enikshay: Enable patient registration in Nikshay',
    TAG_CUSTOM,
    [NAMESPACE_DOMAIN]
)

BETS_INTEGRATION = StaticToggle(
    'bets_repeaters',
    'Enikshay: Enable BETS data forwarders',
    TAG_CUSTOM,
    [NAMESPACE_DOMAIN],
    always_enabled={"enikshay"},
)

RETRY_SMS_INDEFINITELY = StaticToggle(
    'retry_sms_indefinitely',
    'Enikshay: Retry SMS indefinitely',
    TAG_CUSTOM,
    [NAMESPACE_DOMAIN],
    description='Leaves on the queue an SMS that has reached the maximum number of unsuccessful attempts.',
)

OPENMRS_INTEGRATION = StaticToggle(
    'openmrs_integration',
    'Enable OpenMRS integration',
    TAG_SOLUTIONS,
    [NAMESPACE_DOMAIN],
)

INDEX_LOCATION_DATA_DESCRIPTION = """
Add an option to the location fields page allowing you to specify fields which
should be indexed by the phone. This can provide a performance boost in
applications dealing with large location fixtures when using those fields for
filtering. The indexed fields will be made available as top level children of
the <location/> node with the prefix 'data_', and you must reference that to
take advantage of the optimization. For example, reference a field called
'is_test' like:
    instance('locations')/locations/location[data_is_test='1']
"""
INDEX_LOCATION_DATA = StaticToggle(
    'index_location_data',
    'Enikshay: Add option to index custom location fields',
    TAG_CUSTOM,
    [NAMESPACE_DOMAIN],
    description=INDEX_LOCATION_DATA_DESCRIPTION,
)

MULTIPLE_CHOICE_CUSTOM_FIELD = StaticToggle(
    'multiple_choice_custom_field',
    'EWS: Allow project to use multiple choice field in custom fields',
    TAG_CUSTOM,
    namespaces=[NAMESPACE_DOMAIN],
    description='This flag allows multiple choice fields in custom user data, location data and product data',
)

SUPPORT = StaticToggle(
    'support',
    'General toggle for support features',
    TAG_INTERNAL,
    help_link='https://confluence.dimagi.com/display/ccinternal/Support+Flag',
)

BASIC_CHILD_MODULE = StaticToggle(
    'child_module',
    'Basic modules can be child modules',
    TAG_SOLUTIONS,
    [NAMESPACE_DOMAIN]
)

LEGACY_CHILD_MODULES = StaticToggle(
    'legacy_child_modules',
    'Legacy, non-nested child modules',
    TAG_DEPRECATED,
    [NAMESPACE_DOMAIN],
    description=(
        "Child Menus are now displayed nested under their parent menu. Some "
        "apps built before this change will require that their modules be "
        "reordered to fit this paradigm. This feature flag exists to support "
        "those applications until they're transitioned."
    )
)

APP_BUILDER_CONDITIONAL_NAMES = StaticToggle(
    'APP_BUILDER_CONDITIONAL_NAMES',
    'ICDS/REACH: Conditional, calculation-based  mapping for menu and form names',
    TAG_CUSTOM,
    [NAMESPACE_DOMAIN],
)

FORMPLAYER_USE_LIVEQUERY = StaticToggle(
    'formplayer_use_livequery',
    'Use LiveQuery on Web Apps',
    TAG_INTERNAL,
    [NAMESPACE_DOMAIN],
)

FIXTURE_CASE_SELECTION = StaticToggle(
    'fixture_case',
    'ICDS: Allow a configurable case list that is filtered based on a fixture type and '
    'fixture selection (Due List)',
    TAG_CUSTOM,
    [NAMESPACE_DOMAIN],
)

EWS_INVALID_REPORT_RESPONSE = StaticToggle(
    'ews_invalid_report_response',
    'EWS: Send response about invalid stock on hand',
    TAG_CUSTOM,
    [NAMESPACE_DOMAIN]
)

USE_SMS_WITH_INACTIVE_CONTACTS = StaticToggle(
    'use_sms_with_inactive_contacts',
    'Use SMS with inactive contacts',
    TAG_CUSTOM,
    [NAMESPACE_DOMAIN]
)

SMS_LOG_CHANGES = StaticToggle(
    'sms_log_changes',
    "Message Log Report: Test new additions",
    TAG_CUSTOM,
    [NAMESPACE_USER, NAMESPACE_DOMAIN],
    description=("Include failed messages, show message status, show event. "
                 "This feature flag exists to QA on real prod data."),
)

ENABLE_INCLUDE_SMS_GATEWAY_CHARGING = StaticToggle(
    'enable_include_sms_gateway_charging',
    'Enable include SMS gateway charging',
    TAG_CUSTOM,
    [NAMESPACE_DOMAIN]
)

BROADCAST_TO_LOCATIONS = StaticToggle(
    'broadcast_to_locations',
    'Send broadcasts to locations',
    TAG_PRODUCT,
    [NAMESPACE_DOMAIN],
)

MOBILE_WORKER_SELF_REGISTRATION = StaticToggle(
    'mobile_worker_self_registration',
    'UW: Allow mobile workers to self register',
    TAG_CUSTOM,
    help_link='https://confluence.dimagi.com/display/commcarepublic/SMS+Self+Registration',
    namespaces=[NAMESPACE_DOMAIN],
)

MESSAGE_LOG_METADATA = StaticToggle(
    'message_log_metadata',
    'Include message id in Message Log export.',
    TAG_CUSTOM,
    [NAMESPACE_USER],
)

BULK_CONDITIONAL_ALERTS = StaticToggle(
    'bulk_conditional_alerts',
    'Allow bulk download and upload of conditional alerts.',
    TAG_PRODUCT,
    [NAMESPACE_DOMAIN],
)

COPY_CONDITIONAL_ALERTS = StaticToggle(
    'copy_conditional_alerts',
    'Allow copying conditional alerts to another project (or within the same project).',
    TAG_SOLUTIONS,
    [NAMESPACE_USER],
)

RUN_AUTO_CASE_UPDATES_ON_SAVE = StaticToggle(
    'run_auto_case_updates_on_save',
    'Run Auto Case Update rules on each case save.',
    TAG_INTERNAL,
    [NAMESPACE_DOMAIN],
)

EWS_BROADCAST_BY_ROLE = StaticToggle(
    'ews_broadcast_by_role',
    'EWS: Filter broadcast recipients by role',
    TAG_CUSTOM,
    [NAMESPACE_DOMAIN],
)

LEGACY_SYNC_SUPPORT = StaticToggle(
    'legacy_sync_support',
    "Support mobile sync bugs in older projects (2.9 and below).",
    TAG_DEPRECATED,
    [NAMESPACE_DOMAIN]
)

EWS_WEB_USER_EXTENSION = StaticToggle(
    'ews_web_user_extension',
    'EWS: Enable EWSGhana web user extension',
    TAG_CUSTOM,
    [NAMESPACE_DOMAIN]
)

CALL_CENTER_LOCATION_OWNERS = StaticToggle(
    'call_center_location_owners',
    'ICDS: Enable the use of locations as owners of call center cases',
    TAG_CUSTOM,
    [NAMESPACE_DOMAIN]
)

TF_DOES_NOT_USE_SQLITE_BACKEND = StaticToggle(
    'not_tf_sql_backend',
    'Domains that do not use a SQLite backend for Touchforms',
    TAG_INTERNAL,
    [NAMESPACE_DOMAIN],
)

CUSTOM_APP_BASE_URL = StaticToggle(
    'custom_app_base_url',
    'ICDS/eNikshay: Allow specifying a custom base URL for an application. Main use case is '
    'to allow migrating ICDS to a new cluster.',
    TAG_CUSTOM,
    [NAMESPACE_DOMAIN]
)


PHONE_NUMBERS_REPORT = StaticToggle(
    'phone_numbers_report',
    "Report related to the phone numbers owned by a project's contacts",
    TAG_PRODUCT,
    [NAMESPACE_DOMAIN]
)


INBOUND_SMS_LENIENCY = StaticToggle(
    'inbound_sms_leniency',
    "Inbound SMS leniency on domain-owned gateways. "
    "WARNING: This wil be rolled out slowly; do not enable on your own.",
    TAG_INTERNAL,
    [NAMESPACE_DOMAIN]
)


HIDE_MESSAGING_DASHBOARD_FROM_NON_SUPERUSERS = StaticToggle(
    'hide_messaging_dashboard',
    "Hide messaging dashboard from users who are not superusers.",
    TAG_CUSTOM,
    [NAMESPACE_DOMAIN]
)


UNLIMITED_REPORT_BUILDER_REPORTS = StaticToggle(
    'unlimited_report_builder_reports',
    'Allow unlimited reports created in report builder',
    TAG_INTERNAL,
    [NAMESPACE_DOMAIN]
)

MOBILE_USER_DEMO_MODE = StaticToggle(
    'mobile_user_demo_mode',
    'Ability to make a mobile worker into Demo only mobile worker',
    TAG_SOLUTIONS,
    help_link='https://confluence.dimagi.com/display/internal/Demo+Mobile+Workers',
    namespaces=[NAMESPACE_DOMAIN]
)


EXPORT_ZIPPED_APPS = StaticToggle(
    'export-zipped-apps',
    'Export+Import Zipped Applications',
    TAG_INTERNAL,
    [NAMESPACE_USER]
)


SEND_UCR_REBUILD_INFO = StaticToggle(
    'send_ucr_rebuild_info',
    'Notify when UCR rebuilds finish or error.',
    TAG_SOLUTIONS,
    [NAMESPACE_USER]
)

EMG_AND_REC_SMS_HANDLERS = StaticToggle(
    'emg_and_rec_sms_handlers',
    'ILS: Enable emergency and receipt sms handlers used in ILSGateway',
    TAG_CUSTOM,
    [NAMESPACE_DOMAIN]
)

ALLOW_USER_DEFINED_EXPORT_COLUMNS = StaticToggle(
    'allow_user_defined_export_columns',
    'Add user defined columns to exports',
    TAG_DEPRECATED,
    [NAMESPACE_DOMAIN],
)


CUSTOM_CALENDAR_FIXTURE = StaticToggle(
    'custom_calendar_fixture',
    'Enikshay: Send a calendar fixture down to all users (R&D)',
    TAG_CUSTOM,
    [NAMESPACE_DOMAIN],
)

DISABLE_COLUMN_LIMIT_IN_UCR = StaticToggle(
    'disable_column_limit_in_ucr',
    'Enikshay: Disable column limit in UCR',
    TAG_CUSTOM,
    [NAMESPACE_DOMAIN]
)

CLOUDCARE_LATEST_BUILD = StaticToggle(
    'use_latest_build_cloudcare',
    'Uses latest build for Web Apps instead of latest published',
    TAG_SOLUTIONS,
    [NAMESPACE_DOMAIN, NAMESPACE_USER]
)

CAUTIOUS_MULTIMEDIA = StaticToggle(
    'cautious_multimedia',
    'More cautious handling of multimedia: do not delete multimedia files, add logging, etc.',
    TAG_INTERNAL,
    [NAMESPACE_DOMAIN],
    always_enabled={'icds', 'icds-cas'},
)

BULK_UPDATE_MULTIMEDIA_PATHS = StaticToggle(
    'bulk_update_multimedia_paths',
    'Bulk multimedia path management',
    TAG_CUSTOM,
    [NAMESPACE_DOMAIN],
    help_link="https://confluence.dimagi.com/display/ICDS/Multimedia+Path+Manager"
)

USER_TESTING_SIMPLIFY = StaticToggle(
    'user_testing_simplify',
    'Simplify the UI for user testing experiments',
    TAG_INTERNAL,
    [NAMESPACE_DOMAIN]
)

# when enabled this should prevent any changes to a domains data
DATA_MIGRATION = StaticToggle(
    'data_migration',
    'Disable submissions and restores during a data migration',
    TAG_INTERNAL,
    [NAMESPACE_DOMAIN]
)

EMWF_WORKER_ACTIVITY_REPORT = StaticToggle(
    'emwf_worker_activity_report',
    'Make the Worker Activity Report use the Groups or Users or Locations filter',
    TAG_SOLUTIONS,
    namespaces=[NAMESPACE_DOMAIN],
    description=(
        "This flag allows you filter the users to display in the same way as the "
        "other reports - by individual user, group, or location.  Note that this "
        "will also force the report to always display by user."
    ),
)

ICDS = StaticToggle(
    'icds',
    "ICDS: Enable ICDS features (necessary since features are on India and ICDS envs)",
    TAG_CUSTOM,
    namespaces=[NAMESPACE_DOMAIN],
    relevant_environments={'icds', 'icds-new', 'india'},
    always_enabled={
        "icds-dashboard-qa",
        "reach-test",
        "icds-sql",
        "icds-test",
        "icds-cas",
        "icds-cas-sandbox"
    },
)

DATA_DICTIONARY = StaticToggle(
    'data_dictionary',
    'Project level data dictionary of cases',
    TAG_SOLUTIONS,
    [NAMESPACE_DOMAIN],
    description='Available in the Data section, shows the names of all properties of each case type.',
)

LOCATION_USERS = StaticToggle(
    'location_users',
    'Enikshay: Autogenerate users for each location',
    TAG_CUSTOM,
    [NAMESPACE_DOMAIN],
    description=(
        "This flag adds an option to the location types page (under 'advanced "
        "mode') to create users for all locations of a specified type."
    ),
)

LOCATION_SAFETY_EXEMPTION = StaticToggle(
    'location_safety_exemption',
    'Exemption from location restrictions for EWS and ILS',
    TAG_DEPRECATED,
    [NAMESPACE_DOMAIN],
    description=(
        "ewsghana and ilsgateway do some custom location permissions stuff. "
        "This feature flag grants them access to the web user pages, but it does "
        "not actually restrict their access at all. This is implemented strictly "
        "for backwards compatibility and should not be enabled for any other "
        "project."
    ),
    relevant_environments={'production'},
    always_enabled={'ews-ghana', 'ils-gateway'},
)

SORT_CALCULATION_IN_CASE_LIST = StaticToggle(
    'sort_calculation_in_case_list',
    'Configure a custom xpath calculation for Sort Property in Case Lists',
    TAG_SOLUTIONS,
    [NAMESPACE_DOMAIN]
)

INCLUDE_METADATA_IN_UCR_EXCEL_EXPORTS = StaticToggle(
    'include_metadata_in_ucr_excel_exports',
    'Include metadata in UCR excel exports',
    TAG_SOLUTIONS,
    [NAMESPACE_DOMAIN]
)

UATBC_ADHERENCE_TASK = StaticToggle(
    'uatbc_adherence_calculations',
    'Enikshay: This runs backend adherence calculations for enikshay domains',
    TAG_CUSTOM,
    [NAMESPACE_DOMAIN]
)

VIEW_APP_CHANGES = StaticToggle(
    'app-changes-with-improved-diff',
    'Improved app changes view',
    TAG_SOLUTIONS,
    [NAMESPACE_DOMAIN, NAMESPACE_USER],
)

COUCH_SQL_MIGRATION_BLACKLIST = StaticToggle(
    'couch_sql_migration_blacklist',
    "Domains to exclude from migrating to SQL backend because the reference legacy models in custom code. "
    "Includes the following by default: 'ews-ghana', 'ils-gateway', 'ils-gateway-train'",
    TAG_INTERNAL,
    [NAMESPACE_DOMAIN],
    always_enabled={
        'ews-ghana', 'ils-gateway', 'ils-gateway-train'
    }
)

PAGINATED_EXPORTS = StaticToggle(
    'paginated_exports',
    'Allows for pagination of exports for very large exports',
    TAG_SOLUTIONS,
    [NAMESPACE_DOMAIN]
)

LOGIN_AS_ALWAYS_OFF = StaticToggle(
    'always_turn_login_as_off',
    'Always turn login as off',
    TAG_CUSTOM,
    [NAMESPACE_DOMAIN]
)

SHOW_DEV_TOGGLE_INFO = StaticToggle(
    'highlight_feature_flags',
    'Highlight / Mark Feature Flags in the UI',
    TAG_INTERNAL,
    [NAMESPACE_USER]
)

PUBLISH_CUSTOM_REPORTS = StaticToggle(
    'publish_custom_reports',
    "Publish custom reports (No needed Authorization)",
    TAG_CUSTOM,
    [NAMESPACE_DOMAIN]
)

DISPLAY_CONDITION_ON_TABS = StaticToggle(
    'display_condition_on_nodeset',
    'Show Display Condition on Case Detail Tabs',
    TAG_SOLUTIONS,
    [NAMESPACE_DOMAIN]
)

PHONE_HEARTBEAT = StaticToggle(
    'phone_apk_heartbeat',
    "Ability to configure a mobile feature to prompt "
    "users to update to latest CommCare app and apk",
    TAG_SOLUTIONS,
    [NAMESPACE_DOMAIN]
)

SKIP_REMOVE_INDICES = StaticToggle(
    'skip_remove_indices',
    'Make _remove_indices_from_deleted_cases_task into a no-op.',
    TAG_INTERNAL,
    [NAMESPACE_DOMAIN]
)

MOBILE_RECOVERY_MEASURES = StaticToggle(
    'mobile_recovery_measures',
    'Mobile recovery measures',
    TAG_INTERNAL,
    [NAMESPACE_DOMAIN],
    description=("Used for widely deployed projects where recovery from "
                 "large-scale failures would otherwise be next to impossible."),
)

PREVENT_MOBILE_UCR_SYNC = StaticToggle(
    'prevent_mobile_ucr_sync',
    'ICDS: Used for ICDS emergencies when UCR sync is killing the DB',
    TAG_CUSTOM,
    [NAMESPACE_DOMAIN],
    description='Prevents mobile UCRs from being generated or included in the sync payload',
)

ENABLE_ALL_ADD_ONS = StaticToggle(
    'enable_all_add_ons',
    'Enable all app manager add-ons',
    TAG_SOLUTIONS,
    [NAMESPACE_DOMAIN]
)

FILTERED_BULK_USER_DOWNLOAD = StaticToggle(
    'filtered_bulk_user_download',
    "Ability to filter mobile workers based on Role and username "
    "when doing bulk download",
    TAG_SOLUTIONS,
    [NAMESPACE_DOMAIN]
)

BULK_UPLOAD_DATE_OPENED = StaticToggle(
    'bulk_upload_date_opened',
    "Allow updating of the date_opened field with the bulk uploader",
    TAG_INTERNAL,
    [NAMESPACE_DOMAIN],
)

REGEX_FIELD_VALIDATION = StaticToggle(
    'regex_field_validation',
    'Enable regex validation for custom data fields',
    TAG_SOLUTIONS,
    namespaces=[NAMESPACE_DOMAIN],
)

REMOTE_REQUEST_QUESTION_TYPE = StaticToggle(
    'remote_request_quetion_type',
    'Enikshay: Enable remote request question type in the form builder',
    TAG_CUSTOM,
    [NAMESPACE_DOMAIN]
)

TWO_FACTOR_SUPERUSER_ROLLOUT = StaticToggle(
    'two_factor_superuser_rollout',
    'Users in this list will be forced to have Two-Factor Auth enabled',
    TAG_INTERNAL,
    [NAMESPACE_USER]
)

CUSTOM_ICON_BADGES = StaticToggle(
    'custom_icon_badges',
    'eNikshay: Custom Icon Badges for modules and forms',
    TAG_CUSTOM,
    namespaces=[NAMESPACE_DOMAIN],
)

ICDS_UCR_ELASTICSEARCH_DOC_LOADING = DynamicallyPredictablyRandomToggle(
    'icds_ucr_elasticsearch_doc_loading',
    'ICDS: Load related form docs from ElasticSearch instead of Riak',
    TAG_CUSTOM,
    namespaces=[NAMESPACE_OTHER],
)

MOBILE_LOGIN_LOCKOUT = StaticToggle(
    'mobile_user_login_lockout',
    "On too many wrong password attempts, lock out mobile users",
    TAG_CUSTOM,
    [NAMESPACE_DOMAIN],
    always_disabled={'icds-cas'}
)

LINKED_DOMAINS = StaticToggle(
    'linked_domains',
    'Allow linking project spaces (successor to linked apps)',
    TAG_SOLUTIONS,
    [NAMESPACE_DOMAIN],
    description=(
        "Link project spaces to allow syncing apps, lookup tables, organizations etc."
    ),
    help_link='https://confluence.dimagi.com/display/ccinternal/Linked+Project+Spaces',
    notification_emails=['aking'],
)

SUMOLOGIC_LOGS = DynamicallyPredictablyRandomToggle(
    'sumologic_logs',
    'Send logs to sumologic',
    TAG_INTERNAL,
    namespaces=[NAMESPACE_OTHER],
)

TARGET_COMMCARE_FLAVOR = StaticToggle(
    'target_commcare_flavor',
    'Target CommCare Flavor.',
    TAG_CUSTOM,
    namespaces=[NAMESPACE_DOMAIN],
)

WAREHOUSE_APP_STATUS = StaticToggle(
    'warehouse_app_status',
    "User warehouse backend for the app status report. Currently only for sql domains",
    TAG_CUSTOM,
    [NAMESPACE_DOMAIN],
)

TRAINING_MODULE = StaticToggle(
    'training-module',
    'Training Modules',
    TAG_CUSTOM,
    [NAMESPACE_DOMAIN],
)


EXPORT_MULTISORT = StaticToggle(
    'export_multisort',
    'Sort multiple rows in exports at once.',
    TAG_SOLUTIONS,
    [NAMESPACE_DOMAIN],
)


EXPORT_OWNERSHIP = StaticToggle(
    'export_ownership',
    'Allow exports to have ownership.',
    TAG_SOLUTIONS,
    [NAMESPACE_DOMAIN],
)


APP_TRANSLATIONS_WITH_TRANSIFEX = StaticToggle(
    'app_trans_with_transifex',
    'Translate Application Content With Transifex',
    TAG_CUSTOM,
    namespaces=[NAMESPACE_USER]
)


VALIDATE_APP_TRANSLATIONS = StaticToggle(
    'validate_app_translations',
    'Validate app translations before uploading them',
    TAG_CUSTOM,
    namespaces=[NAMESPACE_USER]
)


AGGREGATE_UCRS = StaticToggle(
    'aggregate_ucrs',
    'Enable experimental aggregate UCR support',
    TAG_INTERNAL,  # this might change in the future
    namespaces=[NAMESPACE_DOMAIN],
    notification_emails=['czue'],
)


SHOW_RAW_DATA_SOURCES_IN_REPORT_BUILDER = StaticToggle(
    'show_raw_data_sources_in_report_builder',
    'Allow building report builder reports directly from raw UCR Data Sources',
    TAG_SOLUTIONS,
    namespaces=[NAMESPACE_DOMAIN],
)


RELATED_LOCATIONS = StaticToggle(
    'related_locations',
    'REACH: Enable experimental location many-to-many mappings',
    TAG_CUSTOM,
    namespaces=[NAMESPACE_DOMAIN],
    notification_emails=['jemord'],
    help_link='https://confluence.dimagi.com/display/RD/Related+Locations',
)

ICDS_DISHA_API = StaticToggle(
    'icds_disha_access',
    'ICDS: Access DISHA API',
    TAG_CUSTOM,
    namespaces=[NAMESPACE_USER],
    relevant_environments={'icds', 'icds-new', 'india'},
)

ALLOW_BLANK_CASE_TAGS = StaticToggle(
    'allow_blank_case_tags',
    'eCHIS/ICDS: Allow blank case tags',
    TAG_CUSTOM,
    namespaces=[NAMESPACE_DOMAIN],
)

FILTER_ON_GROUPS_AND_LOCATIONS = StaticToggle(
    'filter_on_groups_and_locations',
    '[ONSE] Change filter from groups OR locations to groups AND locations in all reports and exports in the '
    'ONSE domain with group and location filters',
    TAG_CUSTOM,
    namespaces=[NAMESPACE_DOMAIN],
    description='For reports filtered by groups and locations, change the OR logic to an AND, so that '
                '(for example): "Groups or Users: [Salima District] AND [User group Healthworkers]" '
                'returns 40 healthworkers who are also in salima. Changes this logic to all reports that '
                'have group and location filters, such as the Submissions by Form report.',
)

DONT_INDEX_SAME_CASETYPE = StaticToggle(
    'dont_index_same_casetype',
    "Don't create a parent index if the child case has the same case type as the parent case",
    TAG_DEPRECATED,
    namespaces=[NAMESPACE_DOMAIN],
    description=inspect.cleandoc("""This toggle preserves old behaviour
        of not creating a parent index on the child case if their case
        types are the same.""")
)

SORT_OUT_OF_ORDER_FORM_SUBMISSIONS_SQL = DynamicallyPredictablyRandomToggle(
    'sort_out_of_order_form_submissions_sql',
    'Sort out of order form submissions in the SQL update strategy',
    TAG_PRODUCT,
    namespaces=[NAMESPACE_DOMAIN],
)


RESTRICT_APP_RELEASE = StaticToggle(
    'restrict_app_release',
    'ICDS: Show permission to manage app releases on user roles',
    TAG_CUSTOM,
    namespaces=[NAMESPACE_DOMAIN],
)


RELEASE_BUILDS_PER_PROFILE = StaticToggle(
    'release_builds_per_profile',
    'Do not release builds for all app profiles by default. Then manage via Source files view',
    TAG_CUSTOM,
    namespaces=[NAMESPACE_DOMAIN],
)

MANAGE_RELEASES_PER_LOCATION = StaticToggle(
    'manage_releases_per_location',
    'Manage releases per location',
    TAG_CUSTOM,
    namespaces=[NAMESPACE_DOMAIN],
)


HIDE_HQ_ON_MOBILE_EXPERIENCE = StaticToggle(
    'hide_hq_on_mobile_experience',
    'Do not show modal on mobile that mobile hq experience is bad',
    TAG_PRODUCT,
    namespaces=[NAMESPACE_DOMAIN]
)


ODATA = StaticToggle(
    'odata',
    'Enable Odata feed.',
    TAG_PRODUCT,
    namespaces=[NAMESPACE_DOMAIN],
)


DASHBOARD_REACH_REPORT = StaticToggle(
    'dashboard_reach_reports',
    'REACH: Enable access to the AAA Convergence Dashboard reports for REACH',
    TAG_CUSTOM,
    [NAMESPACE_DOMAIN]
)


PARTIAL_UI_TRANSLATIONS = StaticToggle(
    'partial_ui_translations',
    'Enable uploading a subset of translations in the UI Translations Excel upload',
    TAG_PRODUCT,
    [NAMESPACE_DOMAIN]
)


DEMO_WORKFLOW_V2_AB_VARIANT = DynamicallyPredictablyRandomToggle(
    'demo_workflow_v2_ab_variant',
    'Enables the "variant" version of the Demo Workflow A/B test after login',
    TAG_INTERNAL,
    namespaces=[NAMESPACE_USER],
)


PARALLEL_MPR_ASR_REPORT = StaticToggle(
    'parallel_mpr_asr_report',
    'Release parallel loading of MPR and ASR report',
    TAG_CUSTOM,
    [NAMESPACE_DOMAIN, NAMESPACE_USER]
)

IMPROVED_ASR_REPORT = StaticToggle(
    'improved_asr_report',
    'This makes ASR report use the new asr_2_3 UCR report',
    TAG_CUSTOM,
    [NAMESPACE_USER]
)

<<<<<<< HEAD
LOAD_DASHBOARD_FROM_CITUS = StaticToggle(
    'load_dashboard_from_citus',
    'Use CitusDB for loading ICDS Dashboard',
    TAG_CUSTOM,
    [NAMESPACE_USER]
=======
PARALLEL_AGGREGATION = StaticToggle(
    'parallel_agg'
    'This makes the icds dashboard aggregation run on both distributed and monolith backends',
    TAG_CUSTOM,
    [NAMESPACE_DOMAIN]
>>>>>>> f2fcddd8
)<|MERGE_RESOLUTION|>--- conflicted
+++ resolved
@@ -1759,17 +1759,16 @@
     [NAMESPACE_USER]
 )
 
-<<<<<<< HEAD
 LOAD_DASHBOARD_FROM_CITUS = StaticToggle(
     'load_dashboard_from_citus',
     'Use CitusDB for loading ICDS Dashboard',
     TAG_CUSTOM,
     [NAMESPACE_USER]
-=======
+)
+
 PARALLEL_AGGREGATION = StaticToggle(
     'parallel_agg'
     'This makes the icds dashboard aggregation run on both distributed and monolith backends',
     TAG_CUSTOM,
     [NAMESPACE_DOMAIN]
->>>>>>> f2fcddd8
 )