--- conflicted
+++ resolved
@@ -492,11 +492,7 @@
 ADD_USERS_FROM_LOCATION = StaticToggle(
     'add_users_from_location',
     "Allow users to add new mobile workers from the locations page",
-<<<<<<< HEAD
     TAG_SOLUTIONS_CONDITIONAL,
-=======
-    TAG_SOLUTIONS,
->>>>>>> 03407622
     [NAMESPACE_DOMAIN]
 )
 
@@ -1190,11 +1186,7 @@
 PHONE_NUMBERS_REPORT = StaticToggle(
     'phone_numbers_report',
     "Report related to the phone numbers owned by a project's contacts",
-<<<<<<< HEAD
     TAG_SOLUTIONS_CONDITIONAL,
-=======
-    TAG_SOLUTIONS,
->>>>>>> 03407622
     [NAMESPACE_DOMAIN]
 )
 
