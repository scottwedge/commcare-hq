from collections import namedtuple
from functools import wraps
import hashlib
from django.http import Http404
import math
from toggle.shortcuts import toggle_enabled, set_toggle

Tag = namedtuple('Tag', 'name css_class')
TAG_ONE_OFF = Tag(name='One-Off', css_class='important')
TAG_EXPERIMENTAL = Tag(name='Experimental', css_class='warning')
TAG_PRODUCT_PATH = Tag(name='Product Path', css_class='info')
TAG_PRODUCT_CORE = Tag(name='Core Product', css_class='success')
TAG_PREVIEW = Tag(name='Preview', css_class='default')
TAG_UNKNOWN = Tag(name='Unknown', css_class='inverse')
ALL_TAGS = [TAG_ONE_OFF, TAG_EXPERIMENTAL, TAG_PRODUCT_PATH, TAG_PRODUCT_CORE, TAG_PREVIEW, TAG_UNKNOWN]


class StaticToggle(object):
    def __init__(self, slug, label, tag, namespaces=None, help_link=None, description=None):
        self.slug = slug
        self.label = label
        self.tag = tag
        self.help_link = help_link
        self.description = description
        if namespaces:
            self.namespaces = [None if n == NAMESPACE_USER else n for n in namespaces]
        else:
            self.namespaces = [None]

    def enabled(self, item, **kwargs):
        return any([toggle_enabled(self.slug, item, namespace=n, **kwargs) for n in self.namespaces])

    def set(self, item, enabled, namespace=None):
        set_toggle(self.slug, item, enabled, namespace)

    def required_decorator(self):
        """
        Returns a view function decorator that checks to see if the domain
        or user in the request has the appropriate toggle enabled.
        """
        def decorator(view_func):
            @wraps(view_func)
            def wrapped_view(request, *args, **kwargs):
                if (
                    (hasattr(request, 'user') and self.enabled(request.user.username))
                    or (hasattr(request, 'domain') and self.enabled(request.domain))
                ):
                    return view_func(request, *args, **kwargs)
                raise Http404()
            return wrapped_view
        return decorator


def deterministic_random(input_string):
    """
    Returns a deterministically random number between 0 and 1 based on the
    value of the string. The same input should always produce the same output.
    """
    return float.fromhex(hashlib.md5(input_string).hexdigest()) / math.pow(2, 128)


class PredicatablyRandomToggle(StaticToggle):
    """
    A toggle that is predictably random based off some axis. Useful for for doing
    a randomized rollout of a feature. E.g. "turn this on for 5% of domains", or
    "turn this on for 40% of users".

    It extends StaticToggle, so individual domains/users can also be explicitly added.
    """

    def __init__(self, slug, label, tag, namespace, randomness):
        super(PredicatablyRandomToggle, self).__init__(slug, label, tag, list(namespace))
        assert namespace, 'namespace must be defined!'
        self.namespace = namespace
        assert 0 <= randomness <= 1, 'randomness must be between 0 and 1!'
        self.randomness = randomness

    @property
    def randomness_percent(self):
        return "{:.0f}".format(self.randomness * 100)

    def _get_identifier(self, item):
        return '{}:{}:{}'.format(self.namespace, self.slug, item)

    def enabled(self, item, **kwargs):
        return (
            (item and deterministic_random(self._get_identifier(item)) < self.randomness)
            or super(PredicatablyRandomToggle, self).enabled(item, **kwargs)
        )

# if no namespaces are specified the user namespace is assumed
NAMESPACE_USER = object()
NAMESPACE_DOMAIN = 'domain'


def all_toggles():
    """
    Loads all toggles
    """
    # trick for listing the attributes of the current module.
    # http://stackoverflow.com/a/990450/8207
    for toggle_name, toggle in globals().items():
        if not toggle_name.startswith('__'):
            if isinstance(toggle, StaticToggle):
                yield toggle


def toggles_dict(username=None, domain=None):
    """
    Loads all toggles into a dictionary for use in JS
    """
    return {t.slug: True for t in all_toggles() if (t.enabled(username) or
                                                    t.enabled(domain))}


APP_BUILDER_CUSTOM_PARENT_REF = StaticToggle(
    'custom-parent-ref',
    'Custom case parent reference',
    TAG_ONE_OFF
)

APP_BUILDER_CAREPLAN = StaticToggle(
    'careplan',
    'Careplan module',
    TAG_EXPERIMENTAL
)

APP_BUILDER_ADVANCED = StaticToggle(
    'advanced-app-builder',
    'Advanced Module in App-Builder',
    TAG_EXPERIMENTAL
)

APP_BUILDER_INCLUDE_MULTIMEDIA_ODK = StaticToggle(
    'include-multimedia-odk',
    'Include multimedia in ODK deploy',
    TAG_ONE_OFF
)

BOOTSTRAP3_PREVIEW = StaticToggle(
    'bootstrap3_preview',
    'Bootstrap 3 Preview',
    TAG_PRODUCT_PATH,
    [NAMESPACE_USER]
)

CASE_LIST_CUSTOM_XML = StaticToggle(
    'case_list_custom_xml',
    'Show text area for entering custom case list xml',
    TAG_EXPERIMENTAL,
)

CASE_LIST_TILE = StaticToggle(
    'case_list_tile',
    'Allow configuration of case list tiles',
    TAG_EXPERIMENTAL,
    [NAMESPACE_DOMAIN, NAMESPACE_USER]
)

DETAIL_LIST_TABS = StaticToggle(
    'detail-list-tabs',
    'Tabs in the case detail list',
    TAG_PRODUCT_PATH,
    [NAMESPACE_DOMAIN, NAMESPACE_USER]
)

GRAPH_CREATION = StaticToggle(
    'graph-creation',
    'Case list/detail graph creation',
    TAG_EXPERIMENTAL,
    [NAMESPACE_DOMAIN, NAMESPACE_USER]
)

OFFLINE_CLOUDCARE = StaticToggle(
    'offline-cloudcare',
    'Offline Cloudcare',
    TAG_EXPERIMENTAL
)

CASE_REBUILD = StaticToggle(
    'case_rebuild',
    'Show UI-based case and form rebuild options (primarily for support team)',
    TAG_EXPERIMENTAL
)

IS_DEVELOPER = StaticToggle(
    'is_developer',
    'Is developer',
    TAG_EXPERIMENTAL
)

PATHWAYS_PREVIEW = StaticToggle(
    'pathways_preview',
    'Is Pathways preview',
    TAG_ONE_OFF
)

MM_CASE_PROPERTIES = StaticToggle(
    'mm_case_properties',
    'Multimedia Case Properties',
    TAG_PRODUCT_PATH
)

VISIT_SCHEDULER = StaticToggle(
    'app_builder_visit_scheduler',
    'Visit Scheduler',
    TAG_EXPERIMENTAL,
    [NAMESPACE_DOMAIN, NAMESPACE_USER]
)

EDIT_SUBMISSIONS = StaticToggle(
    'edit_submissions',
    'Submission Editing on HQ',
    TAG_PRODUCT_CORE,
    [NAMESPACE_DOMAIN, NAMESPACE_USER],
)

USER_CONFIGURABLE_REPORTS = StaticToggle(
    'user_reports',
    'User configurable reports UI',
    TAG_PRODUCT_PATH,
    [NAMESPACE_DOMAIN, NAMESPACE_USER]
)

VIEW_SYNC_HISTORY = StaticToggle(
    'sync_history_report',
    'Enable sync history report',
    TAG_PRODUCT_PATH
)

STOCK_TRANSACTION_EXPORT = StaticToggle(
    'ledger_export',
    'Show "export transactions" link on case details page',
    TAG_PRODUCT_PATH
)

SYNC_ALL_LOCATIONS = StaticToggle(
    'sync_all_locations',
    'Sync the full location hierarchy when syncing location fixtures',
    TAG_PRODUCT_PATH,
    [NAMESPACE_DOMAIN]
)

NO_VELLUM = StaticToggle(
    'no_vellum',
    'Allow disabling Form Builder per form '
    '(for custom forms that Vellum breaks)',
    TAG_EXPERIMENTAL,
    [NAMESPACE_DOMAIN, NAMESPACE_USER]
)

DOUBLE_MANAGEMENT = StaticToggle(
    'double_management',
    'Case list actions a.k.a. double management',
    TAG_PRODUCT_CORE,
    [NAMESPACE_USER, NAMESPACE_DOMAIN]
)

SPLIT_MULTISELECT_EXPORT = StaticToggle(
    'split_multiselect_export',
    'Split multiselect columns in custom exports',
    TAG_PRODUCT_CORE,
    [NAMESPACE_DOMAIN, NAMESPACE_USER]
)

CAN_EDIT_EULA = StaticToggle(
    'can_edit_eula',
    "Whether this user can set the custom eula and data sharing internal project options. "
    "This should be a small number of DIMAGI ONLY users",
    TAG_EXPERIMENTAL,
)

STOCK_AND_RECEIPT_SMS_HANDLER = StaticToggle(
    'stock_and_sms_handler',
    "Enable the stock report handler to accept both stock and receipt values "
    "in the format 'soh abc 100.20'",
    TAG_ONE_OFF,
    [NAMESPACE_DOMAIN]
)

PAGINATE_WEB_USERS = StaticToggle(
    'paginate_web_users',
    'Paginate Web Users',
    TAG_PRODUCT_PATH
)

LOOSE_SYNC_TOKEN_VALIDATION = StaticToggle(
    'loose_sync_token_validation',
    "Don't fail hard on missing or deleted sync tokens.",
    TAG_EXPERIMENTAL,
    [NAMESPACE_DOMAIN]
)

MULTIPLE_LOCATIONS_PER_USER = StaticToggle(
    'multiple_locations',
    "Enable multiple locations per user on domain.",
    TAG_ONE_OFF,
    [NAMESPACE_DOMAIN]
)

PRODUCTS_PER_LOCATION = StaticToggle(
    'products_per_location',
    "Products Per Location: Specify products stocked at individual locations.  "
    "This doesn't actually do anything yet.",
    TAG_PRODUCT_CORE,
    [NAMESPACE_DOMAIN]
)

<<<<<<< HEAD
=======
DOCUMENTATION_FILE = StaticToggle(
    'documentation_file',
    "Allows users to optionally add a supporting documentation file to explain exchange applications",
    TAG_PRODUCT_CORE
)

>>>>>>> d0341f8a
ALLOW_CASE_ATTACHMENTS_VIEW = StaticToggle(
    'allow_case_attachments_view',
    "Explicitly allow user to access case attachments, even if they can't view the case list report.",
    TAG_ONE_OFF,
    [NAMESPACE_DOMAIN, NAMESPACE_USER]
)

LOCATION_TYPE_STOCK_RATES = StaticToggle(
    'location_type_stock_rates',
    "Specify stock rates per location type.",
    TAG_PRODUCT_PATH,
    [NAMESPACE_DOMAIN]
)

BULK_ARCHIVE_FORMS = StaticToggle(
    'bulk_archive_forms',
    'Bulk archive forms with excel',
    TAG_PRODUCT_PATH
)

TRANSFER_DOMAIN = StaticToggle(
    'transfer_domain',
    'Transfer domains to different users',
    TAG_PRODUCT_PATH,
    [NAMESPACE_DOMAIN]
)

DHIS2_DOMAIN = StaticToggle(
    'dhis2_domain',
    'Enable DHIS2 integration for this domain',
    TAG_ONE_OFF,
    [NAMESPACE_DOMAIN]
)

PRIME_RESTORE = StaticToggle(
    'prime_restore',
    'Prime restore cache',
    TAG_PRODUCT_PATH,
    [NAMESPACE_DOMAIN, NAMESPACE_USER]
)

FORM_LINK_WORKFLOW = StaticToggle(
    'form_link_workflow',
    'Form linking workflow available on forms',
    TAG_EXPERIMENTAL,
    [NAMESPACE_DOMAIN],
)

# not referenced in code directly but passed through to vellum
# see toggles_dict
VELLUM_TRANSACTION_QUESTION_TYPES = StaticToggle(
    'transaction_question_types',
    "Adds transaction-related question types in the form builder",
    TAG_PRODUCT_PATH,
    [NAMESPACE_DOMAIN]
)

VELLUM_ITEMSETS = StaticToggle(
    'itemsets',
    "Adds dynamic (itemset) select and multi-select question types to the "
    "form builder",
    TAG_PRODUCT_PATH,
    [NAMESPACE_DOMAIN]
)

VELLUM_HELP_MARKDOWN = StaticToggle(
    'help_markdown',
    "Use markdown for the help text in the form builder",
    TAG_UNKNOWN,
    [NAMESPACE_DOMAIN]
)

VELLUM_SAVE_TO_CASE = StaticToggle(
    'save_to_case',
    "Adds save to case as a question to the form builder",
    TAG_UNKNOWN,
    [NAMESPACE_DOMAIN]
)

CACHE_AND_INDEX = StaticToggle(
    'cache_and_index',
    'Enable the "Cache and Index" format option when choosing sort properties '
    'in the app builder',
    TAG_UNKNOWN,
    [NAMESPACE_DOMAIN],
)

CUSTOM_PROPERTIES = StaticToggle(
    'custom_properties',
    'Allow users to add arbitrary custom properties to their appliation',
    TAG_EXPERIMENTAL,
    [NAMESPACE_DOMAIN]
)

FILE_RESTORE = StaticToggle(
    'file_restore',
    'Use files to do phone restore',
    TAG_PRODUCT_PATH,
    [NAMESPACE_DOMAIN, NAMESPACE_USER],
)

GLOBAL_SMS_RATES = StaticToggle(
    'global_sms_rates',
    'Global SMS Rates page',
    TAG_PRODUCT_PATH,
    [NAMESPACE_USER]
)

BULK_SMS_VERIFICATION = StaticToggle(
    'bulk_sms_verification',
    'Allow initiating the SMS phone verification workflow for all users in a group.',
    TAG_ONE_OFF,
    [NAMESPACE_USER, NAMESPACE_DOMAIN],
)

BULK_PAYMENTS = StaticToggle(
    'bulk_payments',
    'Enable payment of invoices by bulk credit payments and invoice generation for wire tranfers',
    TAG_PRODUCT_CORE
)

USE_NEW_TIMEZONE_BEHAVIOR = StaticToggle(
    'use_new_timezone_behavior',
    ("Enable properly dealing with timezones in phone timestamps "
     "during submission and in reports. "
     "(Please do not set manually, "
     "because it has to be accompanied by a migration.)"),
    TAG_EXPERIMENTAL,
    [NAMESPACE_DOMAIN],
)

USER_AS_A_CASE = StaticToggle(
    'user_as_a_case',
    'Enable "User-As-A-Case" to store user properties in a case and use them in forms',
    TAG_PRODUCT_PATH,
    [NAMESPACE_DOMAIN]
)

STREAM_RESTORE_CACHE = StaticToggle(
    'stream_cached_restore',
    'Stream cached restore from couchdb',
    TAG_EXPERIMENTAL,
    [NAMESPACE_DOMAIN]
)

ENABLE_LOADTEST_USERS = StaticToggle(
    'enable_loadtest_users',
    'Enable creating loadtest users on HQ',
    TAG_EXPERIMENTAL,
    namespaces=[NAMESPACE_DOMAIN],
    help_link='https://confluence.dimagi.com/display/ccinternal/Loadtest+Users',
)<|MERGE_RESOLUTION|>--- conflicted
+++ resolved
@@ -306,15 +306,6 @@
     [NAMESPACE_DOMAIN]
 )
 
-<<<<<<< HEAD
-=======
-DOCUMENTATION_FILE = StaticToggle(
-    'documentation_file',
-    "Allows users to optionally add a supporting documentation file to explain exchange applications",
-    TAG_PRODUCT_CORE
-)
-
->>>>>>> d0341f8a
 ALLOW_CASE_ATTACHMENTS_VIEW = StaticToggle(
     'allow_case_attachments_view',
     "Explicitly allow user to access case attachments, even if they can't view the case list report.",
