from __future__ import absolute_import
from __future__ import division
from collections import namedtuple
from functools import wraps
import hashlib
import math

from django.contrib import messages
from django.conf import settings
from django.http import Http404
from django.urls import reverse
from django.utils.safestring import mark_safe

from couchdbkit import ResourceNotFound
from corehq.util.quickcache import quickcache
from toggle.models import Toggle
from toggle.shortcuts import toggle_enabled, set_toggle
import six

Tag = namedtuple('Tag', 'name css_class description')
TAG_CUSTOM = Tag(
    name='One-Off / Custom',
    css_class='warning',
    description="This feature flag was created for one specific project. "
    "Please don't enable it for any other projects. "
    "This is NOT SUPPORTED outside of that project and may break other features.",
)
TAG_DEPRECATED = Tag(
    name='Deprecated',
    css_class='danger',
    description="This feature flag is being removed. "
    "Do not add any new projects to this list.",
)
TAG_PRODUCT = Tag(
    name='Product',
    css_class='success',
    description="This is a core-product feature that you should feel free to "
    "use.  We've feature-flagged until release.",
)
TAG_PREVIEW = Tag(
    name='Preview',
    css_class='default',
    description='',
)
TAG_SOLUTIONS = Tag(
    name='Solutions',
    css_class='info',
    description="These features are only available for our services projects. This may affect support and "
    "pricing when the project is transitioned to a subscription."
)
TAG_INTERNAL = Tag(
    name='Internal Engineering Tools',
    css_class='default',
    description="These are tools for our engineering team to use to manage the product",
)
ALL_TAGS = [TAG_CUSTOM, TAG_DEPRECATED, TAG_PRODUCT, TAG_SOLUTIONS, TAG_INTERNAL]


class StaticToggle(object):

    def __init__(self, slug, label, tag, namespaces=None, help_link=None,
                 description=None, save_fn=None, always_enabled=None,
                 always_disabled=None, enabled_for_new_domains_after=None,
                 enabled_for_new_users_after=None, relevant_environments=None):
        self.slug = slug
        self.label = label
        self.tag = tag
        self.help_link = help_link
        self.description = description
        # Optionally provide a callable to be called whenever the toggle is
        # updated.  This is only applicable to domain toggles.  It must accept
        # two parameters, `domain_name` and `toggle_is_enabled`
        self.save_fn = save_fn
        self.always_enabled = always_enabled or set()
        self.always_disabled = always_disabled or set()
        self.enabled_for_new_domains_after = enabled_for_new_domains_after
        self.enabled_for_new_users_after = enabled_for_new_users_after
        # pass in a set of environments where this toggle applies
        self.relevant_environments = relevant_environments
        if namespaces:
            self.namespaces = [None if n == NAMESPACE_USER else n for n in namespaces]
        else:
            self.namespaces = [None]

    def enabled(self, item, namespace=Ellipsis):
        if self.relevant_environments and not (
            settings.SERVER_ENVIRONMENT in self.relevant_environments
            or settings.DEBUG
        ):
            # Don't even bother looking it up in the cache
            return False
        if item in self.always_enabled:
            return True
        elif item in self.always_disabled:
            return False

        if namespace == NAMESPACE_USER:
            namespace = None  # because:
            #     __init__() ... self.namespaces = [None if n == NAMESPACE_USER else n for n in namespaces]
        if namespace is not Ellipsis and namespace not in self.namespaces:
            # short circuit if we're checking an item that isn't supported by this toggle
            return False

        domain_enabled_after = self.enabled_for_new_domains_after
        if (domain_enabled_after is not None and NAMESPACE_DOMAIN in self.namespaces
                and was_domain_created_after(item, domain_enabled_after)):
            return True

        user_enabled_after = self.enabled_for_new_users_after
        if (user_enabled_after is not None and was_user_created_after(item, user_enabled_after)):
            return True

        namespaces = self.namespaces if namespace is Ellipsis else [namespace]
        return any([toggle_enabled(self.slug, item, namespace=n) for n in namespaces])

    def enabled_for_request(self, request):
        return (
            None in self.namespaces
            and hasattr(request, 'user')
            and self.enabled(request.user.username, namespace=None)
        ) or (
            NAMESPACE_DOMAIN in self.namespaces
            and hasattr(request, 'domain')
            and self.enabled(request.domain, namespace=NAMESPACE_DOMAIN)
        )

    def set(self, item, enabled, namespace=None):
        set_toggle(self.slug, item, enabled, namespace)

    def required_decorator(self):
        """
        Returns a view function decorator that checks to see if the domain
        or user in the request has the appropriate toggle enabled.
        """
        def decorator(view_func):
            @wraps(view_func)
            def wrapped_view(request, *args, **kwargs):
                if (
                    (hasattr(request, 'user') and self.enabled(request.user.username, namespace=None))
                    or (hasattr(request, 'domain') and self.enabled(request.domain, namespace=NAMESPACE_DOMAIN))
                ):
                    return view_func(request, *args, **kwargs)
                if request.user.is_superuser:
                    from corehq.apps.toggle_ui.views import ToggleEditView
                    toggle_url = reverse(ToggleEditView.urlname, args=[self.slug])
                    messages.warning(request, mark_safe((
                        'This <a href="{}">feature flag</a> should be enabled '
                        'to access this URL'
                    ).format(toggle_url)))
                raise Http404()
            return wrapped_view
        return decorator

    def get_enabled_domains(self):
        try:
            toggle = Toggle.get(self.slug)
        except ResourceNotFound:
            return []

        enabled_users = toggle.enabled_users
        domains = {user.split('domain:')[1] for user in enabled_users if 'domain:' in user}
        domains |= self.always_enabled
        domains -= self.always_disabled
        return list(domains)


def was_domain_created_after(domain, checkpoint):
    """
    Return true if domain was created after checkpoint

    :param domain: Domain name (string).
    :param checkpoint: datetime object.
    """
    from corehq.apps.domain.models import Domain
    domain_obj = Domain.get_by_name(domain)
    return (
        domain_obj is not None and
        domain_obj.date_created is not None and
        domain_obj.date_created > checkpoint
    )


def was_user_created_after(username, checkpoint):
    """
    Return true if user was created after checkpoint

    :param username: Web User username (string).
    :param checkpoint: datetime object.
    """
    from corehq.apps.users.models import WebUser
    user = WebUser.get_by_username(username)
    return (
        user is not None and
        user.created_on is not None and
        user.created_on > checkpoint
    )


def deterministic_random(input_string):
    """
    Returns a deterministically random number between 0 and 1 based on the
    value of the string. The same input should always produce the same output.
    """
    if isinstance(input_string, six.text_type):
        input_string = input_string.encode('utf-8')
    return float.fromhex(hashlib.md5(input_string).hexdigest()) / math.pow(2, 128)


class PredictablyRandomToggle(StaticToggle):
    """
    A toggle that is predictably random based off some axis. Useful for for doing
    a randomized rollout of a feature. E.g. "turn this on for 5% of domains", or
    "turn this on for 40% of users".

    It extends StaticToggle, so individual domains/users can also be explicitly added.
    """

    def __init__(
        self,
        slug,
        label,
        tag,
        namespaces,
        randomness,
        help_link=None,
        description=None,
        always_disabled=None
    ):
        super(PredictablyRandomToggle, self).__init__(slug, label, tag, list(namespaces),
                                                      help_link=help_link, description=description,
                                                      always_disabled=always_disabled)
        _ensure_valid_namespaces(namespaces)
        _ensure_valid_randomness(randomness)
        self.randomness = randomness

    @property
    def randomness_percent(self):
        return "{:.0f}".format(self.randomness * 100)

    def _get_identifier(self, item):
        return '{}:{}:{}'.format(self.namespaces, self.slug, item)

    def enabled(self, item, namespace=Ellipsis):
        if namespace == NAMESPACE_USER:
            namespace = None  # because:
            # StaticToggle.__init__(): self.namespaces = [None if n == NAMESPACE_USER else n for n in namespaces]

        all_namespaces = {None if n == NAMESPACE_USER else n for n in ALL_NAMESPACES}
        if namespace is Ellipsis and set(self.namespaces) != all_namespaces:
            raise ValueError(
                'PredictablyRandomToggle.enabled() cannot be determined for toggle "{slug}" because it is not '
                'available for all namespaces and the namespace of "{item}" is not given.'.format(
                    slug=self.slug,
                    item=item,
                )
            )

        if settings.DISABLE_RANDOM_TOGGLES:
            return False
        elif item in self.always_disabled:
            return False
        elif namespace is not Ellipsis and namespace not in self.namespaces:
            return False
        return (
            (item and deterministic_random(self._get_identifier(item)) < self.randomness)
            or super(PredictablyRandomToggle, self).enabled(item, namespace)
        )


class DynamicallyPredictablyRandomToggle(PredictablyRandomToggle):
    """
    A PredictablyRandomToggle whose randomness can be configured via the database/UI.
    """
    RANDOMNESS_KEY = 'hq_dynamic_randomness'

    def __init__(
        self,
        slug,
        label,
        tag,
        namespaces,
        default_randomness=0,
        help_link=None,
        description=None,
        always_disabled=None
    ):
        super(PredictablyRandomToggle, self).__init__(slug, label, tag, list(namespaces),
                                                      help_link=help_link, description=description,
                                                      always_disabled=always_disabled)
        _ensure_valid_namespaces(namespaces)
        _ensure_valid_randomness(default_randomness)
        self.default_randomness = default_randomness

    @property
    @quickcache(vary_on=['self.slug'])
    def randomness(self):
        # a bit hacky: leverage couch's dynamic properties to just tack this onto the couch toggle doc
        try:
            toggle = Toggle.get(self.slug)
        except ResourceNotFound:
            return self.default_randomness
        dynamic_randomness = getattr(toggle, self.RANDOMNESS_KEY, self.default_randomness)
        try:
            dynamic_randomness = float(dynamic_randomness)
            return dynamic_randomness
        except ValueError:
            return self.default_randomness


# if no namespaces are specified the user namespace is assumed
NAMESPACE_USER = 'user'
NAMESPACE_DOMAIN = 'domain'
NAMESPACE_OTHER = 'other'
ALL_NAMESPACES = [NAMESPACE_USER, NAMESPACE_DOMAIN]


def any_toggle_enabled(*toggles):
    """
    Return a view decorator for allowing access if any of the given toggles are
    enabled. Example usage:

    @toggles.any_toggle_enabled(REPORT_BUILDER, USER_CONFIGURABLE_REPORTS)
    def delete_custom_report():
        pass

    """
    def decorator(view_func):
        @wraps(view_func)
        def wrapped_view(request, *args, **kwargs):
            for t in toggles:
                if t.enabled_for_request(request):
                    return view_func(request, *args, **kwargs)
            raise Http404()
        return wrapped_view
    return decorator


@quickcache([])
def all_toggles():
    """
    Loads all toggles
    """
    return list(all_toggles_by_name_in_scope(globals()).values())


def all_toggles_by_name():
    # trick for listing the attributes of the current module.
    # http://stackoverflow.com/a/990450/8207
    return all_toggles_by_name_in_scope(globals())


def all_toggles_by_name_in_scope(scope_dict):
    result = {}
    for toggle_name, toggle in scope_dict.items():
        if not toggle_name.startswith('__'):
            if isinstance(toggle, StaticToggle):
                result[toggle_name] = toggle
    return result


def toggles_dict(username=None, domain=None):
    """
    Loads all toggles into a dictionary for use in JS

    (only enabled toggles are included)
    """
    return {t.slug: True for t in all_toggles() if (t.enabled(username, NAMESPACE_USER) or
                                                    t.enabled(domain, NAMESPACE_DOMAIN))}


def toggle_values_by_name(username=None, domain=None):
    """
    Loads all toggles into a dictionary for use in JS

    all toggles (including those not enabled) are included
    """
    return {toggle_name: (toggle.enabled(username, NAMESPACE_USER) or
                          toggle.enabled(domain, NAMESPACE_DOMAIN))
            for toggle_name, toggle in all_toggles_by_name().items()}


def _ensure_valid_namespaces(namespaces):
    if not namespaces:
        raise Exception('namespaces must be defined!')


def _ensure_valid_randomness(randomness):
    if not 0 <= randomness <= 1:
        raise Exception('randomness must be between 0 and 1!')


APP_BUILDER_CUSTOM_PARENT_REF = StaticToggle(
    'custom-parent-ref',
    'ICDS: Custom case parent reference',
    TAG_CUSTOM,
    [NAMESPACE_DOMAIN],
)

APP_BUILDER_ADVANCED = StaticToggle(
    'advanced-app-builder',
    'Advanced Module in App-Builder',
    TAG_SOLUTIONS,
    [NAMESPACE_DOMAIN],
    description="Advanced Modules allow you to autoload and manage multiple case types, "
                "but may behave in unexpected ways.",
    help_link='https://confluence.dimagi.com/display/ccinternal/Advanced+Modules',
)

APP_BUILDER_SHADOW_MODULES = StaticToggle(
    'shadow-app-builder',
    'Shadow Modules',
    TAG_SOLUTIONS,
    [NAMESPACE_DOMAIN],
    help_link='https://confluence.dimagi.com/display/ccinternal/Shadow+Modules',
)

CASE_LIST_CUSTOM_XML = StaticToggle(
    'case_list_custom_xml',
    'Allow custom XML to define case lists (ex. for case tiles)',
    TAG_SOLUTIONS,
    [NAMESPACE_DOMAIN],
    help_link='https://confluence.dimagi.com/display/public/Custom+Case+XML+Overview',
)

CASE_LIST_CUSTOM_VARIABLES = StaticToggle(
    'case_list_custom_variables',
    'Show text area for entering custom variables',
    TAG_SOLUTIONS,
    [NAMESPACE_DOMAIN],
    description='Defines custom variables that can be used in case list or detail calculations',
)

CASE_LIST_TILE = StaticToggle(
    'case_list_tile',
    'REC: Allow configuration of the REC case list tile',
    TAG_CUSTOM,
    [NAMESPACE_DOMAIN]
)

SHOW_PERSIST_CASE_CONTEXT_SETTING = StaticToggle(
    'show_persist_case_context_setting',
    'Allow toggling the persistent case context tile',
    TAG_SOLUTIONS,
    [NAMESPACE_DOMAIN],
)

CASE_LIST_LOOKUP = StaticToggle(
    'case_list_lookup',
    'Allow external android callouts to search the caselist',
    TAG_SOLUTIONS,
    [NAMESPACE_DOMAIN]
)

ADD_USERS_FROM_LOCATION = StaticToggle(
    'add_users_from_location',
    "Allow users to add new mobile workers from the locations page",
    TAG_PRODUCT,
    [NAMESPACE_DOMAIN]
)

CASE_DETAIL_PRINT = StaticToggle(
    'case_detail_print',
    'MLabour: Allowing printing of the case detail, based on an HTML template',
    TAG_CUSTOM,
    [NAMESPACE_DOMAIN],
)

DATA_FILE_DOWNLOAD = StaticToggle(
    'data_file_download',
    'UW: Offer hosting and sharing data files for downloading, e.g. cleaned and anonymised form exports',
    TAG_DEPRECATED,
    [NAMESPACE_DOMAIN],
    # TODO: Create Confluence docs and add help link
)


DETAIL_LIST_TAB_NODESETS = StaticToggle(
    'detail-list-tab-nodesets',
    'Associate a nodeset with a case detail tab',
    TAG_SOLUTIONS,
    help_link='https://confluence.dimagi.com/display/ccinternal/Case+Detail+Nodesets',
    namespaces=[NAMESPACE_DOMAIN]
)

DHIS2_INTEGRATION = StaticToggle(
    'dhis2_integration',
    'DHIS2 Integration',
    TAG_SOLUTIONS,
    [NAMESPACE_DOMAIN]
)

GRAPH_CREATION = StaticToggle(
    'graph-creation',
    'Case list/detail graph creation',
    TAG_SOLUTIONS,
    help_link='https://confluence.dimagi.com/display/RD/Graphing+in+HQ',
    namespaces=[NAMESPACE_DOMAIN]
)

IS_DEVELOPER = StaticToggle(
    'is_developer',
    'Is developer',
    TAG_INTERNAL,
    description="Used to give non super-users access to select super-user features"
)

MM_CASE_PROPERTIES = StaticToggle(
    'mm_case_properties',
    'Multimedia Case Properties',
    TAG_DEPRECATED,
    help_link='https://confluence.dimagi.com/display/ccinternal/Multimedia+Case+Properties+Feature+Flag',
    namespaces=[NAMESPACE_DOMAIN]
)

NEW_MULTIMEDIA_UPLOADER = StaticToggle(
    'new_multimedia_uploader',
    'Display new multimedia uploader',
    TAG_INTERNAL,
    [NAMESPACE_DOMAIN]
)

VISIT_SCHEDULER = StaticToggle(
    'app_builder_visit_scheduler',
    'ICDS: Visit Scheduler',
    TAG_CUSTOM,
    [NAMESPACE_DOMAIN, NAMESPACE_USER]
)


USER_CONFIGURABLE_REPORTS = StaticToggle(
    'user_reports',
    'User configurable reports UI',
    TAG_SOLUTIONS,
    [NAMESPACE_DOMAIN, NAMESPACE_USER],
    description=(
        "A feature which will allow your domain to create User Configurable Reports."
    ),
    help_link='https://confluence.dimagi.com/display/RD/User+Configurable+Reporting',
)

EXPORT_NO_SORT = StaticToggle(
    'export_no_sort',
    'Do not sort exports',
    TAG_CUSTOM,
    [NAMESPACE_DOMAIN],
)

LOCATIONS_IN_UCR = StaticToggle(
    'locations_in_ucr',
    'ICDS: Add Locations as one of the Source Types for User Configurable Reports',
    TAG_CUSTOM,
    [NAMESPACE_DOMAIN]
)

REPORT_BUILDER = StaticToggle(
    'report_builder',
    'Activate Report Builder for a project without setting up a subscription.',
    TAG_DEPRECATED,
    [NAMESPACE_DOMAIN],
)

ASYNC_RESTORE = StaticToggle(
    'async_restore',
    'Generate restore response in an asynchronous task to prevent timeouts',
    TAG_INTERNAL,
    [NAMESPACE_DOMAIN],
)

REPORT_BUILDER_BETA_GROUP = StaticToggle(
    'report_builder_beta_group',
    'RB beta group',
    TAG_DEPRECATED,
    [NAMESPACE_DOMAIN],
)

SYNC_ALL_LOCATIONS = StaticToggle(
    'sync_all_locations',
    '(Deprecated) Sync the full location hierarchy when syncing location fixtures',
    TAG_DEPRECATED,
    [NAMESPACE_DOMAIN],
    description="Do not turn this feature flag. It is only used for providing compatability for old projects. "
    "We are actively trying to remove projects from this list. This functionality is now possible by using the "
    "Advanced Settings on the Organization Levels page and setting the Level to Expand From option."
)

HIERARCHICAL_LOCATION_FIXTURE = StaticToggle(
    'hierarchical_location_fixture',
    'Display Settings To Get Hierarchical Location Fixture',
    TAG_INTERNAL,
    [NAMESPACE_DOMAIN],
    description=(
        "Do not turn this feature flag.  It is only used for providing "
        "compatability for old projects.  We are actively trying to remove "
        "projects from this list."
    ),
)

EXTENSION_CASES_SYNC_ENABLED = StaticToggle(
    'extension_sync',
    'Enikshay/L10K: Enable extension syncing',
    TAG_CUSTOM,
    help_link='https://confluence.dimagi.com/display/ccinternal/Extension+Cases',
    namespaces=[NAMESPACE_DOMAIN],
    always_enabled={'enikshay'},
)


ROLE_WEBAPPS_PERMISSIONS = StaticToggle(
    'role_webapps_permissions',
    'Enikshay/ICDS: Toggle which webapps to see based on role',
    TAG_CUSTOM,
    namespaces=[NAMESPACE_DOMAIN],
)


SYNC_SEARCH_CASE_CLAIM = StaticToggle(
    'search_claim',
    'Enable synchronous mobile searching and case claiming',
    TAG_SOLUTIONS,
    help_link='https://confluence.dimagi.com/display/ccinternal/Remote+Case+Search+and+Claim',
    namespaces=[NAMESPACE_DOMAIN]
)

LIVEQUERY_SYNC = StaticToggle(
    'livequery_sync',
    'Enable livequery sync algorithm',
    TAG_INTERNAL,
    namespaces=[NAMESPACE_DOMAIN]
)

NO_VELLUM = StaticToggle(
    'no_vellum',
    'Allow disabling Form Builder per form '
    '(for custom forms that Vellum breaks)',
    TAG_INTERNAL,
    [NAMESPACE_DOMAIN, NAMESPACE_USER]
)

HIPAA_COMPLIANCE_CHECKBOX = StaticToggle(
    'hipaa_compliance_checkbox',
    'Show HIPAA compliance checkbox',
    TAG_INTERNAL,
    [NAMESPACE_USER],
)

CAN_EDIT_EULA = StaticToggle(
    'can_edit_eula',
    "Whether this user can set the custom eula and data sharing internal project options. "
    "This should be a small number of DIMAGI ONLY users",
    TAG_INTERNAL,
)

STOCK_AND_RECEIPT_SMS_HANDLER = StaticToggle(
    'stock_and_sms_handler',
    "Enable the stock report handler to accept both stock and receipt values "
    "in the format 'soh abc 100.20'",
    TAG_CUSTOM,
    [NAMESPACE_DOMAIN]
)

# This toggle offers the "multiple_apps_unlimited" mobile flag to non-Dimagi users
MOBILE_PRIVILEGES_FLAG = StaticToggle(
    'mobile_privileges_flag',
    'Offer "Enable Privileges on Mobile" flag.',
    TAG_INTERNAL,
    [NAMESPACE_USER]
)

PRODUCTS_PER_LOCATION = StaticToggle(
    'products_per_location',
    "Products Per Location: Specify products stocked at individual locations.  "
    "This doesn't actually do anything yet.",
    TAG_CUSTOM,
    [NAMESPACE_DOMAIN]
)

ALLOW_CASE_ATTACHMENTS_VIEW = StaticToggle(
    'allow_case_attachments_view',
    "Explicitly allow user to access case attachments, even if they can't view the case list report.",
    TAG_CUSTOM,
    [NAMESPACE_DOMAIN, NAMESPACE_USER]
)

LOCATION_TYPE_STOCK_RATES = StaticToggle(
    'location_type_stock_rates',
    "Specify stock rates per location type.",
    TAG_SOLUTIONS,
    [NAMESPACE_DOMAIN]
)

BULK_ARCHIVE_FORMS = StaticToggle(
    'bulk_archive_forms',
    'Bulk archive forms with Excel',
    TAG_SOLUTIONS
)

TRANSFER_DOMAIN = StaticToggle(
    'transfer_domain',
    'Transfer domains to different users',
    TAG_INTERNAL,
    [NAMESPACE_DOMAIN]
)


FORM_LINK_WORKFLOW = StaticToggle(
    'form_link_workflow',
    'Form linking workflow available on forms',
    TAG_SOLUTIONS,
    [NAMESPACE_DOMAIN],
)

# not referenced in code directly but passed through to vellum
# see toggles_dict

VELLUM_SAVE_TO_CASE = StaticToggle(
    'save_to_case',
    "Adds save to case as a question to the form builder",
    TAG_SOLUTIONS,
    [NAMESPACE_DOMAIN],
    description='This flag allows case management inside repeat groups',
    help_link='https://confluence.dimagi.com/display/ccinternal/Save+to+Case+Feature+Flag',
)

VELLUM_PRINTING = StaticToggle(
    'printing',
    "Enables the Print Android App Callout",
    TAG_SOLUTIONS,
    [NAMESPACE_DOMAIN],
    description='Allows printing from CommCare on the device',
    help_link='https://confluence.dimagi.com/display/ccinternal/Printing+from+a+form+in+CommCare+Android',
)

VELLUM_DATA_IN_SETVALUE = StaticToggle(
    'allow_data_reference_in_setvalue',
    "Allow data references in a setvalue",
    TAG_SOLUTIONS,
    [NAMESPACE_DOMAIN],
    description="This allows referencing other questions in the form in a setvalue. "
                "This may still cause issues if the other questions have not been calculated yet",
)

CACHE_AND_INDEX = StaticToggle(
    'cache_and_index',
    'Enikshay/REC: Enable the "Cache and Index" format option when choosing sort properties '
    'in the app builder',
    TAG_CUSTOM,
    [NAMESPACE_DOMAIN],
)

CUSTOM_PROPERTIES = StaticToggle(
    'custom_properties',
    'Allow users to add arbitrary custom properties to their application',
    TAG_SOLUTIONS,
    help_link='https://confluence.dimagi.com/display/internal/CommCare+Android+Developer+Options+--+Internal#'
              'CommCareAndroidDeveloperOptions--Internal-SettingtheValueofaDeveloperOptionfromHQ',
    namespaces=[NAMESPACE_DOMAIN]
)

WEBAPPS_CASE_MIGRATION = StaticToggle(
    'webapps_case_migration',
    "Work-in-progress to support user-written migrations",
    TAG_CUSTOM,
    namespaces=[NAMESPACE_USER]
)

ENABLE_LOADTEST_USERS = StaticToggle(
    'enable_loadtest_users',
    'Enable creating loadtest users on HQ',
    TAG_SOLUTIONS,
    namespaces=[NAMESPACE_DOMAIN],
    help_link='https://confluence.dimagi.com/display/ccinternal/Loadtest+Users',
)

MOBILE_UCR = StaticToggle(
    'mobile_ucr',
    ('Mobile UCR: Configure viewing user configurable reports on the mobile '
     'through the app builder'),
    TAG_SOLUTIONS,
    namespaces=[NAMESPACE_DOMAIN],
    always_enabled={'icds-cas'}
)

RESTRICT_WEB_USERS_BY_LOCATION = StaticToggle(
    'restrict_web_users_by_location',
    "(Deprecated) Allow project to restrict web user permissions by location",
    TAG_DEPRECATED,
    namespaces=[NAMESPACE_DOMAIN],
    description="Don't enable this flag."
)

API_THROTTLE_WHITELIST = StaticToggle(
    'api_throttle_whitelist',
    ('API throttle whitelist'),
    TAG_INTERNAL,
    namespaces=[NAMESPACE_USER],
)

API_BLACKLIST = StaticToggle(
    'API_BLACKLIST',
    ("Blacklist API access to a user or domain that spams us"),
    TAG_INTERNAL,
    namespaces=[NAMESPACE_DOMAIN, NAMESPACE_USER],
    description="For temporary, emergency use only. If a partner doesn't properly "
    "throttle their API requests, it can hammer our infrastructure, causing "
    "outages. This will cut off the tide, but we should communicate with them "
    "immediately.",
)

FORM_SUBMISSION_BLACKLIST = StaticToggle(
    'FORM_SUBMISSION_BLACKLIST',
    ("Blacklist form submissions from a domain that spams us"),
    TAG_INTERNAL,
    namespaces=[NAMESPACE_DOMAIN],
    description="This is a temporary solution to an unusually high volume of "
    "form submissions from a domain.  We have some projects that automatically "
    "send forms. If that ever causes problems, we can use this to cut them off.",
)


def _commtrackify(domain_name, toggle_is_enabled):
    from corehq.apps.domain.models import Domain
    domain = Domain.get_by_name(domain_name, strict=True)
    if domain and domain.commtrack_enabled != toggle_is_enabled:
        if toggle_is_enabled:
            domain.convert_to_commtrack()
        else:
            domain.commtrack_enabled = False
            domain.save()


COMMTRACK = StaticToggle(
    'commtrack',
    "CommCare Supply",
    TAG_SOLUTIONS,
    description=(
        '<a href="https://help.commcarehq.org/display/commtrack/CommCare+Supply+Home">CommCare Supply</a> '
        "is a logistics and supply chain management module. It is designed "
        "to improve the management, transport, and resupply of a variety of "
        "goods and materials, from medication to food to bednets. <br/>"
    ),
    help_link='https://help.commcarehq.org/display/commtrack/CommCare+Supply+Home',
    namespaces=[NAMESPACE_DOMAIN],
    save_fn=_commtrackify,
)

NON_COMMTRACK_LEDGERS = StaticToggle(
    'non_commtrack_ledgers',
    "Enikshay: Enable ledgers for projects not using Supply.",
    TAG_CUSTOM,
    description=(
        'Turns on the ledger fixture and ledger transaction question types in '
        'the form builder. ONLY WORKS ON SQL DOMAINS!'
    ),
    namespaces=[NAMESPACE_DOMAIN],
)

CUSTOM_INSTANCES = StaticToggle(
    'custom_instances',
    'Enikshay: Inject custom instance declarations',
    TAG_CUSTOM,
    namespaces=[NAMESPACE_USER, NAMESPACE_DOMAIN],
)

APPLICATION_ERROR_REPORT = StaticToggle(
    'application_error_report',
    'Show Application Error Report',
    TAG_SOLUTIONS,
    help_link='https://confluence.dimagi.com/display/ccinternal/Show+Application+Error+Report+Feature+Flag',
    namespaces=[NAMESPACE_USER],
)

OPENCLINICA = StaticToggle(
    'openclinica',
    'KEMRI: Offer OpenClinica settings and CDISC ODM export',
    TAG_CUSTOM,
    namespaces=[NAMESPACE_DOMAIN],
)

CUSTOM_MENU_BAR = StaticToggle(
    'custom_menu_bar',
    "Hide Dashboard and Applications from top menu bar "
    "for non-admin users",
    TAG_CUSTOM,
    namespaces=[NAMESPACE_DOMAIN],
)

ICDS_REPORTS = StaticToggle(
    'icds_reports',
    'Enable access to the Tableau dashboard for ICDS',
    TAG_DEPRECATED,
    [NAMESPACE_DOMAIN]
)

DASHBOARD_ICDS_REPORT = StaticToggle(
    'dashboard_icds_reports',
    'ICDS: Enable access to the dashboard reports for ICDS',
    TAG_CUSTOM,
    [NAMESPACE_DOMAIN]
)

ICDS_DASHBOARD_REPORT_FEATURES = StaticToggle(
    'features_in_dashboard_icds_reports',
    'ICDS: Enable access to the features in the ICDS Dashboard reports',
    TAG_CUSTOM,
    [NAMESPACE_USER]
)

NINETYNINE_DOTS = StaticToggle(
    '99dots_integration',
    'Enikshay: Enable access to 99DOTS',
    TAG_CUSTOM,
    [NAMESPACE_DOMAIN]
)

ENIKSHAY_API = StaticToggle(
    'enikshay_api',
    'Enikshay: Enable access to eNikshay api endpoints',
    TAG_CUSTOM,
    [NAMESPACE_USER],
    always_enabled={"enikshay"},
)

NIKSHAY_INTEGRATION = StaticToggle(
    'nikshay_integration',
    'Enikshay: Enable patient registration in Nikshay',
    TAG_CUSTOM,
    [NAMESPACE_DOMAIN]
)

BETS_INTEGRATION = StaticToggle(
    'bets_repeaters',
    'Enikshay: Enable BETS data forwarders',
    TAG_CUSTOM,
    [NAMESPACE_DOMAIN],
    always_enabled={"enikshay"},
)

RETRY_SMS_INDEFINITELY = StaticToggle(
    'retry_sms_indefinitely',
    'Enikshay: Retry SMS indefinitely',
    TAG_CUSTOM,
    [NAMESPACE_DOMAIN],
    description='Leaves on the queue an SMS that has reached the maximum number of unsuccessful attempts.',
)

OPENMRS_INTEGRATION = StaticToggle(
    'openmrs_integration',
    'FGH: Enable OpenMRS integration',
    TAG_CUSTOM,
    [NAMESPACE_DOMAIN],
)

INDEX_LOCATION_DATA_DESCRIPTION = """
Add an option to the location fields page allowing you to specify fields which
should be indexed by the phone. This can provide a performance boost in
applications dealing with large location fixtures when using those fields for
filtering. The indexed fields will be made available as top level children of
the <location/> node with the prefix 'data_', and you must reference that to
take advantage of the optimization. For example, reference a field called
'is_test' like:
    instance('locations')/locations/location[data_is_test='1']
"""
INDEX_LOCATION_DATA = StaticToggle(
    'index_location_data',
    'Enikshay: Add option to index custom location fields',
    TAG_CUSTOM,
    [NAMESPACE_DOMAIN],
    description=INDEX_LOCATION_DATA_DESCRIPTION,
)

MULTIPLE_CHOICE_CUSTOM_FIELD = StaticToggle(
    'multiple_choice_custom_field',
    'EWS: Allow project to use multiple choice field in custom fields',
    TAG_CUSTOM,
    namespaces=[NAMESPACE_DOMAIN],
    description='This flag allows multiple choice fields in custom user data, location data and product data',
)

RESTRICT_FORM_EDIT_BY_LOCATION = StaticToggle(
    'restrict_form_edit_by_location',
    "(Deprecated) Restrict ability to edit/archive forms by the web user's location",
    TAG_DEPRECATED,
    namespaces=[NAMESPACE_DOMAIN],
    description="Don't enable this flag."
)

SUPPORT = StaticToggle(
    'support',
    'General toggle for support features',
    TAG_INTERNAL,
    help_link='https://confluence.dimagi.com/display/ccinternal/Support+Flag',
)

CASE_PROPERTY_HISTORY = StaticToggle(
    'case_property_history',
    'Shows a modal on the case property page allowing you to see the history of various case properties',
    TAG_PRODUCT,
    [NAMESPACE_DOMAIN],
)

BASIC_CHILD_MODULE = StaticToggle(
    'child_module',
    'Basic modules can be child modules',
    TAG_SOLUTIONS,
    [NAMESPACE_DOMAIN]
)

FORMPLAYER_USE_LIVEQUERY = StaticToggle(
    'formplayer_use_livequery',
    'Use LiveQuery on Web Apps',
    TAG_INTERNAL,
    [NAMESPACE_DOMAIN],
)

SMS_USE_FORMPLAYER = StaticToggle(
    'sms_use_formplayer',
    'Use Formplayer for SMS',
    TAG_INTERNAL,
    [NAMESPACE_DOMAIN],
)

FIXTURE_CASE_SELECTION = StaticToggle(
    'fixture_case',
    'ICDS: Allow a configurable case list that is filtered based on a fixture type and '
    'fixture selection (Due List)',
    TAG_CUSTOM,
    [NAMESPACE_DOMAIN],
)

EWS_INVALID_REPORT_RESPONSE = StaticToggle(
    'ews_invalid_report_response',
    'EWS: Send response about invalid stock on hand',
    TAG_CUSTOM,
    [NAMESPACE_DOMAIN]
)

BROADCAST_TO_LOCATIONS = StaticToggle(
    'broadcast_to_locations',
    'Send broadcasts to locations',
    TAG_PRODUCT,
    [NAMESPACE_DOMAIN],
)

MOBILE_WORKER_SELF_REGISTRATION = StaticToggle(
    'mobile_worker_self_registration',
    'UW: Allow mobile workers to self register',
    TAG_CUSTOM,
    help_link='https://confluence.dimagi.com/display/commcarepublic/SMS+Self+Registration',
    namespaces=[NAMESPACE_DOMAIN],
)

MESSAGE_LOG_METADATA = StaticToggle(
    'message_log_metadata',
    'Include message id in Message Log export.',
    TAG_CUSTOM,
    [NAMESPACE_USER],
)

ABT_REMINDER_RECIPIENT = StaticToggle(
    'abt_reminder_recipient',
    "ABT: Custom reminder recipients",
    TAG_CUSTOM,
    [NAMESPACE_DOMAIN],
)

AUTO_CASE_UPDATE_ENHANCEMENTS = StaticToggle(
    'auto_case_updates',
    'Enable enhancements to the Auto Case Update feature.',
    TAG_PRODUCT,
    [NAMESPACE_DOMAIN],
)

RUN_AUTO_CASE_UPDATES_ON_SAVE = StaticToggle(
    'run_auto_case_updates_on_save',
    'Run Auto Case Update rules on each case save.',
    TAG_INTERNAL,
    [NAMESPACE_DOMAIN],
)

EWS_BROADCAST_BY_ROLE = StaticToggle(
    'ews_broadcast_by_role',
    'EWS: Filter broadcast recipients by role',
    TAG_CUSTOM,
    [NAMESPACE_DOMAIN],
)

LEGACY_SYNC_SUPPORT = StaticToggle(
    'legacy_sync_support',
    "Support mobile sync bugs in older projects (2.9 and below).",
    TAG_DEPRECATED,
    [NAMESPACE_DOMAIN]
)

EWS_WEB_USER_EXTENSION = StaticToggle(
    'ews_web_user_extension',
    'EWS: Enable EWSGhana web user extension',
    TAG_CUSTOM,
    [NAMESPACE_DOMAIN]
)

CALL_CENTER_LOCATION_OWNERS = StaticToggle(
    'call_center_location_owners',
    'ICDS: Enable the use of locations as owners of call center cases',
    TAG_CUSTOM,
    [NAMESPACE_DOMAIN]
)

OLD_EXPORTS = StaticToggle(
    'old_exports',
    'Use old backend export infrastructure',
    TAG_DEPRECATED,
    [NAMESPACE_DOMAIN]
)

TF_DOES_NOT_USE_SQLITE_BACKEND = StaticToggle(
    'not_tf_sql_backend',
    'Domains that do not use a SQLite backend for Touchforms',
    TAG_INTERNAL,
    [NAMESPACE_DOMAIN],
)

CUSTOM_APP_BASE_URL = StaticToggle(
    'custom_app_base_url',
    'ICDS/eNikshay: Allow specifying a custom base URL for an application. Main use case is '
    'to allow migrating ICDS to a new cluster.',
    TAG_CUSTOM,
    [NAMESPACE_DOMAIN]
)


NEW_REMINDERS_MIGRATOR = StaticToggle(
    'new_reminders_migrator',
    "Enables features to handle migrating domains to the new reminders framework",
    TAG_INTERNAL,
    [NAMESPACE_USER]
)


REMINDERS_MIGRATION_IN_PROGRESS = StaticToggle(
    'reminders_migration_in_progress',
    "Disables editing of reminders so that the migration to the new framework can happen.",
    TAG_INTERNAL,
    [NAMESPACE_DOMAIN]
)


PHONE_NUMBERS_REPORT = StaticToggle(
    'phone_numbers_report',
    "Report related to the phone numbers owned by a project's contacts",
    TAG_PRODUCT,
    [NAMESPACE_DOMAIN]
)


INBOUND_SMS_LENIENCY = StaticToggle(
    'inbound_sms_leniency',
    "Inbound SMS leniency on domain-owned gateways. "
    "WARNING: This wil be rolled out slowly; do not enable on your own.",
    TAG_INTERNAL,
    [NAMESPACE_DOMAIN]
)


UNLIMITED_REPORT_BUILDER_REPORTS = StaticToggle(
    'unlimited_report_builder_reports',
    'Allow unlimited reports created in report builder',
    TAG_INTERNAL,
    [NAMESPACE_DOMAIN]
)

MOBILE_USER_DEMO_MODE = StaticToggle(
    'mobile_user_demo_mode',
    'Ability to make a mobile worker into Demo only mobile worker',
    TAG_SOLUTIONS,
    help_link='https://confluence.dimagi.com/display/internal/Demo+Mobile+Workers',
    namespaces=[NAMESPACE_DOMAIN]
)


EXPORT_ZIPPED_APPS = StaticToggle(
    'export-zipped-apps',
    'Export+Import Zipped Applications',
    TAG_INTERNAL,
    [NAMESPACE_USER]
)


SEND_UCR_REBUILD_INFO = StaticToggle(
    'send_ucr_rebuild_info',
    'Notify when UCR rebuilds finish or error.',
    TAG_SOLUTIONS,
    [NAMESPACE_USER]
)

EMG_AND_REC_SMS_HANDLERS = StaticToggle(
    'emg_and_rec_sms_handlers',
    'ILS: Enable emergency and receipt sms handlers used in ILSGateway',
    TAG_CUSTOM,
    [NAMESPACE_DOMAIN]
)

ALLOW_USER_DEFINED_EXPORT_COLUMNS = StaticToggle(
    'allow_user_defined_export_columns',
    'Add user defined columns to exports',
    TAG_DEPRECATED,
    [NAMESPACE_DOMAIN],
)


CUSTOM_CALENDAR_FIXTURE = StaticToggle(
    'custom_calendar_fixture',
    'Enikshay: Send a calendar fixture down to all users (R&D)',
    TAG_CUSTOM,
    [NAMESPACE_DOMAIN],
)

DISABLE_COLUMN_LIMIT_IN_UCR = StaticToggle(
    'disable_column_limit_in_ucr',
    'Enikshay: Disable column limit in UCR',
    TAG_CUSTOM,
    [NAMESPACE_DOMAIN]
)

CLOUDCARE_LATEST_BUILD = StaticToggle(
    'use_latest_build_cloudcare',
    'Uses latest build for Web Apps instead of latest published',
    TAG_SOLUTIONS,
    [NAMESPACE_DOMAIN, NAMESPACE_USER]
)

USER_TESTING_SIMPLIFY = StaticToggle(
    'user_testing_simplify',
    'Simplify the UI for user testing experiments',
    TAG_INTERNAL,
    [NAMESPACE_DOMAIN]
)

# when enabled this should prevent any changes to a domains data
DATA_MIGRATION = StaticToggle(
    'data_migration',
    'Disable submissions and restores during a data migration',
    TAG_INTERNAL,
    [NAMESPACE_DOMAIN]
)

EMWF_WORKER_ACTIVITY_REPORT = StaticToggle(
    'emwf_worker_activity_report',
    'Make the Worker Activity Report use the Groups or Users or Locations filter',
    TAG_SOLUTIONS,
    namespaces=[NAMESPACE_DOMAIN],
    description=(
        "This flag allows you filter the users to display in the same way as the "
        "other reports - by individual user, group, or location.  Note that this "
        "will also force the report to always display by user."
    ),
)

ENIKSHAY = StaticToggle(
    'enikshay',
    "Enikshay: Enable custom enikshay functionality: additional user and location validation",
    TAG_CUSTOM,
    namespaces=[NAMESPACE_DOMAIN],
    always_enabled={'enikshay'},
    relevant_environments={'enikshay'},
)

ICDS = StaticToggle(
    'icds',
    "ICDS: Enable ICDS features (necessary since features are on Softlayer and ICDS envs)",
    TAG_CUSTOM,
    namespaces=[NAMESPACE_DOMAIN],
    relevant_environments={'icds', 'icds-new', 'softlayer'},
    always_enabled={
        "icds-dashboard-qa",
        "icds-sql",
        "icds-test",
        "icds-cas",
        "icds-cas-sandbox"
    },
)

DATA_DICTIONARY = StaticToggle(
    'data_dictionary',
    'Project level data dictionary of cases',
    TAG_SOLUTIONS,
    [NAMESPACE_DOMAIN],
    description='Available in the Data section, shows the names of all properties of each case type.',
)

LOCATION_USERS = StaticToggle(
    'location_users',
    'Enikshay: Autogenerate users for each location',
    TAG_CUSTOM,
    [NAMESPACE_DOMAIN],
    description=(
        "This flag adds an option to the location types page (under 'advanced "
        "mode') to create users for all locations of a specified type."
    ),
)

SORT_CALCULATION_IN_CASE_LIST = StaticToggle(
    'sort_calculation_in_case_list',
    'Configure a custom xpath calculation for Sort Property in Case Lists',
    TAG_SOLUTIONS,
    [NAMESPACE_DOMAIN]
)

ANONYMOUS_WEB_APPS_USAGE = StaticToggle(
    'anonymous_web_apps_usage',
    'Infomap: Allow anonymous users to access Web Apps applications',
    TAG_CUSTOM,
    [NAMESPACE_DOMAIN],
    always_disabled={'icds-cas'},
    description='Users are automatically logged into Web Apps as a designated mobile worker.'
)

INCLUDE_METADATA_IN_UCR_EXCEL_EXPORTS = StaticToggle(
    'include_metadata_in_ucr_excel_exports',
    'Include metadata in UCR excel exports',
    TAG_SOLUTIONS,
    [NAMESPACE_DOMAIN]
)

UATBC_ADHERENCE_TASK = StaticToggle(
    'uatbc_adherence_calculations',
    'Enikshay: This runs backend adherence calculations for enikshay domains',
    TAG_CUSTOM,
    [NAMESPACE_DOMAIN]
)

VIEW_APP_CHANGES = StaticToggle(
    'app-changes-with-improved-diff',
    'Improved app changes view',
    TAG_PRODUCT,
    [NAMESPACE_DOMAIN, NAMESPACE_USER],
)

COUCH_SQL_MIGRATION_BLACKLIST = StaticToggle(
    'couch_sql_migration_blacklist',
    "Domains to exclude from migrating to SQL backend because the reference legacy models in custom code. "
    "Includes the following by default: 'ews-ghana', 'ils-gateway', 'ils-gateway-train'",
    TAG_INTERNAL,
    [NAMESPACE_DOMAIN],
    always_enabled={
        'ews-ghana', 'ils-gateway', 'ils-gateway-train'
    }
)

PAGINATED_EXPORTS = StaticToggle(
    'paginated_exports',
    'Allows for pagination of exports for very large exports',
    TAG_SOLUTIONS,
    [NAMESPACE_DOMAIN]
)

LOGIN_AS_ALWAYS_OFF = StaticToggle(
    'always_turn_login_as_off',
    'Always turn login as off',
    TAG_CUSTOM,
    [NAMESPACE_DOMAIN]
)

SHOW_DEV_TOGGLE_INFO = StaticToggle(
    'highlight_feature_flags',
    'Highlight / Mark Feature Flags in the UI',
    TAG_INTERNAL,
    [NAMESPACE_USER]
)

PUBLISH_CUSTOM_REPORTS = StaticToggle(
    'publish_custom_reports',
    "Publish custom reports (No needed Authorization)",
    TAG_CUSTOM,
    [NAMESPACE_DOMAIN]
)

DISPLAY_CONDITION_ON_TABS = StaticToggle(
    'display_condition_on_nodeset',
    'Show Display Condition on Case Detail Tabs',
    TAG_SOLUTIONS,
    [NAMESPACE_DOMAIN]
)

PHONE_HEARTBEAT = StaticToggle(
    'phone_apk_heartbeat',
    "Ability to configure a mobile feature to prompt "
    "users to update to latest CommCare app and apk",
    TAG_SOLUTIONS,
    [NAMESPACE_DOMAIN]
)

SKIP_REMOVE_INDICES = StaticToggle(
    'skip_remove_indices',
    'Make _remove_indices_from_deleted_cases_task into a no-op.',
    TAG_INTERNAL,
    [NAMESPACE_DOMAIN]
)

PREVENT_MOBILE_UCR_SYNC = StaticToggle(
    'prevent_mobile_ucr_sync',
    'ICDS: Used for ICDS emergencies when UCR sync is killing the DB',
    TAG_CUSTOM,
    [NAMESPACE_DOMAIN],
    description='Prevents mobile UCRs from being generated or included in the sync payload',
)

ENABLE_ALL_ADD_ONS = StaticToggle(
    'enable_all_add_ons',
    'Enable all app manager add-ons',
    TAG_SOLUTIONS,
    [NAMESPACE_DOMAIN]
)

FILTERED_BULK_USER_DOWNLOAD = StaticToggle(
    'filtered_bulk_user_download',
    "Ability to filter mobile workers based on Role and username "
    "when doing bulk download",
    TAG_SOLUTIONS,
    [NAMESPACE_DOMAIN]
)

BULK_UPLOAD_DATE_OPENED = StaticToggle(
    'bulk_upload_date_opened',
    "Allow updating of the date_opened field with the bulk uploader",
    TAG_INTERNAL,
    [NAMESPACE_DOMAIN],
)

REGEX_FIELD_VALIDATION = StaticToggle(
    'regex_field_validation',
    'Enable regex validation for custom data fields',
    TAG_SOLUTIONS,
    namespaces=[NAMESPACE_DOMAIN],
)

ICDS_LIVEQUERY = PredictablyRandomToggle(
    'icds_livequery',
    'ICDS: Enable livequery case sync for a random subset of ICDS users',
    TAG_CUSTOM,
    [NAMESPACE_USER],
    randomness=0.0,
)

REMOTE_REQUEST_QUESTION_TYPE = StaticToggle(
    'remote_request_quetion_type',
    'Enikshay: Enable remote request question type in the form builder',
    TAG_CUSTOM,
    [NAMESPACE_DOMAIN]
)

TWO_FACTOR_SUPERUSER_ROLLOUT = StaticToggle(
    'two_factor_superuser_rollout',
    'Users in this list will be forced to have Two-Factor Auth enabled',
    TAG_INTERNAL,
    [NAMESPACE_USER]
)

CUSTOM_ICON_BADGES = StaticToggle(
    'custom_icon_badges',
    'eNikshay: Custom Icon Badges for modules and forms',
    TAG_CUSTOM,
    namespaces=[NAMESPACE_DOMAIN],
)

ICDS_UCR_ELASTICSEARCH_DOC_LOADING = DynamicallyPredictablyRandomToggle(
    'icds_ucr_elasticsearch_doc_loading',
    'ICDS: Load related form docs from ElasticSearch instead of Riak',
    TAG_CUSTOM,
    namespaces=[NAMESPACE_OTHER],
)

MOBILE_LOGIN_LOCKOUT = StaticToggle(
    'mobile_user_login_lockout',
    "On too many wrong password attempts, lock out mobile users",
    TAG_CUSTOM,
    [NAMESPACE_DOMAIN]
)

LINKED_DOMAINS = StaticToggle(
    'linked_domains',
    'Allow linking domains (successor to linked apps)',
    TAG_INTERNAL,
    [NAMESPACE_DOMAIN],
    description=(
        "Link project spaces to allow syncing apps, lookup tables, organizations etc."
    ),
    help_link='https://confluence.dimagi.com/display/ccinternal/Linked+Applications'
)

SUMOLOGIC_LOGS = DynamicallyPredictablyRandomToggle(
    'sumologic_logs',
    'Send logs to sumologic',
    TAG_INTERNAL,
    namespaces=[NAMESPACE_OTHER],
)


MOBILE_SIGNUP_REDIRECT_AB_TEST_CONTROLLER = StaticToggle(
    'mobile_signup_redirect_ab_test_controller',
    'Enable the ab test for telling mobile signups to use desktops. Set on the fly on registration if mobile',
    TAG_PRODUCT,
    namespaces=[NAMESPACE_USER]
)


MOBILE_SIGNUP_REDIRECT_AB_TEST = PredictablyRandomToggle(
    'mobile_signup_redirect_ab_test',
    'Randomly sorts mobile users into group 1 for new mobile experience or 0 for control',
    TAG_PRODUCT,
    namespaces=[NAMESPACE_USER],
    randomness=0.5
)


APPCUES_AB_TEST = PredictablyRandomToggle(
    'appcues_ab_test',
    'True if user is in variant group for Appcues AB test. Irrelevent if user is not in test.',
    TAG_PRODUCT,
    namespaces=[NAMESPACE_USER],
    randomness=0.5
)

<<<<<<< HEAD
WAREHOUSE_APP_STATUS = StaticToggle(
    'warehouse_app_status',
    "User warehouse backend for the app status report. Currently only for sql domains",
    TAG_CUSTOM,
    [NAMESPACE_DOMAIN]
=======

TRAINING_MODULE = StaticToggle(
    'training-module',
    'Training Modules',
    TAG_CUSTOM,
    [NAMESPACE_DOMAIN],
>>>>>>> d8dec594
)<|MERGE_RESOLUTION|>--- conflicted
+++ resolved
@@ -1520,18 +1520,18 @@
     randomness=0.5
 )
 
-<<<<<<< HEAD
+
 WAREHOUSE_APP_STATUS = StaticToggle(
     'warehouse_app_status',
     "User warehouse backend for the app status report. Currently only for sql domains",
     TAG_CUSTOM,
     [NAMESPACE_DOMAIN]
-=======
+)
+
 
 TRAINING_MODULE = StaticToggle(
     'training-module',
     'Training Modules',
     TAG_CUSTOM,
     [NAMESPACE_DOMAIN],
->>>>>>> d8dec594
 )