from collections import namedtuple
from functools import wraps
import hashlib
from django.http import Http404
import math
from toggle.shortcuts import toggle_enabled, set_toggle

Tag = namedtuple('Tag', 'name css_class')
TAG_ONE_OFF = Tag(name='One-Off', css_class='important')
TAG_EXPERIMENTAL = Tag(name='Experimental', css_class='warning')
TAG_PRODUCT_PATH = Tag(name='Product Path', css_class='info')
TAG_PRODUCT_CORE = Tag(name='Core Product', css_class='success')
TAG_PREVIEW = Tag(name='Preview', css_class='default')
TAG_UNKNOWN = Tag(name='Unknown', css_class='inverse')
ALL_TAGS = [TAG_ONE_OFF, TAG_EXPERIMENTAL, TAG_PRODUCT_PATH, TAG_PRODUCT_CORE, TAG_PREVIEW, TAG_UNKNOWN]


class StaticToggle(object):
    def __init__(self, slug, label, tag, namespaces=None, help_link=None,
                 description=None, save_fn=None):
        self.slug = slug
        self.label = label
        self.tag = tag
        self.help_link = help_link
        self.description = description
        # Optionally provide a callable to be called whenever the toggle is
        # updated.  This is only applicable to domain toggles.  It must accept
        # two parameters, `domain_name` and `toggle_is_enabled`
        self.save_fn = save_fn
        if namespaces:
            self.namespaces = [None if n == NAMESPACE_USER else n for n in namespaces]
        else:
            self.namespaces = [None]

    def enabled(self, item, **kwargs):
        return any([toggle_enabled(self.slug, item, namespace=n, **kwargs) for n in self.namespaces])

    def set(self, item, enabled, namespace=None):
        set_toggle(self.slug, item, enabled, namespace)

    def required_decorator(self):
        """
        Returns a view function decorator that checks to see if the domain
        or user in the request has the appropriate toggle enabled.
        """
        def decorator(view_func):
            @wraps(view_func)
            def wrapped_view(request, *args, **kwargs):
                if (
                    (hasattr(request, 'user') and self.enabled(request.user.username))
                    or (hasattr(request, 'domain') and self.enabled(request.domain))
                ):
                    return view_func(request, *args, **kwargs)
                raise Http404()
            return wrapped_view
        return decorator


def deterministic_random(input_string):
    """
    Returns a deterministically random number between 0 and 1 based on the
    value of the string. The same input should always produce the same output.
    """
    return float.fromhex(hashlib.md5(input_string).hexdigest()) / math.pow(2, 128)


class PredictablyRandomToggle(StaticToggle):
    """
    A toggle that is predictably random based off some axis. Useful for for doing
    a randomized rollout of a feature. E.g. "turn this on for 5% of domains", or
    "turn this on for 40% of users".

    It extends StaticToggle, so individual domains/users can also be explicitly added.
    """

    def __init__(self, slug, label, tag, namespaces, randomness, help_link=None, description=None):
        super(PredictablyRandomToggle, self).__init__(slug, label, tag, list(namespaces),
                                                      help_link=help_link, description=description)
        assert namespaces, 'namespaces must be defined!'
        assert 0 <= randomness <= 1, 'randomness must be between 0 and 1!'
        self.randomness = randomness

    @property
    def randomness_percent(self):
        return "{:.0f}".format(self.randomness * 100)

    def _get_identifier(self, item):
        return '{}:{}:{}'.format(self.namespaces, self.slug, item)

    def enabled(self, item, **kwargs):
        return (
            (item and deterministic_random(self._get_identifier(item)) < self.randomness)
            or super(PredictablyRandomToggle, self).enabled(item, **kwargs)
        )

# if no namespaces are specified the user namespace is assumed
NAMESPACE_USER = 'user'
NAMESPACE_DOMAIN = 'domain'
ALL_NAMESPACES = [NAMESPACE_USER, NAMESPACE_DOMAIN]


def any_toggle_enabled(*toggles):
    """
    Return a view decorator for allowing access if any of the given toggles are
    enabled. Example usage:

    @toggles.any_toggle_enabled(REPORT_BUILDER, USER_CONFIGURABLE_REPORTS)
    def delete_custom_report():
        pass

    """
    def decorator(view_func):
        @wraps(view_func)
        def wrapped_view(request, *args, **kwargs):
            for t in toggles:
                if (
                    (hasattr(request, 'user') and t.enabled(request.user.username))
                    or (hasattr(request, 'domain') and t.enabled(request.domain))
                ):
                    return view_func(request, *args, **kwargs)
            raise Http404()
        return wrapped_view
    return decorator


def all_toggles():
    """
    Loads all toggles
    """
    # trick for listing the attributes of the current module.
    # http://stackoverflow.com/a/990450/8207
    for toggle_name, toggle in globals().items():
        if not toggle_name.startswith('__'):
            if isinstance(toggle, StaticToggle):
                yield toggle


def toggles_dict(username=None, domain=None):
    """
    Loads all toggles into a dictionary for use in JS
    """
    return {t.slug: True for t in all_toggles() if (t.enabled(username) or
                                                    t.enabled(domain))}


APP_BUILDER_CUSTOM_PARENT_REF = StaticToggle(
    'custom-parent-ref',
    'Custom case parent reference',
    TAG_ONE_OFF
)

APP_BUILDER_CAREPLAN = StaticToggle(
    'careplan',
    'Careplan module',
    TAG_EXPERIMENTAL
)

APP_BUILDER_ADVANCED = StaticToggle(
    'advanced-app-builder',
    'Advanced Module in App-Builder',
    TAG_EXPERIMENTAL
)

APP_BUILDER_SHADOW_MODULES = StaticToggle(
    'shadow-app-builder',
    'Shadow Modules',
    TAG_EXPERIMENTAL,
    [NAMESPACE_DOMAIN],
    help_link='https://confluence.dimagi.com/display/ccinternal/Shadow+Modules',
)

BOOTSTRAP3_PREVIEW = StaticToggle(
    'bootstrap3_preview',
    'Bootstrap 3 Preview',
    TAG_PRODUCT_PATH,
    [NAMESPACE_USER]
)

CASE_LIST_CUSTOM_XML = StaticToggle(
    'case_list_custom_xml',
    'Show text area for entering custom case list xml',
    TAG_EXPERIMENTAL,
    [NAMESPACE_DOMAIN]
)

CASE_LIST_TILE = StaticToggle(
    'case_list_tile',
    'Allow configuration of case list tiles',
    TAG_EXPERIMENTAL,
    [NAMESPACE_DOMAIN, NAMESPACE_USER]
)

SHOW_PERSIST_CASE_CONTEXT_SETTING = StaticToggle(
    'show_persist_case_context_setting',
    'Allow toggling the persistent case context tile',
    TAG_PRODUCT_PATH,
    [NAMESPACE_DOMAIN],
)

CASE_LIST_LOOKUP = StaticToggle(
    'case_list_lookup',
    'Allow external android callouts to search the caselist',
    TAG_EXPERIMENTAL,
    [NAMESPACE_DOMAIN, NAMESPACE_USER]
)

ADD_USERS_FROM_LOCATION = StaticToggle(
    'add_users_from_location',
    "Allow users to add new mobile workers from the locations page",
    TAG_PRODUCT_CORE,
    [NAMESPACE_DOMAIN]
)

DEMO_REPORTS = StaticToggle(
    'demo-reports',
    'Access to map-based demo reports',
    TAG_PREVIEW,
    [NAMESPACE_DOMAIN, NAMESPACE_USER]
)

SUPPLY_REPORTS = StaticToggle(
    'supply_reports',
    "Early stages reports for CommCare Supply",
    TAG_EXPERIMENTAL,
    [NAMESPACE_DOMAIN],
)

DETAIL_LIST_TABS = StaticToggle(
    'detail-list-tabs',
    'Tabs in the case detail list',
    TAG_PRODUCT_PATH,
    [NAMESPACE_DOMAIN, NAMESPACE_USER]
)

DETAIL_LIST_TAB_NODESETS = StaticToggle(
    'detail-list-tab-nodesets',
    'Associate a nodeset with a case detail tab',
    TAG_PRODUCT_PATH,
    [NAMESPACE_DOMAIN],
    help_link='https://confluence.dimagi.com/display/ccinternal/Case+Detail+Nodesets',
)

GRAPH_CREATION = StaticToggle(
    'graph-creation',
    'Case list/detail graph creation',
    TAG_EXPERIMENTAL,
    [NAMESPACE_DOMAIN]
)

OFFLINE_CLOUDCARE = StaticToggle(
    'offline-cloudcare',
    'Offline Cloudcare',
    TAG_EXPERIMENTAL
)

IS_DEVELOPER = StaticToggle(
    'is_developer',
    'Is developer',
    TAG_EXPERIMENTAL
)

MM_CASE_PROPERTIES = StaticToggle(
    'mm_case_properties',
    'Multimedia Case Properties',
    TAG_PRODUCT_PATH
)

VISIT_SCHEDULER = StaticToggle(
    'app_builder_visit_scheduler',
    'Visit Scheduler',
    TAG_EXPERIMENTAL,
    [NAMESPACE_DOMAIN, NAMESPACE_USER]
)


USER_CONFIGURABLE_REPORTS = StaticToggle(
    'user_reports',
    'User configurable reports UI',
    TAG_PRODUCT_PATH,
    [NAMESPACE_DOMAIN, NAMESPACE_USER]
)

LOCATIONS_IN_UCR = StaticToggle(
    'locations_in_ucr',
    'Add Locations as one of the Source Types for User Configurable Reports',
    TAG_ONE_OFF,
    [NAMESPACE_DOMAIN]
)

REPORT_BUILDER = StaticToggle(
    'report_builder',
    'Report Builder',
    TAG_PRODUCT_PATH,
    [NAMESPACE_DOMAIN]
)

REPORT_BUILDER_BETA_GROUP = StaticToggle(
    'report_builder_beta_group',
    'RB beta group',
    TAG_ONE_OFF,
    [NAMESPACE_DOMAIN],
)

STOCK_TRANSACTION_EXPORT = StaticToggle(
    'ledger_export',
    'Show "export transactions" link on case details page',
    TAG_PRODUCT_PATH
)

SYNC_ALL_LOCATIONS = StaticToggle(
    'sync_all_locations',
    'Sync the full location hierarchy when syncing location fixtures',
    TAG_PRODUCT_PATH,
    [NAMESPACE_DOMAIN]
)

NO_VELLUM = StaticToggle(
    'no_vellum',
    'Allow disabling Form Builder per form '
    '(for custom forms that Vellum breaks)',
    TAG_EXPERIMENTAL,
    [NAMESPACE_DOMAIN, NAMESPACE_USER]
)

HIPAA_COMPLIANCE_CHECKBOX = StaticToggle(
    'hipaa_compliance_checkbox',
    'Show HIPAA compliance checkbox',
    TAG_ONE_OFF,
    [NAMESPACE_USER],
)

REMOTE_APPS = StaticToggle(
    'remote-apps',
    'Allow creation of remote applications',
    TAG_EXPERIMENTAL,
    [NAMESPACE_DOMAIN],
)

CAN_EDIT_EULA = StaticToggle(
    'can_edit_eula',
    "Whether this user can set the custom eula and data sharing internal project options. "
    "This should be a small number of DIMAGI ONLY users",
    TAG_EXPERIMENTAL,
)

STOCK_AND_RECEIPT_SMS_HANDLER = StaticToggle(
    'stock_and_sms_handler',
    "Enable the stock report handler to accept both stock and receipt values "
    "in the format 'soh abc 100.20'",
    TAG_ONE_OFF,
    [NAMESPACE_DOMAIN]
)

LOOSE_SYNC_TOKEN_VALIDATION = StaticToggle(
    'loose_sync_token_validation',
    "Don't fail hard on missing or deleted sync tokens.",
    TAG_EXPERIMENTAL,
    [NAMESPACE_DOMAIN]
)

MULTIPLE_LOCATIONS_PER_USER = StaticToggle(
    'multiple_locations',
    "Enable multiple locations per user on domain.",
    TAG_ONE_OFF,
    [NAMESPACE_DOMAIN]
)

PRODUCTS_PER_LOCATION = StaticToggle(
    'products_per_location',
    "Products Per Location: Specify products stocked at individual locations.  "
    "This doesn't actually do anything yet.",
    TAG_PRODUCT_CORE,
    [NAMESPACE_DOMAIN]
)

ALLOW_CASE_ATTACHMENTS_VIEW = StaticToggle(
    'allow_case_attachments_view',
    "Explicitly allow user to access case attachments, even if they can't view the case list report.",
    TAG_ONE_OFF,
    [NAMESPACE_DOMAIN, NAMESPACE_USER]
)

LOCATION_TYPE_STOCK_RATES = StaticToggle(
    'location_type_stock_rates',
    "Specify stock rates per location type.",
    TAG_PRODUCT_PATH,
    [NAMESPACE_DOMAIN]
)

BULK_ARCHIVE_FORMS = StaticToggle(
    'bulk_archive_forms',
    'Bulk archive forms with excel',
    TAG_PRODUCT_PATH
)

TRANSFER_DOMAIN = StaticToggle(
    'transfer_domain',
    'Transfer domains to different users',
    TAG_PRODUCT_PATH,
    [NAMESPACE_DOMAIN]
)

DHIS2_DOMAIN = StaticToggle(
    'dhis2_domain',
    'Enable DHIS2 integration for this domain',
    TAG_ONE_OFF,
    [NAMESPACE_DOMAIN]
)

PRIME_RESTORE = StaticToggle(
    'prime_restore',
    'Prime restore cache',
    TAG_PRODUCT_PATH,
    [NAMESPACE_DOMAIN, NAMESPACE_USER]
)

FORM_LINK_WORKFLOW = StaticToggle(
    'form_link_workflow',
    'Form linking workflow available on forms',
    TAG_EXPERIMENTAL,
    [NAMESPACE_DOMAIN],
)

# not referenced in code directly but passed through to vellum
# see toggles_dict

VELLUM_SAVE_TO_CASE = StaticToggle(
    'save_to_case',
    "Adds save to case as a question to the form builder",
    TAG_UNKNOWN,
    [NAMESPACE_DOMAIN]
)

VELLUM_ADVANCED_ITEMSETS = StaticToggle(
    'advanced_itemsets',
    "Allows a user to configure itemsets for more than lookup tables",
    TAG_EXPERIMENTAL,
    [NAMESPACE_DOMAIN]
)

VELLUM_EXPERIMENTAL_UI = StaticToggle(
    'experimental_ui',
    "Enables some experimental UI enhancements for the form builder",
    TAG_EXPERIMENTAL,
    [NAMESPACE_DOMAIN]
)

VELLUM_PRINTING = StaticToggle(
    'printing',
    "Enables the Print Android App Callout",
    TAG_PRODUCT_PATH,
    [NAMESPACE_DOMAIN]
)

VELLUM_RICH_TEXT = StaticToggle(
    'rich_text',
    "Enables rich text for the form builder",
    TAG_EXPERIMENTAL,
    [NAMESPACE_DOMAIN]
)

CACHE_AND_INDEX = StaticToggle(
    'cache_and_index',
    'Enable the "Cache and Index" format option when choosing sort properties '
    'in the app builder',
    TAG_UNKNOWN,
    [NAMESPACE_DOMAIN],
)

CUSTOM_PROPERTIES = StaticToggle(
    'custom_properties',
    'Allow users to add arbitrary custom properties to their application',
    TAG_EXPERIMENTAL,
    [NAMESPACE_DOMAIN]
)

BULK_SMS_VERIFICATION = StaticToggle(
    'bulk_sms_verification',
    'Allow initiating the SMS phone verification workflow for all users in a group.',
    TAG_ONE_OFF,
    [NAMESPACE_USER, NAMESPACE_DOMAIN],
)

BULK_PAYMENTS = StaticToggle(
    'bulk_payments',
    'Enable payment of invoices by bulk credit payments and invoice generation for wire transfers',
    TAG_PRODUCT_CORE
)


ENABLE_LOADTEST_USERS = StaticToggle(
    'enable_loadtest_users',
    'Enable creating loadtest users on HQ',
    TAG_EXPERIMENTAL,
    namespaces=[NAMESPACE_DOMAIN],
    help_link='https://confluence.dimagi.com/display/ccinternal/Loadtest+Users',
)

MOBILE_UCR = StaticToggle(
    'mobile_ucr',
    ('Mobile UCR: Configure viewing user configurable reports on the mobile '
     'through the app builder'),
    TAG_EXPERIMENTAL,
    namespaces=[NAMESPACE_DOMAIN],
)

RESTRICT_WEB_USERS_BY_LOCATION = StaticToggle(
    'restrict_web_users_by_location',
    "Allow project to restrict web user permissions by location",
    TAG_PRODUCT_CORE,
    namespaces=[NAMESPACE_DOMAIN],
)

API_THROTTLE_WHITELIST = StaticToggle(
    'api_throttle_whitelist',
    ('API throttle whitelist'),
    TAG_EXPERIMENTAL,
    namespaces=[NAMESPACE_USER],
)


def _commtrackify(domain_name, toggle_is_enabled):
    from corehq.apps.domain.models import Domain
    domain = Domain.get_by_name(domain_name, strict=True)
    if domain and domain.commtrack_enabled != toggle_is_enabled:
        if toggle_is_enabled:
            domain.convert_to_commtrack()
        else:
            domain.commtrack_enabled = False
            domain.save()


COMMTRACK = StaticToggle(
    'commtrack',
    "CommCare Supply",
    TAG_PRODUCT_CORE,
    description=(
        '<a href="http://www.commtrack.org/home/">CommCare Supply</a> '
        "is a logistics and supply chain management module. It is designed "
        "to improve the management, transport, and resupply of a variety of "
        "goods and materials, from medication to food to bednets. <br/>"
    ),
    help_link='https://help.commcarehq.org/display/commtrack/CommTrack+Home',
    namespaces=[NAMESPACE_DOMAIN],
    save_fn=_commtrackify,
)

INSTANCE_VIEWER = StaticToggle(
    'instance_viewer',
    'CloudCare Form Debugging Tool',
    TAG_PRODUCT_PATH,
    namespaces=[NAMESPACE_USER],
)

LOCATIONS_IN_REPORTS = StaticToggle(
    'LOCATIONS_IN_REPORTS',
    "Include locations in report filters",
    TAG_PRODUCT_PATH,
    namespaces=[NAMESPACE_DOMAIN],
)

CLOUDCARE_CACHE = StaticToggle(
    'cloudcare_cache',
    'Aggresively cache case list, can result in stale data',
    TAG_EXPERIMENTAL,
    namespaces=[NAMESPACE_DOMAIN],
)

OPENLMIS = StaticToggle(
    'openlmis',
    'Offer OpenLMIS settings',
    TAG_UNKNOWN,
    namespaces=[NAMESPACE_DOMAIN],
)

CUSTOM_MENU_BAR = StaticToggle(
    'custom_menu_bar',
    "Hide Dashboard and Applications from top menu bar "
    "for non-admin users",
    TAG_ONE_OFF,
    namespaces=[NAMESPACE_DOMAIN],
)

LINK_SUPPLY_POINT = StaticToggle(
    'link_supply_point',
    'Add a "Supply Point" tab to location pages.  This is feature flagged '
    'because this is not a great way to display additional information.',
    TAG_EXPERIMENTAL,
    namespaces=[NAMESPACE_DOMAIN],
)

REVAMPED_EXPORTS = StaticToggle(
    'revamped_exports',
    'Revamped Form and Case exports',
    TAG_PRODUCT_PATH,
)

ICDS_REPORTS = StaticToggle(
    'icds_reports',
    'Enable access to the Tableau dashboard for ICDS',
    TAG_ONE_OFF,
    [NAMESPACE_DOMAIN]
)

MULTIPLE_CHOICE_CUSTOM_FIELD = StaticToggle(
    'multiple_choice_custom_field',
    'Allow project to use multiple choice field in custom fields',
    TAG_PRODUCT_PATH,
    namespaces=[NAMESPACE_DOMAIN]
)

RESTRICT_FORM_EDIT_BY_LOCATION = StaticToggle(
    'restrict_form_edit_by_location',
    "Restrict ability to edit/archive forms by the web user's location",
    TAG_ONE_OFF,
    namespaces=[NAMESPACE_DOMAIN],
)

SUPPORT = StaticToggle(
    'support',
    'General toggle for support features',
    TAG_EXPERIMENTAL,
)

BASIC_CHILD_MODULE = StaticToggle(
    'child_module',
    'Basic modules can be child modules',
    TAG_PRODUCT_PATH,
    [NAMESPACE_DOMAIN]
)

HSPH_HACK = StaticToggle(
    'hsph_hack',
    'Optmization hack for HSPH',
    TAG_ONE_OFF,
    [NAMESPACE_DOMAIN],
)

FIXTURE_CASE_SELECTION = StaticToggle(
    'fixture_case',
    'Allow a configurable case list that is filtered based on a fixture type and fixture selection (Due List)',
    TAG_PRODUCT_PATH,
    [NAMESPACE_DOMAIN],
)

EWS_INVALID_REPORT_RESPONSE = StaticToggle(
    'ews_invalid_report_response',
    'Send response about invalid stock on hand',
    TAG_ONE_OFF,
    [NAMESPACE_DOMAIN]
)


BROADCAST_TO_LOCATIONS = StaticToggle(
    'broadcast_to_locations',
    'Send broadcasts to locations',
    TAG_PRODUCT_PATH,
    [NAMESPACE_DOMAIN],
)

MOBILE_WORKER_SELF_REGISTRATION = StaticToggle(
    'mobile_worker_self_registration',
    'Allow mobile workers to self register',
    TAG_PRODUCT_PATH,
    [NAMESPACE_DOMAIN],
)

EWS_BROADCAST_BY_ROLE = StaticToggle(
    'ews_broadcast_by_role',
    'EWS: Filter broadcast recipients by role',
    TAG_ONE_OFF,
    [NAMESPACE_DOMAIN],
)


AUTOMATIC_CASE_CLOSURE = StaticToggle(
    'automatic_case_closure',
    'Automatically Close Cases',
    TAG_PRODUCT_PATH,
    [NAMESPACE_DOMAIN],
)


SMS_PERFORMANCE_FEEDBACK = StaticToggle(
    'sms_performance_feedback',
    'Enable SMS-based performance feedback',
    TAG_PRODUCT_PATH,
    [NAMESPACE_DOMAIN],
)

LEGACY_SYNC_SUPPORT = StaticToggle(
    'legacy_sync_support',
    "Support mobile sync bugs in older projects (2.9 and below).",
    TAG_EXPERIMENTAL,
    [NAMESPACE_DOMAIN]
)

VIEW_BUILD_SOURCE = StaticToggle(
    'diff_builds',
    'Allow users to view and diff build source files',
    TAG_EXPERIMENTAL,
    [NAMESPACE_DOMAIN, NAMESPACE_USER]
)

USE_SQL_BACKEND = StaticToggle(
    'sql_backend',
    'Uses a sql backend instead of a couch backend for form processing',
    TAG_PRODUCT_CORE,
    [NAMESPACE_DOMAIN]
)

TWO_FACTOR_AUTH = StaticToggle(
    'two_factor_auth',
    "Enforce two factor auth before accessing the domain",
    TAG_EXPERIMENTAL,
    [NAMESPACE_DOMAIN]
)

EWS_WEB_USER_EXTENSION = StaticToggle(
    'ews_web_user_extension',
    'Enable EWSGhana web user extension',
    TAG_ONE_OFF,
    [NAMESPACE_DOMAIN]
)

CALL_CENTER_LOCATION_OWNERS = StaticToggle(
    'call_center_location_owners',
    'Enable the use of locations as owners of call center cases',
    TAG_PRODUCT_PATH,
    [NAMESPACE_DOMAIN]
)

TWO_FACTOR_AUTH = StaticToggle(
    'two_factor_auth',
    "Enforce two factor auth before accessing the domain",
    TAG_EXPERIMENTAL,
    [NAMESPACE_DOMAIN]
)

GRID_MENUS = StaticToggle(
    'grid_menus',
    'Allow using grid menus on Android',
    TAG_ONE_OFF,
    [NAMESPACE_DOMAIN]
<<<<<<< HEAD
)

ICDS_REPORTS = StaticToggle(
    'icds_reports',
    'Enable access to the Tableau dashboard for ICDS',
    TAG_ONE_OFF,
=======
>>>>>>> ab765d49
)<|MERGE_RESOLUTION|>--- conflicted
+++ resolved
@@ -742,13 +742,4 @@
     'Allow using grid menus on Android',
     TAG_ONE_OFF,
     [NAMESPACE_DOMAIN]
-<<<<<<< HEAD
-)
-
-ICDS_REPORTS = StaticToggle(
-    'icds_reports',
-    'Enable access to the Tableau dashboard for ICDS',
-    TAG_ONE_OFF,
-=======
->>>>>>> ab765d49
 )