--- conflicted
+++ resolved
@@ -70,29 +70,19 @@
         else:
             self.namespaces = [None]
 
-<<<<<<< HEAD
     def enabled(self, item, namespace=Ellipsis):
-=======
-    def enabled(self, item, namespace=None):
->>>>>>> 19f6c42c
         if item in self.always_enabled:
             return True
         elif item in self.always_disabled:
             return False
-<<<<<<< HEAD
+
+        enabled_after = self.enabled_for_new_domains_after
+        if (enabled_after is not None and NAMESPACE_DOMAIN in self.namespaces
+            and was_domain_created_after(item, enabled_after)):
+            return True
 
         namespaces = self.namespaces if namespace is Ellipsis else [namespace]
         return any([toggle_enabled(self.slug, item, namespace=n) for n in namespaces])
-=======
-        enabled_after = self.enabled_for_new_domains_after
-        if (enabled_after is not None and NAMESPACE_DOMAIN in self.namespaces
-                and was_domain_created_after(item, enabled_after)):
-            return True
-        if namespace is not None:
-            ns = None if namespace == NAMESPACE_USER else namespace
-            return toggle_enabled(self.slug, item, ns)
-        return any([toggle_enabled(self.slug, item, namespace=n) for n in self.namespaces])
->>>>>>> 19f6c42c
 
     def enabled_for_request(self, request):
         return (
@@ -102,11 +92,7 @@
         ) or (
             NAMESPACE_DOMAIN in self.namespaces
             and hasattr(request, 'domain')
-<<<<<<< HEAD
-            and self.enabled(request.user.username, namespace=NAMESPACE_DOMAIN)
-=======
-            and self.enabled(request.domain, NAMESPACE_DOMAIN)
->>>>>>> 19f6c42c
+            and self.enabled(request.domain, namespace=NAMESPACE_DOMAIN)
         )
 
     def set(self, item, enabled, namespace=None):
