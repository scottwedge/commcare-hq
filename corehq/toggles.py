from functools import wraps
from django.http import Http404
from toggle.shortcuts import toggle_enabled

class StaticToggle(object):
    def __init__(self, slug, label, namespaces=None):
        self.slug = slug
        self.label = label
        if namespaces:
            self.namespaces = [None if n == NAMESPACE_USER else n for n in namespaces]
        else:
            self.namespaces = [None]

    def enabled(self, item, **kwargs):
        return any([toggle_enabled(self.slug, item, namespace=n, **kwargs) for n in self.namespaces])

    def required_decorator(self):
        """
        Returns a view function decorator that checks to see if the domain
        or user in the request has the appropriate toggle enabled.
        """
        def decorator(view_func):
            @wraps(view_func)
            def wrapped_view(request, *args, **kwargs):
                if (
                    (hasattr(request, 'user') and self.enabled(request.user.username))
                    or (hasattr(request, 'domain') and self.enabled(request.domain))
                ):
                    return view_func(request, *args, **kwargs)
                raise Http404()
            return wrapped_view
        return decorator


# if no namespaces are specified the user namespace is assumed
NAMESPACE_USER = object()
NAMESPACE_DOMAIN = 'domain'

APP_BUILDER_CUSTOM_PARENT_REF = StaticToggle(
    'custom-parent-ref',
    'Custom case parent reference'
)

APP_BUILDER_CAREPLAN = StaticToggle(
    'careplan',
    'Careplan module'
)

APP_BUILDER_ADVANCED = StaticToggle(
    'advanced-app-builder',
    'Advanced Module in App-Builder'
)

APP_BUILDER_INCLUDE_MULTIMEDIA_ODK = StaticToggle(
    'include-multimedia-odk',
    'Include multimedia in ODK deploy'
)

PRBAC_DEMO = StaticToggle(
    'prbacdemo',
    'Roles and permissions'
)

ACCOUNTING_PREVIEW = StaticToggle(
    'accounting_preview',
    'Accounting preview',
    [NAMESPACE_DOMAIN, NAMESPACE_USER]
)

BOOTSTRAP3_PREVIEW = StaticToggle(
    'bootstrap3_preview',
    'Bootstrap 3 Preview',
    [NAMESPACE_USER]
)

INVOICE_TRIGGER = StaticToggle(
    'invoice_trigger',
    'Accounting Trigger Invoices',
    [NAMESPACE_USER]
)

OFFLINE_CLOUDCARE = StaticToggle(
    'offline-cloudcare',
    'Offline Cloudcare'
)

REMINDERS_UI_PREVIEW = StaticToggle(
    'reminders_ui_preview',
    'New reminders UI'
)

CASE_REBUILD = StaticToggle(
    'case_rebuild',
    'Show UI-based case rebuild option',
)

IS_DEVELOPER = StaticToggle(
    'is_developer',
    'Is developer'
)

PATHWAYS_PREVIEW = StaticToggle(
    'pathways_preview',
    'Is Pathways preview'
)

CUSTOM_PRODUCT_DATA = StaticToggle(
    'custom_product_data',
    'Custom Product Data',
    [NAMESPACE_DOMAIN, NAMESPACE_USER]
)

MM_CASE_PROPERTIES = StaticToggle(
    'mm_case_properties',
    'Multimedia Case Properties',
)

<<<<<<< HEAD
VISIT_SCHEDULER = StaticToggle(
    'app_builder_visit_scheduler',
    'Visit Scheduler',
    [NAMESPACE_DOMAIN, NAMESPACE_USER]
=======
DASHBOARD_PREVIEW = StaticToggle(
    'dashboard_preview',
    'HQ Dashboard Preview'
>>>>>>> e00f29d4
)<|MERGE_RESOLUTION|>--- conflicted
+++ resolved
@@ -115,14 +115,13 @@
     'Multimedia Case Properties',
 )
 
-<<<<<<< HEAD
 VISIT_SCHEDULER = StaticToggle(
     'app_builder_visit_scheduler',
     'Visit Scheduler',
     [NAMESPACE_DOMAIN, NAMESPACE_USER]
-=======
+)
+
 DASHBOARD_PREVIEW = StaticToggle(
     'dashboard_preview',
     'HQ Dashboard Preview'
->>>>>>> e00f29d4
 )