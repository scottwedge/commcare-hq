from collections import namedtuple
from functools import wraps
import hashlib
from django.http import Http404
import math
from toggle.shortcuts import toggle_enabled, set_toggle

Tag = namedtuple('Tag', 'name css_class')
TAG_ONE_OFF = Tag(name='One-Off', css_class='important')
TAG_EXPERIMENTAL = Tag(name='Experimental', css_class='warning')
TAG_PRODUCT_PATH = Tag(name='Product Path', css_class='info')
TAG_PRODUCT_CORE = Tag(name='Core Product', css_class='success')
TAG_PREVIEW = Tag(name='Preview', css_class='default')
TAG_UNKNOWN = Tag(name='Unknown', css_class='inverse')
ALL_TAGS = [TAG_ONE_OFF, TAG_EXPERIMENTAL, TAG_PRODUCT_PATH, TAG_PRODUCT_CORE, TAG_PREVIEW, TAG_UNKNOWN]


class StaticToggle(object):
    def __init__(self, slug, label, tag, namespaces=None, help_link=None,
                 description=None, save_fn=None):
        self.slug = slug
        self.label = label
        self.tag = tag
        self.help_link = help_link
        self.description = description
        self.save_fn = save_fn  # Only accepts domain namespaces
        if namespaces:
            self.namespaces = [None if n == NAMESPACE_USER else n for n in namespaces]
        else:
            self.namespaces = [None]

    def enabled(self, item, **kwargs):
        return any([toggle_enabled(self.slug, item, namespace=n, **kwargs) for n in self.namespaces])

    def set(self, item, enabled, namespace=None):
        set_toggle(self.slug, item, enabled, namespace)

    def required_decorator(self):
        """
        Returns a view function decorator that checks to see if the domain
        or user in the request has the appropriate toggle enabled.
        """
        def decorator(view_func):
            @wraps(view_func)
            def wrapped_view(request, *args, **kwargs):
                if (
                    (hasattr(request, 'user') and self.enabled(request.user.username))
                    or (hasattr(request, 'domain') and self.enabled(request.domain))
                ):
                    return view_func(request, *args, **kwargs)
                raise Http404()
            return wrapped_view
        return decorator


def deterministic_random(input_string):
    """
    Returns a deterministically random number between 0 and 1 based on the
    value of the string. The same input should always produce the same output.
    """
    return float.fromhex(hashlib.md5(input_string).hexdigest()) / math.pow(2, 128)


class PredictablyRandomToggle(StaticToggle):
    """
    A toggle that is predictably random based off some axis. Useful for for doing
    a randomized rollout of a feature. E.g. "turn this on for 5% of domains", or
    "turn this on for 40% of users".

    It extends StaticToggle, so individual domains/users can also be explicitly added.
    """

    def __init__(self, slug, label, tag, namespaces, randomness, help_link=None, description=None):
        super(PredictablyRandomToggle, self).__init__(slug, label, tag, list(namespaces),
                                                      help_link=help_link, description=description)
        assert namespaces, 'namespaces must be defined!'
        assert 0 <= randomness <= 1, 'randomness must be between 0 and 1!'
        self.randomness = randomness

    @property
    def randomness_percent(self):
        return "{:.0f}".format(self.randomness * 100)

    def _get_identifier(self, item):
        return '{}:{}:{}'.format(self.namespaces, self.slug, item)

    def enabled(self, item, **kwargs):
        return (
            (item and deterministic_random(self._get_identifier(item)) < self.randomness)
            or super(PredictablyRandomToggle, self).enabled(item, **kwargs)
        )

# if no namespaces are specified the user namespace is assumed
NAMESPACE_USER = 'user'
NAMESPACE_DOMAIN = 'domain'
ALL_NAMESPACES = [NAMESPACE_USER, NAMESPACE_DOMAIN]


def any_toggle_enabled(*toggles):
    """
    Return a view decorator for allowing access if any of the given toggles are
    enabled. Example usage:

    @toggles.any_toggle_enabled(REPORT_BUILDER, USER_CONFIGURABLE_REPORTS)
    def delete_custom_report():
        pass

    """
    def decorator(view_func):
        @wraps(view_func)
        def wrapped_view(request, *args, **kwargs):
            for t in toggles:
                if (
                    (hasattr(request, 'user') and t.enabled(request.user.username))
                    or (hasattr(request, 'domain') and t.enabled(request.domain))
                ):
                    return view_func(request, *args, **kwargs)
            raise Http404()
        return wrapped_view
    return decorator


def all_toggles():
    """
    Loads all toggles
    """
    # trick for listing the attributes of the current module.
    # http://stackoverflow.com/a/990450/8207
    for toggle_name, toggle in globals().items():
        if not toggle_name.startswith('__'):
            if isinstance(toggle, StaticToggle):
                yield toggle


def toggles_dict(username=None, domain=None):
    """
    Loads all toggles into a dictionary for use in JS
    """
    return {t.slug: True for t in all_toggles() if (t.enabled(username) or
                                                    t.enabled(domain))}


APP_BUILDER_CUSTOM_PARENT_REF = StaticToggle(
    'custom-parent-ref',
    'Custom case parent reference',
    TAG_ONE_OFF
)

APP_BUILDER_CAREPLAN = StaticToggle(
    'careplan',
    'Careplan module',
    TAG_EXPERIMENTAL
)

APP_BUILDER_ADVANCED = StaticToggle(
    'advanced-app-builder',
    'Advanced Module in App-Builder',
    TAG_EXPERIMENTAL
)

APP_BUILDER_INCLUDE_MULTIMEDIA_ODK = StaticToggle(
    'include-multimedia-odk',
    'Include multimedia in ODK deploy',
    TAG_ONE_OFF
)

BOOTSTRAP3_PREVIEW = StaticToggle(
    'bootstrap3_preview',
    'Bootstrap 3 Preview',
    TAG_PRODUCT_PATH,
    [NAMESPACE_USER]
)

CASE_LIST_CUSTOM_XML = StaticToggle(
    'case_list_custom_xml',
    'Show text area for entering custom case list xml',
    TAG_EXPERIMENTAL,
)

CASE_LIST_TILE = StaticToggle(
    'case_list_tile',
    'Allow configuration of case list tiles',
    TAG_EXPERIMENTAL,
    [NAMESPACE_DOMAIN, NAMESPACE_USER]
)

CASE_LIST_LOOKUP = StaticToggle(
    'case_list_lookup',
    'Allow external android callouts to search the caselist',
    TAG_EXPERIMENTAL,
    [NAMESPACE_DOMAIN, NAMESPACE_USER]
)

DETAIL_LIST_TABS = StaticToggle(
    'detail-list-tabs',
    'Tabs in the case detail list',
    TAG_PRODUCT_PATH,
    [NAMESPACE_DOMAIN, NAMESPACE_USER]
)

GRAPH_CREATION = StaticToggle(
    'graph-creation',
    'Case list/detail graph creation',
    TAG_EXPERIMENTAL,
    [NAMESPACE_DOMAIN, NAMESPACE_USER]
)

OFFLINE_CLOUDCARE = StaticToggle(
    'offline-cloudcare',
    'Offline Cloudcare',
    TAG_EXPERIMENTAL
)

IS_DEVELOPER = StaticToggle(
    'is_developer',
    'Is developer',
    TAG_EXPERIMENTAL
)

MM_CASE_PROPERTIES = StaticToggle(
    'mm_case_properties',
    'Multimedia Case Properties',
    TAG_PRODUCT_PATH
)

VISIT_SCHEDULER = StaticToggle(
    'app_builder_visit_scheduler',
    'Visit Scheduler',
    TAG_EXPERIMENTAL,
    [NAMESPACE_DOMAIN, NAMESPACE_USER]
)


USER_CONFIGURABLE_REPORTS = StaticToggle(
    'user_reports',
    'User configurable reports UI',
    TAG_PRODUCT_PATH,
    [NAMESPACE_DOMAIN, NAMESPACE_USER]
)

REPORT_BUILDER = StaticToggle(
    'report_builder',
    'Report Builder',
    TAG_PRODUCT_PATH,
    [NAMESPACE_DOMAIN, NAMESPACE_USER]
)

STOCK_TRANSACTION_EXPORT = StaticToggle(
    'ledger_export',
    'Show "export transactions" link on case details page',
    TAG_PRODUCT_PATH
)

SYNC_ALL_LOCATIONS = StaticToggle(
    'sync_all_locations',
    'Sync the full location hierarchy when syncing location fixtures',
    TAG_PRODUCT_PATH,
    [NAMESPACE_DOMAIN]
)

NO_VELLUM = StaticToggle(
    'no_vellum',
    'Allow disabling Form Builder per form '
    '(for custom forms that Vellum breaks)',
    TAG_EXPERIMENTAL,
    [NAMESPACE_DOMAIN, NAMESPACE_USER]
)

CAN_EDIT_EULA = StaticToggle(
    'can_edit_eula',
    "Whether this user can set the custom eula and data sharing internal project options. "
    "This should be a small number of DIMAGI ONLY users",
    TAG_EXPERIMENTAL,
)

STOCK_AND_RECEIPT_SMS_HANDLER = StaticToggle(
    'stock_and_sms_handler',
    "Enable the stock report handler to accept both stock and receipt values "
    "in the format 'soh abc 100.20'",
    TAG_ONE_OFF,
    [NAMESPACE_DOMAIN]
)

PAGINATE_WEB_USERS = StaticToggle(
    'paginate_web_users',
    'Paginate Web Users',
    TAG_PRODUCT_PATH,
    [NAMESPACE_DOMAIN]
)

LOOSE_SYNC_TOKEN_VALIDATION = StaticToggle(
    'loose_sync_token_validation',
    "Don't fail hard on missing or deleted sync tokens.",
    TAG_EXPERIMENTAL,
    [NAMESPACE_DOMAIN]
)

MULTIPLE_LOCATIONS_PER_USER = StaticToggle(
    'multiple_locations',
    "Enable multiple locations per user on domain.",
    TAG_ONE_OFF,
    [NAMESPACE_DOMAIN]
)

PRODUCTS_PER_LOCATION = StaticToggle(
    'products_per_location',
    "Products Per Location: Specify products stocked at individual locations.  "
    "This doesn't actually do anything yet.",
    TAG_PRODUCT_CORE,
    [NAMESPACE_DOMAIN]
)

ALLOW_CASE_ATTACHMENTS_VIEW = StaticToggle(
    'allow_case_attachments_view',
    "Explicitly allow user to access case attachments, even if they can't view the case list report.",
    TAG_ONE_OFF,
    [NAMESPACE_DOMAIN, NAMESPACE_USER]
)

LOCATION_TYPE_STOCK_RATES = StaticToggle(
    'location_type_stock_rates',
    "Specify stock rates per location type.",
    TAG_PRODUCT_PATH,
    [NAMESPACE_DOMAIN]
)

BULK_ARCHIVE_FORMS = StaticToggle(
    'bulk_archive_forms',
    'Bulk archive forms with excel',
    TAG_PRODUCT_PATH
)

TRANSFER_DOMAIN = StaticToggle(
    'transfer_domain',
    'Transfer domains to different users',
    TAG_PRODUCT_PATH,
    [NAMESPACE_DOMAIN]
)

DHIS2_DOMAIN = StaticToggle(
    'dhis2_domain',
    'Enable DHIS2 integration for this domain',
    TAG_ONE_OFF,
    [NAMESPACE_DOMAIN]
)

PRIME_RESTORE = StaticToggle(
    'prime_restore',
    'Prime restore cache',
    TAG_PRODUCT_PATH,
    [NAMESPACE_DOMAIN, NAMESPACE_USER]
)

FORM_LINK_WORKFLOW = StaticToggle(
    'form_link_workflow',
    'Form linking workflow available on forms',
    TAG_EXPERIMENTAL,
    [NAMESPACE_DOMAIN],
)

# not referenced in code directly but passed through to vellum
# see toggles_dict
VELLUM_TRANSACTION_QUESTION_TYPES = StaticToggle(
    'transaction_question_types',
    "Adds transaction-related question types in the form builder",
    TAG_PRODUCT_PATH,
    [NAMESPACE_DOMAIN]
)

VELLUM_SAVE_TO_CASE = StaticToggle(
    'save_to_case',
    "Adds save to case as a question to the form builder",
    TAG_UNKNOWN,
    [NAMESPACE_DOMAIN]
)

VELLUM_ADVANCED_ITEMSETS = StaticToggle(
    'advanced_itemsets',
    "Allows a user to configure itemsets for more than lookup tables",
    TAG_EXPERIMENTAL,
    [NAMESPACE_DOMAIN]
)

VELLUM_EXPERIMENTAL_UI = StaticToggle(
    'experimental_ui',
    "Enables some experimental UI enhancements for the form builder",
    TAG_EXPERIMENTAL,
    [NAMESPACE_DOMAIN]
)

VELLUM_PRINTING = StaticToggle(
    'printing',
    "Enables the Print Android App Callout",
    TAG_PRODUCT_PATH,
    [NAMESPACE_DOMAIN]
)

VELLUM_RICH_TEXT = StaticToggle(
    'rich_text',
    "Enables rich text for the form builder",
    TAG_EXPERIMENTAL,
    [NAMESPACE_DOMAIN]
)

CACHE_AND_INDEX = StaticToggle(
    'cache_and_index',
    'Enable the "Cache and Index" format option when choosing sort properties '
    'in the app builder',
    TAG_UNKNOWN,
    [NAMESPACE_DOMAIN],
)

CUSTOM_PROPERTIES = StaticToggle(
    'custom_properties',
    'Allow users to add arbitrary custom properties to their application',
    TAG_EXPERIMENTAL,
    [NAMESPACE_DOMAIN]
)

BULK_SMS_VERIFICATION = StaticToggle(
    'bulk_sms_verification',
    'Allow initiating the SMS phone verification workflow for all users in a group.',
    TAG_ONE_OFF,
    [NAMESPACE_USER, NAMESPACE_DOMAIN],
)

BULK_PAYMENTS = StaticToggle(
    'bulk_payments',
    'Enable payment of invoices by bulk credit payments and invoice generation for wire transfers',
    TAG_PRODUCT_CORE
)


ENABLE_LOADTEST_USERS = StaticToggle(
    'enable_loadtest_users',
    'Enable creating loadtest users on HQ',
    TAG_EXPERIMENTAL,
    namespaces=[NAMESPACE_DOMAIN],
    help_link='https://confluence.dimagi.com/display/ccinternal/Loadtest+Users',
)

OWNERSHIP_CLEANLINESS = PredictablyRandomToggle(
    'enable_owner_cleanliness_flags',
    'Enable tracking ownership cleanliness on submission',
    TAG_EXPERIMENTAL,
    randomness=.05,
    namespaces=[NAMESPACE_DOMAIN],
    help_link='https://docs.google.com/a/dimagi.com/document/d/12WfZLerFL832LZbMwqRAvXt82scdjDL51WZVNa31f28/edit#heading=h.gu9sjekp0u2p',
)

OWNERSHIP_CLEANLINESS_RESTORE = StaticToggle(
    'enable_owner_cleanliness_restore',
    'Enable restoring with updated owner cleanliness logic.',
    TAG_EXPERIMENTAL,
    namespaces=[NAMESPACE_DOMAIN],
    help_link='https://docs.google.com/a/dimagi.com/document/d/12WfZLerFL832LZbMwqRAvXt82scdjDL51WZVNa31f28/edit#heading=h.gu9sjekp0u2p',
)

MOBILE_UCR = StaticToggle(
    'mobile_ucr',
    ('Mobile UCR: Configure viewing user configurable reports on the mobile '
     'through the app builder'),
    TAG_EXPERIMENTAL,
    namespaces=[NAMESPACE_DOMAIN],
)

RESTRICT_WEB_USERS_BY_LOCATION = StaticToggle(
    'restrict_web_users_by_location',
    "Allow project to restrict web user permissions by location",
    TAG_PRODUCT_CORE,
    namespaces=[NAMESPACE_DOMAIN],
)

API_THROTTLE_WHITELIST = StaticToggle(
    'api_throttle_whitelist',
    ('API throttle whitelist'),
    TAG_EXPERIMENTAL,
    namespaces=[NAMESPACE_USER],
)

<<<<<<< HEAD

def _commtrackify(domain_name, toggle_enabled):
    from corehq.apps.domain.models import Domain
    domain = Domain.get_by_name(domain_name)
    if domain and domain.commtrack_enabled != toggle_enabled:
        if toggle_enabled:
            domain.convert_to_commtrack()
        else:
            domain.commtrack_enabled = False
            domain.save()


COMMTRACK = StaticToggle(
    'commtrack',
    "CommCare Supply",
    TAG_PRODUCT_CORE,
    description=(
        '<a href="http://www.commtrack.org/home/">CommCare Supply</a> '
        "is a logistics and supply chain management module. It is designed "
        "to improve the management, transport, and resupply of a variety of "
        "goods and materials, from medication to food to bednets. <br/>"
        "Note: You must also enable CommCare Supply on any CommCare Supply "
        "application's settings page."
    ),
    help_link='https://help.commcarehq.org/display/commtrack/CommTrack+Home',
    namespaces=[NAMESPACE_DOMAIN],
    save_fn=_commtrackify,
=======
INSTANCE_VIEWER = StaticToggle(
    'instance_viewer',
    'CloudCare Form Debugging Tool',
    TAG_PRODUCT_PATH,
    namespaces=[NAMESPACE_USER],
)

CLOUDCARE_CACHE = StaticToggle(
    'cloudcare_cache',
    'Aggresively cache case list, can result in stale data',
    TAG_EXPERIMENTAL,
    namespaces=[NAMESPACE_DOMAIN],
)

OPENLMIS = StaticToggle(
    'openlmis',
    'Offer OpenLMIS settings',
    TAG_UNKNOWN,
    namespaces=[NAMESPACE_DOMAIN],
)

CUSTOM_MENU_BAR = StaticToggle(
    'custom_menu_bar',
    "Hide Dashboard and Applications from top menu bar "
    "for non-admin users",
    TAG_ONE_OFF,
    namespaces=[NAMESPACE_DOMAIN],
)

LINK_SUPPLY_POINT = StaticToggle(
    'link_supply_point',
    'Add a "Supply Point" tab to location pages.  This is feature flagged '
    'because this is not a great way to display additional information.',
    TAG_EXPERIMENTAL,
    namespaces=[NAMESPACE_DOMAIN],
)

REVAMPED_EXPORTS = StaticToggle(
    'revamped_exports',
    'Revamped Form and Case exports',
    TAG_PRODUCT_PATH,
)

MULTIPLE_CHOICE_CUSTOM_FIELD = StaticToggle(
    'multiple_choice_custom_field',
    'Allow project to use multiple choice field in custom fields',
    TAG_PRODUCT_PATH,
    namespaces=[NAMESPACE_DOMAIN]
)

RESTRICT_FORM_EDIT_BY_LOCATION = StaticToggle(
    'restrict_form_edit_by_location',
    "Restrict ability to edit/archive forms by the web user's location",
    TAG_ONE_OFF,
    namespaces=[NAMESPACE_DOMAIN],
)

SUPPORT = StaticToggle(
    'support',
    'General toggle for support features',
    TAG_EXPERIMENTAL,
)

BASIC_CHILD_MODULE = StaticToggle(
    'child_module',
    'Basic modules can be child modules',
    TAG_PRODUCT_PATH,
    [NAMESPACE_DOMAIN]
)

MESSAGING_STATUS_AND_ERROR_REPORTS = StaticToggle(
    'messaging_status',
    'View the Messaging Status and Error Reports',
    TAG_PRODUCT_PATH,
    [NAMESPACE_DOMAIN],
)

DROPBOX_SYNC = StaticToggle(
    'dropbox_sync',
    'Allows users to sync their file downloads to Dropbox',
    TAG_PRODUCT_PATH,
    [NAMESPACE_DOMAIN, NAMESPACE_USER],
)

EMAIL_IN_REMINDERS = StaticToggle(
    'email_in_reminders',
    'Send emails from reminders',
    TAG_PRODUCT_PATH,
    [NAMESPACE_DOMAIN],
>>>>>>> 3f6e046f
)<|MERGE_RESOLUTION|>--- conflicted
+++ resolved
@@ -478,7 +478,6 @@
     namespaces=[NAMESPACE_USER],
 )
 
-<<<<<<< HEAD
 
 def _commtrackify(domain_name, toggle_enabled):
     from corehq.apps.domain.models import Domain
@@ -506,7 +505,8 @@
     help_link='https://help.commcarehq.org/display/commtrack/CommTrack+Home',
     namespaces=[NAMESPACE_DOMAIN],
     save_fn=_commtrackify,
-=======
+)
+
 INSTANCE_VIEWER = StaticToggle(
     'instance_viewer',
     'CloudCare Form Debugging Tool',
@@ -596,5 +596,4 @@
     'Send emails from reminders',
     TAG_PRODUCT_PATH,
     [NAMESPACE_DOMAIN],
->>>>>>> 3f6e046f
 )