--- conflicted
+++ resolved
@@ -1612,15 +1612,10 @@
         if user_is_admin and has_project_access:
             items.append((_('Project Administration'), _get_administration_section(self.domain)))
 
-<<<<<<< HEAD
         if self.couch_user.can_edit_motech() and has_project_access:
-            items.append((_('Integration'), _get_integration_section(self.domain)))
-=======
-        if self.couch_user.can_edit_motech():
             integration_nav = _get_integration_section(self.domain)
             if integration_nav:
                 items.append((_('Integration'), integration_nav))
->>>>>>> 9a647540
 
         feature_flag_items = _get_feature_flag_items(self.domain)
         if feature_flag_items and user_is_admin and has_project_access:
