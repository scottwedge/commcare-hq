--- conflicted
+++ resolved
@@ -4,17 +4,10 @@
 from collections import namedtuple
 from requests.exceptions import HTTPError
 
-<<<<<<< HEAD
-from couchdbkit import push
-from couchdbkit.exceptions import ResourceNotFound
-
-import settings
-=======
 from django.conf import settings
 
 from couchdbkit import push
 from couchdbkit.exceptions import ResourceNotFound
->>>>>>> 8c184ee6
 
 log = logging.getLogger(__name__)
 
