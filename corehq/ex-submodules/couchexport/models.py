from __future__ import absolute_import
from __future__ import unicode_literals
from six.moves.urllib.error import URLError


class Format(object):
    """
    Supported formats go here.
    """
    CSV = "csv"
    ZIP = "zip"
    XLS = "xls"
    XLS_2007 = "xlsx"
    HTML = "html"
    ZIPPED_HTML = "zipped-html"
    JSON = "json"
    PYTHON_DICT = "dict"
    UNZIPPED_CSV = 'unzipped-csv'
    CDISC_ODM = 'cdisc-odm'

    FORMAT_DICT = {CSV: {"mimetype": "application/zip",
                         "extension": "zip",
                         "download": True},
                   ZIP: {"mimetype": "application/zip",
                         "extension": "zip",
                         "download": True},
                   XLS: {"mimetype": "application/vnd.ms-excel",
                         "extension": "xls",
                         "download": True},
                   XLS_2007: {"mimetype": "application/vnd.ms-excel",
                              "extension": "xlsx",
                              "download": True},
                   HTML: {"mimetype": "text/html; charset=utf-8",
                          "extension": "html",
                          "download": False},
                   ZIPPED_HTML: {"mimetype": "application/zip",
                                 "extension": "zip",
                                 "download": True},
                   JSON: {"mimetype": "application/json",
                          "extension": "json",
                          "download": False},
                   PYTHON_DICT: {"mimetype": None,
                          "extension": None,
                          "download": False},
                   UNZIPPED_CSV: {"mimetype": "text/csv",
                                  "extension": "csv",
                                  "download": True},
                   CDISC_ODM: {'mimetype': 'application/cdisc-odm+xml',
                               'extension': 'xml',
                               'download': True},

    }

    VALID_FORMATS = list(FORMAT_DICT)

    def __init__(self, slug, mimetype, extension, download):
        self.slug = slug
        self.mimetype = mimetype
        self.extension = extension
        self.download = download

    @classmethod
    def from_format(cls, format):
        format = format.lower()
        if format not in cls.VALID_FORMATS:
            raise URLError("Unsupported export format: %s!" % format)
<<<<<<< HEAD
        return cls(format, **cls.FORMAT_DICT[format])


@six.python_2_unicode_compatible
class ExportSchema(Document):
    """
    An export schema that can store intermittent contents of the export so
    that the entire doc list doesn't have to be used to generate the export
    """
    index = JsonProperty()
    schema = DictProperty()
    timestamp = TimeStampProperty()

    def __str__(self):
        return "%s: %s" % (json.dumps(self.index), self.timestamp)

    @classmethod
    def wrap(cls, data):
        if data.get('timestamp', '').startswith('1-01-01'):
            data['timestamp'] = '1970-01-01T00:00:00Z'

        return super(ExportSchema, cls).wrap(data)

    @classmethod
    def last(cls, index):
        return cls.view("couchexport/schema_checkpoints",
            startkey=[json.dumps(index), {}],
            endkey=[json.dumps(index)],
            descending=True,
            limit=1,
            include_docs=True,
            reduce=False,
        ).one()

    @classmethod
    def get_all_checkpoints(cls, index):
        doc_ids = [result["id"] for result in cls.get_db().view(
            "couchexport/schema_checkpoints",
            startkey=[json.dumps(index)],
            endkey=[json.dumps(index), {}],
            reduce=False,
        )]
        for doc in iter_docs(cls.get_db(), doc_ids):
            yield cls.wrap(doc)

    _tables = None

    @property
    def tables(self):
        if self._tables is None:
            from couchexport.export import get_headers
            headers = get_headers(self.schema, separator=".")
            self._tables = [(index, row[0]) for index, row in headers]
        return self._tables

    @property
    def table_dict(self):
        return dict(self.tables)

    def get_columns(self, index):
        return ['id'] + self.table_dict[index].data

    def get_new_ids(self, database=None):
        database = database or self.get_db()
        assert self.timestamp, 'exports without timestamps are no longer supported.'
        tag_as_list = force_tag_to_list(self.index)
        startkey = tag_as_list + [self.timestamp.isoformat()]
        endkey = tag_as_list + [{}]
        return set(
            [result['id'] for result in database.view(
                        "couchexport/schema_index",
                        reduce=False,
                        startkey=startkey,
                        endkey=endkey)])


@register_column_type('plain')
class ExportColumn(DocumentSchema):
    """
    A column configuration, for export
    """
    index = StringProperty()
    display = StringProperty()
    # signature: transform(val, doc) -> val
    transform = SerializableFunctionProperty(default=None)
    tag = StringProperty()
    is_sensitive = BooleanProperty(default=False)
    show = BooleanProperty(default=False)

    @classmethod
    def wrap(self, data):
        if 'is_sensitive' not in data and data.get('transform', None):
            data['is_sensitive'] = True

        if 'doc_type' in data and \
           self.__name__ == ExportColumn.__name__ and \
           self.__name__ != data['doc_type']:
            if data['doc_type'] in column_types:
                return column_types[data['doc_type']].wrap(data)
            else:
                raise ResourceNotFound('Unknown column type: %s', data)
        else:
            return super(ExportColumn, self).wrap(data)

    def get_display(self):
        return '{primary}{extra}'.format(
            primary=self.display,
            extra=" [sensitive]" if self.is_sensitive else ''
        )

    def to_config_format(self, selected=True):
        return {
            "index": self.index,
            "display": self.display,
            "transform": self.transform.dumps() if self.transform else None,
            "is_sensitive": self.is_sensitive,
            "selected": selected,
            "tag": self.tag,
            "show": self.show,
            "doc_type": self.doc_type,
            "options": [],
            "allOptions": None,
        }


class ComplexExportColumn(ExportColumn):
    """
    A single column config that can represent multiple actual columns
    in the excel sheet.
    """

    def get_headers(self):
        """
        Return a list of headers that this column contributes to
        """
        raise NotImplementedError()

    def get_data(self, value):
        """
        Return a list of data values that correspond to the headers
        """
        raise NotImplementedError()


@register_column_type('multi-select')
class SplitColumn(ComplexExportColumn):
    """
    This class is used to split a value into multiple columns based
    on a set of pre-defined options. It splits the data value assuming it
    is space separated.

    The outputs will have one column for each 'option' and one additional
    column for any values from the data don't appear in the options.

    Each column will have a value of 1 if the data value contains the
    option for that column otherwise the column will be blank.

    e.g.
    options = ['a', 'b']
    column_headers = ['col a', 'col b', 'col extra']

    data_val = 'a c d'
    output = [1, '', 'c d']
    """
    options = StringListProperty()
    ignore_extras = False

    def get_headers(self):
        header = self.display if '{option}' in self.display else "{name} | {option}"
        for option in self.options:
            yield header.format(
                name=self.display,
                option=option
            )
        if not self.ignore_extras:
            yield header.format(
                name=self.display,
                option='extra'
            )

    def get_data(self, value):
        from couchexport.export import Constant

        opts_len = len(self.options)
        if isinstance(value, Constant):
            row = [value] * opts_len
        else:
            row = [None] * opts_len

        if not isinstance(value, six.string_types):
            return row if self.ignore_extras else row + [value]
        soft_assert_type_text(value)

        values = value.split(' ') if value else []
        for index, option in enumerate(self.options):
            if option in values:
                row[index] = 1
                values.remove(option)

        if self.ignore_extras:
            return row
        else:
            remainder = ' '.join(values) if values else None
            return row + [remainder]

    def to_config_format(self, selected=True):
        config = super(SplitColumn, self).to_config_format(selected)
        config['options'] = self.options
        return config


class ExportTable(DocumentSchema):
    """
    A table configuration, for export
    """
    index = StringProperty()
    display = StringProperty()
    columns = SchemaListProperty(ExportColumn)

    @classmethod
    def wrap(cls, data):
        # hack: manually remove any references to _attachments at runtime
        data['columns'] = [c for c in data['columns'] if not c['index'].startswith("_attachments.")]
        return super(ExportTable, cls).wrap(data)

    @classmethod
    def default(cls, index):
        return cls(index=index, display="", columns=[])

    @property
    @memoized
    def displays_by_index(self):
        return dict((c.index, c.get_display()) for c in self.columns)

    def get_column_configuration(self, all_cols):
        selected_cols = set()
        for c in self.columns:
            if c.doc_type in display_column_types:
                selected_cols.add(c.index)
                yield c.to_config_format()

        for c in all_cols:
            if c not in selected_cols:
                column = ExportColumn(index=c)
                column.display = self.displays_by_index[c] if c in self.displays_by_index else ''
                yield column.to_config_format(selected=False)

    def get_headers_row(self):
        from couchexport.export import FormattedRow
        headers = []
        for col in self.columns:
            if issubclass(type(col), ComplexExportColumn):
                for header in col.get_headers():
                    headers.append(header)
            else:
                display = col.get_display()
                if col.index == 'id':
                    id_len = len(
                        [part for part in self.index.split('.') if part == '#']
                    )
                    headers.append(display)
                    if id_len > 1:
                        for i in range(id_len):
                            headers.append('{id}__{i}'.format(id=display, i=i))
                else:
                    headers.append(display)
        return FormattedRow(headers)

    @property
    @memoized
    def row_positions_by_index(self):
        return dict((h, i) for i, h in enumerate(self._headers) if h in self.displays_by_index)

    @property
    @memoized
    def id_index(self):
        for i, column in enumerate(self.columns):
            if column.index == 'id':
                return i

    def get_items_in_order(self, row):
        from couchexport.export import scalar_never_was
        row_data = list(row.get_data())
        for column in self.columns:
            # If, for example, column.index references a question in a form
            # export and there are no forms that have a value for that question,
            # then that question does not show up in the schema for the export
            # and so column.index won't be found in self.row_positions_by_index.
            # In those cases we want to give a value of '---' to be consistent
            # with other "not applicable" export values.
            try:
                i = self.row_positions_by_index[column.index]
                val = row_data[i]
            except KeyError:
                val = scalar_never_was

            if issubclass(type(column), ComplexExportColumn):
                for value in column.get_data(val):
                    yield column, value
            else:
                yield column, val

    def trim(self, data, doc, apply_transforms, global_transform):
        from couchexport.export import FormattedRow, Constant, transform_error_constant
        if not hasattr(self, '_headers'):
            self._headers = tuple(data[0].get_data())

        # skip first element without copying
        data = islice(data, 1, None)

        rows = []
        for row in data:
            id = None
            cells = []
            for column, val in self.get_items_in_order(row):
                # TRANSFORM BABY!
                if apply_transforms:
                    if column.transform and not isinstance(val, Constant):
                        try:
                            val = column.transform(val, doc)
                        except Exception:
                            val = transform_error_constant
                    elif global_transform:
                        val = global_transform(val, doc)

                if column.index == 'id':
                    id = val
                else:
                    cells.append(val)
            id_index = self.id_index if id else 0
            row_id = row.id if id else None
            rows.append(FormattedRow(cells, row_id, id_index=id_index))
        return rows


class BaseSavedExportSchema(Document):
    # signature: filter(doc)
    filter_function = SerializableFunctionProperty()

    @property
    def default_format(self):
        return Format.XLS_2007

    def transform(self, doc):
        return doc

    @property
    def filter(self):
        return self.filter_function

    @property
    def is_bulk(self):
        return False

    @property
    def table_name(self):
        if len(self.index) > 2:
            return self.index[2]
        else:
            return "Form"

    def parse_headers(self, headers):
        return headers

    def parse_tables(self, tables):
        """
        :param tables: [('table_name', [rows...])]
        """
        first_row = tables[0][1]
        return [(self.table_name, first_row)]


class DefaultExportSchema(BaseSavedExportSchema):
    index = JsonProperty()
    type = StringProperty()

    @property
    def name(self):
        return self.index

    @property
    def indices(self):
        return [self.index]

    def parse_headers(self, headers):
        first_header = headers[0][1]
        return [(self.table_name, first_header)]

    def remap_tables(self, tables):
        # can be overridden to rename/remove default stuff from exports
        return tables

    def get_export_files(self, format='', previous_export_id=None, filter=None,
                         use_cache=True, max_column_size=2000, separator='|', process=None, **kwargs):
        # the APIs of how these methods are broken down suck, but at least
        # it's DRY
        from couchexport.export import get_writer, get_export_components, get_headers, get_formatted_rows
        from django.core.cache import cache
        import hashlib

        export_tag = self.index

        CACHE_TIME = 1 * 60 * 60 # cache for 1 hour, in seconds

        def _build_cache_key(tag, prev_export_id, format, max_column_size):
            def _human_readable_key(tag, prev_export_id, format, max_column_size):
                return "couchexport_:%s:%s:%s:%s" % (tag, prev_export_id, format, max_column_size)
            return hashlib.md5(_human_readable_key(tag, prev_export_id,
                format, max_column_size).encode('utf-8')).hexdigest()

        # check cache, only supported for filterless queries, currently
        cache_key = _build_cache_key(export_tag, previous_export_id, format, max_column_size)
        if use_cache and filter is None:
            cached_data = cache.get(cache_key)
            if cached_data:
                (tmp, checkpoint) = cached_data
                return ExportFiles(tmp, checkpoint)

        fd, path = tempfile.mkstemp()
        if six.PY2:
            path = path.decode('utf-8')
        with os.fdopen(fd, 'wb') as tmp:
            schema_index = export_tag
            config, updated_schema, export_schema_checkpoint = get_export_components(schema_index,
                                                                                     previous_export_id, filter)
            if config:
                writer = get_writer(format)

                # get cleaned up headers
                formatted_headers = self.remap_tables(get_headers(updated_schema, separator=separator))
                writer.open(formatted_headers, tmp, max_column_size=max_column_size)

                total_docs = len(config.potentially_relevant_ids)
                if process:
                    DownloadBase.set_progress(process, 0, total_docs)
                for i, doc in config.enum_docs():
                    if self.transform:
                        doc = self.transform(doc)

                    writer.write(self.remap_tables(get_formatted_rows(
                        doc, updated_schema, include_headers=False,
                        separator=separator)))
                    if process:
                        DownloadBase.set_progress(process, i + 1, total_docs)
                writer.close()

            checkpoint = export_schema_checkpoint

        if checkpoint:
            if use_cache:
                cache.set(cache_key, (path, checkpoint), CACHE_TIME)
            return ExportFiles(path, checkpoint)

        return None


@six.python_2_unicode_compatible
class SavedExportSchema(BaseSavedExportSchema):
    """
    Lets you save an export format with a schema and list of columns
    and display names.
    """

    name = StringProperty()
    default_format = StringProperty()

    is_safe = BooleanProperty(default=False)  # Is the export de-identified?
    # self.index should always match self.schema.index
    # needs to be here so we can use in couch views
    index = JsonProperty()

    # id of an ExportSchema for checkpointed schemas
    schema_id = StringProperty()

    # user-defined table configuration
    tables = SchemaListProperty(ExportTable)

    # For us right now, 'form' or 'case'
    type = StringProperty()

    # ID of  the new style export that it was converted to
    converted_saved_export_id = StringProperty()

    def __str__(self):
        return "%s (%s)" % (self.name, self.index)

    def transform(self, doc):
        return doc

    @property
    def global_transform_function(self):
        # will be called on every value in the doc during export
        return identity

    @property
    @memoized
    def schema(self):
        return ExportSchema.get(self.schema_id)

    @property
    def table_name(self):
        return self.sheet_name if self.sheet_name else "%s" % self._id

    @classmethod
    def default(cls, schema, name="", type='form'):
        return cls(name=name, index=schema.index, schema_id=schema.get_id,
                   tables=[ExportTable.default(schema.tables[0][0])], type=type)

    @property
    @memoized
    def tables_by_index(self):
        return dict([t.index, t] for t in self.tables)

    def get_table_configuration(self, index):
        def column_configuration():
            columns = self.schema.get_columns(index)
            if index in self.tables_by_index:
                return list(self.tables_by_index[index].get_column_configuration(columns))
            else:
                return [
                    ExportColumn(
                        index=c,
                        display=''
                    ).to_config_format(selected=False)
                    for c in columns
                ]

        def display():
            if index in self.tables_by_index:
                return self.tables_by_index[index].display
            else:
                return ''

        return {
            "index": index,
            "display": display(),
            "column_configuration": column_configuration(),
            "selected": index in self.tables_by_index
        }

    def get_table_headers(self, override_name=False):
        return ((self.table_name if override_name and i == 0 else t.index, [t.get_headers_row()]) for i, t in enumerate(self.tables))

    @property
    def table_configuration(self):
        return [self.get_table_configuration(index) for index, cols in self.schema.tables]

    def update_schema(self):
        """
        Update the schema for this object to include the latest columns from
        any relevant docs.

        Does NOT save the doc, just updates the in-memory object.
        """
        from couchexport.schema import build_latest_schema
        schema = build_latest_schema(self.index)
        if schema:
            self.set_schema(schema)

    def set_schema(self, schema):
        """
        Set the schema for this object.

        Does NOT save the doc, just updates the in-memory object.
        """
        self.schema_id = schema.get_id

    def trim(self, document_table, doc, apply_transforms=True):
        tables = []
        for table_index, data in document_table:
            if table_index in self.tables_by_index:
                # todo: currently (index, rows) instead of (display, rows); where best to convert to display?
                tables.append((table_index, self.tables_by_index[table_index].trim(
                    data, doc, apply_transforms, self.global_transform_function
                )))
        return tables

    def get_export_components(self, previous_export_id=None, filter=None):
        from couchexport.export import ExportConfiguration

        database = get_db()

        config = ExportConfiguration(database, self.index,
            previous_export_id,
            self.filter & filter)

        # get and checkpoint the latest schema
        updated_schema = config.get_latest_schema()
        export_schema_checkpoint = config.create_new_checkpoint()
        return config, updated_schema, export_schema_checkpoint

    def get_export_files(self, format=None, previous_export=None, filter=None, process=None, max_column_size=None,
                         apply_transforms=True, limit=0, **kwargs):
        from couchexport.export import get_writer, get_formatted_rows
        if not format:
            format = self.default_format or Format.XLS_2007

        config, updated_schema, export_schema_checkpoint = self.get_export_components(previous_export, filter)

        # transform docs onto output and save
        writer = get_writer(format)

        # open the doc and the headers
        formatted_headers = list(self.get_table_headers())
        fd, path = tempfile.mkstemp()
        if six.PY2:
            path = path.decode('utf-8')
        with os.fdopen(fd, 'wb') as tmp:
            writer.open(
                formatted_headers,
                tmp,
                max_column_size=max_column_size,
                table_titles=dict([
                    (table.index, table.display)
                    for table in self.tables if table.display
                ])
            )

            total_docs = len(config.potentially_relevant_ids)
            if process:
                DownloadBase.set_progress(process, 0, total_docs)
            for i, doc in config.enum_docs():
                if limit and i > limit:
                    break
                if self.transform and apply_transforms:
                    doc = self.transform(doc)
                formatted_tables = self.trim(
                    get_formatted_rows(doc, updated_schema, separator="."),
                    doc,
                    apply_transforms=apply_transforms
                )
                writer.write(formatted_tables)
                if process:
                    DownloadBase.set_progress(process, i + 1, total_docs)

            writer.close()

        if format == Format.PYTHON_DICT:
            return writer.get_preview()

        return ExportFiles(path, export_schema_checkpoint, format)

    def to_export_config(self):
        """
        Return an ExportConfiguration object that represents this.
        """
        # confusingly, the index isn't the actual index property,
        # but is the index appended with the id to this document.
        # this is to avoid conflicts among multiple exports
        if isinstance(self.index, six.string_types):
            soft_assert_type_text(self.index)
        index = "%s-%s" % (self.index, self._id) if isinstance(self.index, six.string_types) else \
            self.index + [self._id] # self.index required to be a string or list
        return ExportConfiguration(index=index, name=self.name,
                                   format=self.default_format)

    def custom_validate(self):
        if self.default_format == Format.XLS:
            for table in self.tables:
                if len(table.columns) > 255:
                    raise CustomExportValidationError("XLS files can only have 255 columns")

    # replaces `sheet_name = StringProperty()`
    def __get_sheet_name(self):
        return self.tables[0].display

    def __set_sheet_name(self, value):
        self.tables[0].display = value

    sheet_name = property(__get_sheet_name, __set_sheet_name)

    @classmethod
    def wrap(cls, data):
        # since this is a property now, trying to wrap it will fail hard
        if 'sheet_name' in data:
            del data['sheet_name']
        return super(SavedExportSchema, cls).wrap(data)


class ExportConfiguration(DocumentSchema):
    """
    Just a way to configure a single export. Used in the group export config.
    """
    index = JsonProperty()
    name = StringProperty()
    format = StringProperty()

    @property
    def filename(self):
        return "%s.%s" % (self.name, Format.from_format(self.format).extension)

    @property
    def type(self):
        # hack - make this backwards compatible with form/case categorization
        # these might only exist in the care-bihar domain or wherever else
        # they've been manually created in the DB.
        try:
            return 'form' if 'http:' in self.index[1] else 'case'
        except IndexError:
            # arbitrarily choose default so it doesn't stay hidden from the UI forever.
            return 'form'

    def __repr__(self):
        return '%s (%s)' % (self.name, self.index)


class GroupExportComponent(object):
    """
    Helper wrapper class for components of a GroupExportConfiguration
    """

    def __init__(self, config, saved_version, group_id, index):
        self.config = config
        self.saved_version = saved_version
        self.group_id = group_id
        self.index = index


class GroupExportConfiguration(Document):
    """
    An export configuration allows you to setup a collection of exports
    that all run together. Used by the management command or a scheduled
    job to run a bunch of exports on a schedule.
    """
    full_exports = SchemaListProperty(ExportConfiguration)
    custom_export_ids = StringListProperty()

    def get_custom_exports(self):
        for custom in list(self.custom_export_ids):
            custom_export = self._get_custom(custom)
            if custom_export:
                yield custom_export

    def _get_custom(self, custom_id):
        """
        Get a custom export, or delete it's reference if not found
        """
        try:
            return SavedExportSchema.get(custom_id)
        except ResourceNotFound:
            try:
                self.custom_export_ids.remove(custom_id)
                self.save()
            except ValueError:
                pass

    @property
    @memoized
    def all_configs(self):
        """
        Return an iterator of config-like objects that include the
        main configs + the custom export configs.
        """
        return [full for full in self.full_exports] + \
               [custom.to_export_config() for custom in self.get_custom_exports()]

    @property
    def all_export_schemas(self):
        """
        Return an iterator of ExportSchema-like objects that include the
        main configs + the custom export configs.
        """
        for full in self.full_exports:
            yield DefaultExportSchema(index=full.index, type=full.type)
        for custom in self.get_custom_exports():
            yield custom

    @property
    @memoized
    def all_exports(self):
        """
        Returns an iterator of tuples consisting of the export config
        and an ExportSchema-like document that can be used to get at
        the data.
        """
        return list(zip(self.all_configs, self.all_export_schemas))


class SavedBasicExport(BlobMixin, Document):
    """
    A cache of an export that lives in couch.
    Doesn't do anything smart, just works off an index
    """
    configuration = SchemaProperty(ExportConfiguration)
    last_updated = DateTimeProperty()
    last_accessed = DateTimeProperty()
    is_safe = BooleanProperty(default=False)
    _blobdb_type_code = CODES.basic_export

    @property
    def size(self):
        try:
            return self.blobs[self.get_attachment_name()].content_length
        except KeyError:
            return 0

    def has_file(self):
        return self.get_attachment_name() in self.blobs

    def get_attachment_name(self):
        # obfuscate this because couch doesn't like attachments that start with underscores
        return hashlib.md5(six.text_type(self.configuration.filename).encode('utf-8')).hexdigest()

    def set_payload(self, payload):
        # According to @esoergel this code is slated for removal in the near
        # future, so I didn't think it was worth it to try to pass the domain
        # in here.
        self.put_attachment(payload, self.get_attachment_name(), domain=UNKNOWN_DOMAIN)

    def get_payload(self, stream=False):
        return self.fetch_attachment(self.get_attachment_name(), stream=stream)

    @classmethod
    def by_index(cls, index):
        return SavedBasicExport.view(
            "couchexport/saved_exports",
            key=json.dumps(index),
            include_docs=True,
            reduce=False,
        ).all()
=======
        return cls(format, **cls.FORMAT_DICT[format])
>>>>>>> 7aad1e5a
<|MERGE_RESOLUTION|>--- conflicted
+++ resolved
@@ -64,827 +64,4 @@
         format = format.lower()
         if format not in cls.VALID_FORMATS:
             raise URLError("Unsupported export format: %s!" % format)
-<<<<<<< HEAD
-        return cls(format, **cls.FORMAT_DICT[format])
-
-
-@six.python_2_unicode_compatible
-class ExportSchema(Document):
-    """
-    An export schema that can store intermittent contents of the export so
-    that the entire doc list doesn't have to be used to generate the export
-    """
-    index = JsonProperty()
-    schema = DictProperty()
-    timestamp = TimeStampProperty()
-
-    def __str__(self):
-        return "%s: %s" % (json.dumps(self.index), self.timestamp)
-
-    @classmethod
-    def wrap(cls, data):
-        if data.get('timestamp', '').startswith('1-01-01'):
-            data['timestamp'] = '1970-01-01T00:00:00Z'
-
-        return super(ExportSchema, cls).wrap(data)
-
-    @classmethod
-    def last(cls, index):
-        return cls.view("couchexport/schema_checkpoints",
-            startkey=[json.dumps(index), {}],
-            endkey=[json.dumps(index)],
-            descending=True,
-            limit=1,
-            include_docs=True,
-            reduce=False,
-        ).one()
-
-    @classmethod
-    def get_all_checkpoints(cls, index):
-        doc_ids = [result["id"] for result in cls.get_db().view(
-            "couchexport/schema_checkpoints",
-            startkey=[json.dumps(index)],
-            endkey=[json.dumps(index), {}],
-            reduce=False,
-        )]
-        for doc in iter_docs(cls.get_db(), doc_ids):
-            yield cls.wrap(doc)
-
-    _tables = None
-
-    @property
-    def tables(self):
-        if self._tables is None:
-            from couchexport.export import get_headers
-            headers = get_headers(self.schema, separator=".")
-            self._tables = [(index, row[0]) for index, row in headers]
-        return self._tables
-
-    @property
-    def table_dict(self):
-        return dict(self.tables)
-
-    def get_columns(self, index):
-        return ['id'] + self.table_dict[index].data
-
-    def get_new_ids(self, database=None):
-        database = database or self.get_db()
-        assert self.timestamp, 'exports without timestamps are no longer supported.'
-        tag_as_list = force_tag_to_list(self.index)
-        startkey = tag_as_list + [self.timestamp.isoformat()]
-        endkey = tag_as_list + [{}]
-        return set(
-            [result['id'] for result in database.view(
-                        "couchexport/schema_index",
-                        reduce=False,
-                        startkey=startkey,
-                        endkey=endkey)])
-
-
-@register_column_type('plain')
-class ExportColumn(DocumentSchema):
-    """
-    A column configuration, for export
-    """
-    index = StringProperty()
-    display = StringProperty()
-    # signature: transform(val, doc) -> val
-    transform = SerializableFunctionProperty(default=None)
-    tag = StringProperty()
-    is_sensitive = BooleanProperty(default=False)
-    show = BooleanProperty(default=False)
-
-    @classmethod
-    def wrap(self, data):
-        if 'is_sensitive' not in data and data.get('transform', None):
-            data['is_sensitive'] = True
-
-        if 'doc_type' in data and \
-           self.__name__ == ExportColumn.__name__ and \
-           self.__name__ != data['doc_type']:
-            if data['doc_type'] in column_types:
-                return column_types[data['doc_type']].wrap(data)
-            else:
-                raise ResourceNotFound('Unknown column type: %s', data)
-        else:
-            return super(ExportColumn, self).wrap(data)
-
-    def get_display(self):
-        return '{primary}{extra}'.format(
-            primary=self.display,
-            extra=" [sensitive]" if self.is_sensitive else ''
-        )
-
-    def to_config_format(self, selected=True):
-        return {
-            "index": self.index,
-            "display": self.display,
-            "transform": self.transform.dumps() if self.transform else None,
-            "is_sensitive": self.is_sensitive,
-            "selected": selected,
-            "tag": self.tag,
-            "show": self.show,
-            "doc_type": self.doc_type,
-            "options": [],
-            "allOptions": None,
-        }
-
-
-class ComplexExportColumn(ExportColumn):
-    """
-    A single column config that can represent multiple actual columns
-    in the excel sheet.
-    """
-
-    def get_headers(self):
-        """
-        Return a list of headers that this column contributes to
-        """
-        raise NotImplementedError()
-
-    def get_data(self, value):
-        """
-        Return a list of data values that correspond to the headers
-        """
-        raise NotImplementedError()
-
-
-@register_column_type('multi-select')
-class SplitColumn(ComplexExportColumn):
-    """
-    This class is used to split a value into multiple columns based
-    on a set of pre-defined options. It splits the data value assuming it
-    is space separated.
-
-    The outputs will have one column for each 'option' and one additional
-    column for any values from the data don't appear in the options.
-
-    Each column will have a value of 1 if the data value contains the
-    option for that column otherwise the column will be blank.
-
-    e.g.
-    options = ['a', 'b']
-    column_headers = ['col a', 'col b', 'col extra']
-
-    data_val = 'a c d'
-    output = [1, '', 'c d']
-    """
-    options = StringListProperty()
-    ignore_extras = False
-
-    def get_headers(self):
-        header = self.display if '{option}' in self.display else "{name} | {option}"
-        for option in self.options:
-            yield header.format(
-                name=self.display,
-                option=option
-            )
-        if not self.ignore_extras:
-            yield header.format(
-                name=self.display,
-                option='extra'
-            )
-
-    def get_data(self, value):
-        from couchexport.export import Constant
-
-        opts_len = len(self.options)
-        if isinstance(value, Constant):
-            row = [value] * opts_len
-        else:
-            row = [None] * opts_len
-
-        if not isinstance(value, six.string_types):
-            return row if self.ignore_extras else row + [value]
-        soft_assert_type_text(value)
-
-        values = value.split(' ') if value else []
-        for index, option in enumerate(self.options):
-            if option in values:
-                row[index] = 1
-                values.remove(option)
-
-        if self.ignore_extras:
-            return row
-        else:
-            remainder = ' '.join(values) if values else None
-            return row + [remainder]
-
-    def to_config_format(self, selected=True):
-        config = super(SplitColumn, self).to_config_format(selected)
-        config['options'] = self.options
-        return config
-
-
-class ExportTable(DocumentSchema):
-    """
-    A table configuration, for export
-    """
-    index = StringProperty()
-    display = StringProperty()
-    columns = SchemaListProperty(ExportColumn)
-
-    @classmethod
-    def wrap(cls, data):
-        # hack: manually remove any references to _attachments at runtime
-        data['columns'] = [c for c in data['columns'] if not c['index'].startswith("_attachments.")]
-        return super(ExportTable, cls).wrap(data)
-
-    @classmethod
-    def default(cls, index):
-        return cls(index=index, display="", columns=[])
-
-    @property
-    @memoized
-    def displays_by_index(self):
-        return dict((c.index, c.get_display()) for c in self.columns)
-
-    def get_column_configuration(self, all_cols):
-        selected_cols = set()
-        for c in self.columns:
-            if c.doc_type in display_column_types:
-                selected_cols.add(c.index)
-                yield c.to_config_format()
-
-        for c in all_cols:
-            if c not in selected_cols:
-                column = ExportColumn(index=c)
-                column.display = self.displays_by_index[c] if c in self.displays_by_index else ''
-                yield column.to_config_format(selected=False)
-
-    def get_headers_row(self):
-        from couchexport.export import FormattedRow
-        headers = []
-        for col in self.columns:
-            if issubclass(type(col), ComplexExportColumn):
-                for header in col.get_headers():
-                    headers.append(header)
-            else:
-                display = col.get_display()
-                if col.index == 'id':
-                    id_len = len(
-                        [part for part in self.index.split('.') if part == '#']
-                    )
-                    headers.append(display)
-                    if id_len > 1:
-                        for i in range(id_len):
-                            headers.append('{id}__{i}'.format(id=display, i=i))
-                else:
-                    headers.append(display)
-        return FormattedRow(headers)
-
-    @property
-    @memoized
-    def row_positions_by_index(self):
-        return dict((h, i) for i, h in enumerate(self._headers) if h in self.displays_by_index)
-
-    @property
-    @memoized
-    def id_index(self):
-        for i, column in enumerate(self.columns):
-            if column.index == 'id':
-                return i
-
-    def get_items_in_order(self, row):
-        from couchexport.export import scalar_never_was
-        row_data = list(row.get_data())
-        for column in self.columns:
-            # If, for example, column.index references a question in a form
-            # export and there are no forms that have a value for that question,
-            # then that question does not show up in the schema for the export
-            # and so column.index won't be found in self.row_positions_by_index.
-            # In those cases we want to give a value of '---' to be consistent
-            # with other "not applicable" export values.
-            try:
-                i = self.row_positions_by_index[column.index]
-                val = row_data[i]
-            except KeyError:
-                val = scalar_never_was
-
-            if issubclass(type(column), ComplexExportColumn):
-                for value in column.get_data(val):
-                    yield column, value
-            else:
-                yield column, val
-
-    def trim(self, data, doc, apply_transforms, global_transform):
-        from couchexport.export import FormattedRow, Constant, transform_error_constant
-        if not hasattr(self, '_headers'):
-            self._headers = tuple(data[0].get_data())
-
-        # skip first element without copying
-        data = islice(data, 1, None)
-
-        rows = []
-        for row in data:
-            id = None
-            cells = []
-            for column, val in self.get_items_in_order(row):
-                # TRANSFORM BABY!
-                if apply_transforms:
-                    if column.transform and not isinstance(val, Constant):
-                        try:
-                            val = column.transform(val, doc)
-                        except Exception:
-                            val = transform_error_constant
-                    elif global_transform:
-                        val = global_transform(val, doc)
-
-                if column.index == 'id':
-                    id = val
-                else:
-                    cells.append(val)
-            id_index = self.id_index if id else 0
-            row_id = row.id if id else None
-            rows.append(FormattedRow(cells, row_id, id_index=id_index))
-        return rows
-
-
-class BaseSavedExportSchema(Document):
-    # signature: filter(doc)
-    filter_function = SerializableFunctionProperty()
-
-    @property
-    def default_format(self):
-        return Format.XLS_2007
-
-    def transform(self, doc):
-        return doc
-
-    @property
-    def filter(self):
-        return self.filter_function
-
-    @property
-    def is_bulk(self):
-        return False
-
-    @property
-    def table_name(self):
-        if len(self.index) > 2:
-            return self.index[2]
-        else:
-            return "Form"
-
-    def parse_headers(self, headers):
-        return headers
-
-    def parse_tables(self, tables):
-        """
-        :param tables: [('table_name', [rows...])]
-        """
-        first_row = tables[0][1]
-        return [(self.table_name, first_row)]
-
-
-class DefaultExportSchema(BaseSavedExportSchema):
-    index = JsonProperty()
-    type = StringProperty()
-
-    @property
-    def name(self):
-        return self.index
-
-    @property
-    def indices(self):
-        return [self.index]
-
-    def parse_headers(self, headers):
-        first_header = headers[0][1]
-        return [(self.table_name, first_header)]
-
-    def remap_tables(self, tables):
-        # can be overridden to rename/remove default stuff from exports
-        return tables
-
-    def get_export_files(self, format='', previous_export_id=None, filter=None,
-                         use_cache=True, max_column_size=2000, separator='|', process=None, **kwargs):
-        # the APIs of how these methods are broken down suck, but at least
-        # it's DRY
-        from couchexport.export import get_writer, get_export_components, get_headers, get_formatted_rows
-        from django.core.cache import cache
-        import hashlib
-
-        export_tag = self.index
-
-        CACHE_TIME = 1 * 60 * 60 # cache for 1 hour, in seconds
-
-        def _build_cache_key(tag, prev_export_id, format, max_column_size):
-            def _human_readable_key(tag, prev_export_id, format, max_column_size):
-                return "couchexport_:%s:%s:%s:%s" % (tag, prev_export_id, format, max_column_size)
-            return hashlib.md5(_human_readable_key(tag, prev_export_id,
-                format, max_column_size).encode('utf-8')).hexdigest()
-
-        # check cache, only supported for filterless queries, currently
-        cache_key = _build_cache_key(export_tag, previous_export_id, format, max_column_size)
-        if use_cache and filter is None:
-            cached_data = cache.get(cache_key)
-            if cached_data:
-                (tmp, checkpoint) = cached_data
-                return ExportFiles(tmp, checkpoint)
-
-        fd, path = tempfile.mkstemp()
-        if six.PY2:
-            path = path.decode('utf-8')
-        with os.fdopen(fd, 'wb') as tmp:
-            schema_index = export_tag
-            config, updated_schema, export_schema_checkpoint = get_export_components(schema_index,
-                                                                                     previous_export_id, filter)
-            if config:
-                writer = get_writer(format)
-
-                # get cleaned up headers
-                formatted_headers = self.remap_tables(get_headers(updated_schema, separator=separator))
-                writer.open(formatted_headers, tmp, max_column_size=max_column_size)
-
-                total_docs = len(config.potentially_relevant_ids)
-                if process:
-                    DownloadBase.set_progress(process, 0, total_docs)
-                for i, doc in config.enum_docs():
-                    if self.transform:
-                        doc = self.transform(doc)
-
-                    writer.write(self.remap_tables(get_formatted_rows(
-                        doc, updated_schema, include_headers=False,
-                        separator=separator)))
-                    if process:
-                        DownloadBase.set_progress(process, i + 1, total_docs)
-                writer.close()
-
-            checkpoint = export_schema_checkpoint
-
-        if checkpoint:
-            if use_cache:
-                cache.set(cache_key, (path, checkpoint), CACHE_TIME)
-            return ExportFiles(path, checkpoint)
-
-        return None
-
-
-@six.python_2_unicode_compatible
-class SavedExportSchema(BaseSavedExportSchema):
-    """
-    Lets you save an export format with a schema and list of columns
-    and display names.
-    """
-
-    name = StringProperty()
-    default_format = StringProperty()
-
-    is_safe = BooleanProperty(default=False)  # Is the export de-identified?
-    # self.index should always match self.schema.index
-    # needs to be here so we can use in couch views
-    index = JsonProperty()
-
-    # id of an ExportSchema for checkpointed schemas
-    schema_id = StringProperty()
-
-    # user-defined table configuration
-    tables = SchemaListProperty(ExportTable)
-
-    # For us right now, 'form' or 'case'
-    type = StringProperty()
-
-    # ID of  the new style export that it was converted to
-    converted_saved_export_id = StringProperty()
-
-    def __str__(self):
-        return "%s (%s)" % (self.name, self.index)
-
-    def transform(self, doc):
-        return doc
-
-    @property
-    def global_transform_function(self):
-        # will be called on every value in the doc during export
-        return identity
-
-    @property
-    @memoized
-    def schema(self):
-        return ExportSchema.get(self.schema_id)
-
-    @property
-    def table_name(self):
-        return self.sheet_name if self.sheet_name else "%s" % self._id
-
-    @classmethod
-    def default(cls, schema, name="", type='form'):
-        return cls(name=name, index=schema.index, schema_id=schema.get_id,
-                   tables=[ExportTable.default(schema.tables[0][0])], type=type)
-
-    @property
-    @memoized
-    def tables_by_index(self):
-        return dict([t.index, t] for t in self.tables)
-
-    def get_table_configuration(self, index):
-        def column_configuration():
-            columns = self.schema.get_columns(index)
-            if index in self.tables_by_index:
-                return list(self.tables_by_index[index].get_column_configuration(columns))
-            else:
-                return [
-                    ExportColumn(
-                        index=c,
-                        display=''
-                    ).to_config_format(selected=False)
-                    for c in columns
-                ]
-
-        def display():
-            if index in self.tables_by_index:
-                return self.tables_by_index[index].display
-            else:
-                return ''
-
-        return {
-            "index": index,
-            "display": display(),
-            "column_configuration": column_configuration(),
-            "selected": index in self.tables_by_index
-        }
-
-    def get_table_headers(self, override_name=False):
-        return ((self.table_name if override_name and i == 0 else t.index, [t.get_headers_row()]) for i, t in enumerate(self.tables))
-
-    @property
-    def table_configuration(self):
-        return [self.get_table_configuration(index) for index, cols in self.schema.tables]
-
-    def update_schema(self):
-        """
-        Update the schema for this object to include the latest columns from
-        any relevant docs.
-
-        Does NOT save the doc, just updates the in-memory object.
-        """
-        from couchexport.schema import build_latest_schema
-        schema = build_latest_schema(self.index)
-        if schema:
-            self.set_schema(schema)
-
-    def set_schema(self, schema):
-        """
-        Set the schema for this object.
-
-        Does NOT save the doc, just updates the in-memory object.
-        """
-        self.schema_id = schema.get_id
-
-    def trim(self, document_table, doc, apply_transforms=True):
-        tables = []
-        for table_index, data in document_table:
-            if table_index in self.tables_by_index:
-                # todo: currently (index, rows) instead of (display, rows); where best to convert to display?
-                tables.append((table_index, self.tables_by_index[table_index].trim(
-                    data, doc, apply_transforms, self.global_transform_function
-                )))
-        return tables
-
-    def get_export_components(self, previous_export_id=None, filter=None):
-        from couchexport.export import ExportConfiguration
-
-        database = get_db()
-
-        config = ExportConfiguration(database, self.index,
-            previous_export_id,
-            self.filter & filter)
-
-        # get and checkpoint the latest schema
-        updated_schema = config.get_latest_schema()
-        export_schema_checkpoint = config.create_new_checkpoint()
-        return config, updated_schema, export_schema_checkpoint
-
-    def get_export_files(self, format=None, previous_export=None, filter=None, process=None, max_column_size=None,
-                         apply_transforms=True, limit=0, **kwargs):
-        from couchexport.export import get_writer, get_formatted_rows
-        if not format:
-            format = self.default_format or Format.XLS_2007
-
-        config, updated_schema, export_schema_checkpoint = self.get_export_components(previous_export, filter)
-
-        # transform docs onto output and save
-        writer = get_writer(format)
-
-        # open the doc and the headers
-        formatted_headers = list(self.get_table_headers())
-        fd, path = tempfile.mkstemp()
-        if six.PY2:
-            path = path.decode('utf-8')
-        with os.fdopen(fd, 'wb') as tmp:
-            writer.open(
-                formatted_headers,
-                tmp,
-                max_column_size=max_column_size,
-                table_titles=dict([
-                    (table.index, table.display)
-                    for table in self.tables if table.display
-                ])
-            )
-
-            total_docs = len(config.potentially_relevant_ids)
-            if process:
-                DownloadBase.set_progress(process, 0, total_docs)
-            for i, doc in config.enum_docs():
-                if limit and i > limit:
-                    break
-                if self.transform and apply_transforms:
-                    doc = self.transform(doc)
-                formatted_tables = self.trim(
-                    get_formatted_rows(doc, updated_schema, separator="."),
-                    doc,
-                    apply_transforms=apply_transforms
-                )
-                writer.write(formatted_tables)
-                if process:
-                    DownloadBase.set_progress(process, i + 1, total_docs)
-
-            writer.close()
-
-        if format == Format.PYTHON_DICT:
-            return writer.get_preview()
-
-        return ExportFiles(path, export_schema_checkpoint, format)
-
-    def to_export_config(self):
-        """
-        Return an ExportConfiguration object that represents this.
-        """
-        # confusingly, the index isn't the actual index property,
-        # but is the index appended with the id to this document.
-        # this is to avoid conflicts among multiple exports
-        if isinstance(self.index, six.string_types):
-            soft_assert_type_text(self.index)
-        index = "%s-%s" % (self.index, self._id) if isinstance(self.index, six.string_types) else \
-            self.index + [self._id] # self.index required to be a string or list
-        return ExportConfiguration(index=index, name=self.name,
-                                   format=self.default_format)
-
-    def custom_validate(self):
-        if self.default_format == Format.XLS:
-            for table in self.tables:
-                if len(table.columns) > 255:
-                    raise CustomExportValidationError("XLS files can only have 255 columns")
-
-    # replaces `sheet_name = StringProperty()`
-    def __get_sheet_name(self):
-        return self.tables[0].display
-
-    def __set_sheet_name(self, value):
-        self.tables[0].display = value
-
-    sheet_name = property(__get_sheet_name, __set_sheet_name)
-
-    @classmethod
-    def wrap(cls, data):
-        # since this is a property now, trying to wrap it will fail hard
-        if 'sheet_name' in data:
-            del data['sheet_name']
-        return super(SavedExportSchema, cls).wrap(data)
-
-
-class ExportConfiguration(DocumentSchema):
-    """
-    Just a way to configure a single export. Used in the group export config.
-    """
-    index = JsonProperty()
-    name = StringProperty()
-    format = StringProperty()
-
-    @property
-    def filename(self):
-        return "%s.%s" % (self.name, Format.from_format(self.format).extension)
-
-    @property
-    def type(self):
-        # hack - make this backwards compatible with form/case categorization
-        # these might only exist in the care-bihar domain or wherever else
-        # they've been manually created in the DB.
-        try:
-            return 'form' if 'http:' in self.index[1] else 'case'
-        except IndexError:
-            # arbitrarily choose default so it doesn't stay hidden from the UI forever.
-            return 'form'
-
-    def __repr__(self):
-        return '%s (%s)' % (self.name, self.index)
-
-
-class GroupExportComponent(object):
-    """
-    Helper wrapper class for components of a GroupExportConfiguration
-    """
-
-    def __init__(self, config, saved_version, group_id, index):
-        self.config = config
-        self.saved_version = saved_version
-        self.group_id = group_id
-        self.index = index
-
-
-class GroupExportConfiguration(Document):
-    """
-    An export configuration allows you to setup a collection of exports
-    that all run together. Used by the management command or a scheduled
-    job to run a bunch of exports on a schedule.
-    """
-    full_exports = SchemaListProperty(ExportConfiguration)
-    custom_export_ids = StringListProperty()
-
-    def get_custom_exports(self):
-        for custom in list(self.custom_export_ids):
-            custom_export = self._get_custom(custom)
-            if custom_export:
-                yield custom_export
-
-    def _get_custom(self, custom_id):
-        """
-        Get a custom export, or delete it's reference if not found
-        """
-        try:
-            return SavedExportSchema.get(custom_id)
-        except ResourceNotFound:
-            try:
-                self.custom_export_ids.remove(custom_id)
-                self.save()
-            except ValueError:
-                pass
-
-    @property
-    @memoized
-    def all_configs(self):
-        """
-        Return an iterator of config-like objects that include the
-        main configs + the custom export configs.
-        """
-        return [full for full in self.full_exports] + \
-               [custom.to_export_config() for custom in self.get_custom_exports()]
-
-    @property
-    def all_export_schemas(self):
-        """
-        Return an iterator of ExportSchema-like objects that include the
-        main configs + the custom export configs.
-        """
-        for full in self.full_exports:
-            yield DefaultExportSchema(index=full.index, type=full.type)
-        for custom in self.get_custom_exports():
-            yield custom
-
-    @property
-    @memoized
-    def all_exports(self):
-        """
-        Returns an iterator of tuples consisting of the export config
-        and an ExportSchema-like document that can be used to get at
-        the data.
-        """
-        return list(zip(self.all_configs, self.all_export_schemas))
-
-
-class SavedBasicExport(BlobMixin, Document):
-    """
-    A cache of an export that lives in couch.
-    Doesn't do anything smart, just works off an index
-    """
-    configuration = SchemaProperty(ExportConfiguration)
-    last_updated = DateTimeProperty()
-    last_accessed = DateTimeProperty()
-    is_safe = BooleanProperty(default=False)
-    _blobdb_type_code = CODES.basic_export
-
-    @property
-    def size(self):
-        try:
-            return self.blobs[self.get_attachment_name()].content_length
-        except KeyError:
-            return 0
-
-    def has_file(self):
-        return self.get_attachment_name() in self.blobs
-
-    def get_attachment_name(self):
-        # obfuscate this because couch doesn't like attachments that start with underscores
-        return hashlib.md5(six.text_type(self.configuration.filename).encode('utf-8')).hexdigest()
-
-    def set_payload(self, payload):
-        # According to @esoergel this code is slated for removal in the near
-        # future, so I didn't think it was worth it to try to pass the domain
-        # in here.
-        self.put_attachment(payload, self.get_attachment_name(), domain=UNKNOWN_DOMAIN)
-
-    def get_payload(self, stream=False):
-        return self.fetch_attachment(self.get_attachment_name(), stream=stream)
-
-    @classmethod
-    def by_index(cls, index):
-        return SavedBasicExport.view(
-            "couchexport/saved_exports",
-            key=json.dumps(index),
-            include_docs=True,
-            reduce=False,
-        ).all()
-=======
-        return cls(format, **cls.FORMAT_DICT[format])
->>>>>>> 7aad1e5a
+        return cls(format, **cls.FORMAT_DICT[format])