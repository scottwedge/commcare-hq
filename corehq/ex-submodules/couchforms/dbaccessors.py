--- conflicted
+++ resolved
@@ -59,32 +59,6 @@
     ).all()
 
 
-<<<<<<< HEAD
-def get_form_xml_element(form_id):
-    return XFormInstance(_id=form_id).get_xml_element()
-=======
-def get_number_of_forms_all_domains_in_couch():
-    """
-    Return number of non-error, non-log forms total across all domains
-    specifically as stored in couch.
-
-    (Can't rewrite to pull from ES or SQL; this function is used as a point
-    of comparison between row counts in other stores.)
-
-    """
-    all_forms = (
-        XFormInstance.get_db().view('couchforms/by_xmlns').one()
-        or {'value': 0}
-    )['value']
-    device_logs = (
-        XFormInstance.get_db().view('couchforms/by_xmlns',
-                                    key=DEVICE_LOG_XMLNS).one()
-        or {'value': 0}
-    )['value']
-    return all_forms - device_logs
->>>>>>> 01464841
-
-
 @unit_testing_only
 def get_commtrack_forms(domain):
     key = ['submission xmlns', domain, COMMTRACK_REPORT_XMLNS]
