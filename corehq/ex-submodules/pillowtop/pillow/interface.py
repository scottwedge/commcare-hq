from __future__ import absolute_import
from __future__ import division
from __future__ import unicode_literals
from abc import ABCMeta, abstractproperty, abstractmethod
from datetime import datetime

import sys

from django.db.utils import DatabaseError, InterfaceError

from corehq.util.datadog.gauges import datadog_counter, datadog_gauge, datadog_histogram
from corehq.util.timer import TimingContext
from dimagi.utils.logging import notify_exception
from kafka.common import TopicAndPartition
from pillowtop.const import CHECKPOINT_MIN_WAIT
from pillowtop.dao.exceptions import DocumentMissingError
from pillowtop.utils import force_seq_int
from pillowtop.exceptions import PillowtopCheckpointReset
from pillowtop.logger import pillow_logging
import six


def _topic_for_ddog(topic):
    # can be a string for couch pillows, but otherwise is topic, partition
    if isinstance(topic, TopicAndPartition):
        return 'topic:{}-{}'.format(topic.topic, topic.partition)
    elif isinstance(topic, tuple) and len(topic) == 2:
        return 'topic:{}-{}'.format(topic[0], topic[1])
    else:
        return 'topic:{}'.format(topic)


class PillowRuntimeContext(object):
    """
    Runtime context for a pillow. Gets passed around during the processing methods
    so that other functions can use it without maintaining global state on the class.
    """

    def __init__(self, changes_seen=0):
        self.changes_seen = changes_seen


class PillowBase(six.with_metaclass(ABCMeta, object)):
    """
    This defines the external pillowtop API. Everything else should be considered a specialization
    on top of it.
    """

    # set to true to disable saving pillow retry errors
    retry_errors = True
    # this will be the batch size for processors that support batch processing
    processor_chunk_size = 0

    @abstractproperty
    def pillow_id(self):
        """
        A unique ID for this pillow
        """
        pass

    @abstractproperty
    def document_store(self):
        """
        Returns a DocumentStore instance for retreiving documents.
        """
        pass

    @abstractproperty
    def checkpoint(self):
        """
        Returns a PillowCheckpoint instance dealing with checkpoints.
        """
        pass

    @abstractmethod
    def get_change_feed(self):
        """
        Returns a ChangeFeed instance for iterating changes.
        """
        pass

    @abstractmethod
    def get_name(self):
        pass

    def get_last_checkpoint_sequence(self):
        return self.checkpoint.get_or_create_wrapped().wrapped_sequence

    def get_checkpoint(self, verify_unchanged=False):
        return self.checkpoint.get_or_create_wrapped(verify_unchanged=verify_unchanged)

    def set_checkpoint(self, change):
        self.checkpoint.update_to(change['seq'])

    def reset_checkpoint(self):
        self.checkpoint.reset()

    def run(self):
        """
        Main entry point for running pillows forever.
        """
        pillow_logging.info("Starting pillow %s" % self.__class__)
        self.process_changes(since=self.get_last_checkpoint_sequence(), forever=True)

    def _update_checkpoint(self, change, context):
        if change and context:
            updated = self.update_checkpoint(change, context)
        else:
            updated = self.checkpoint.touch(min_interval=CHECKPOINT_MIN_WAIT)
        if updated:
            self._record_checkpoint_in_datadog()

    @property
    def batch_processors(self):
        if self.processor_chunk_size > 0:
            return [processor for processor in self.processors if processor.supports_batch_processing]
        else:
            return []

    @property
    def serial_processors(self):
        if self.processor_chunk_size > 0:
            return [processor for processor in self.processors if not processor.supports_batch_processing]
        else:
            return self.processors

    def process_changes(self, since, forever):
        """
        Process changes on all the pillow processors.

            Processes changes serially on serial processors, and in batches on
            batch processors. If there are batch processors, checkpoint is updated
            at the end of the batch, otherwise is updated for every change.
        """
        context = PillowRuntimeContext(changes_seen=0)
        min_wait_seconds = 30

        def process_offset_chunk(chunk, context):
            if not chunk:
                return
            failed_changes, duration = self._batch_process_with_error_handling(chunk)
            self._record_datadog_metrics(chunk, failed_changes, duration)
            self._update_checkpoint(chunk[-1], context)

        # keep track of results for batch processors
        changes_chunk = []
        failed_changes = set()
        serial_processing_time = 0
        last_process_time = datetime.utcnow()

        try:
            for change in self.get_change_feed().iter_changes(since=since or None, forever=forever):
                context.changes_seen += 1
                if change:
                    # process change on all serial_processors
                    is_success, duration = self.process_with_error_handling(
                        change, update_datadog=not self.batch_processors)
                    serial_processing_time += duration
                    # queue and process on all batch_processors
                    if self.batch_processors:
                        if not is_success:
                            failed_changes.add(change)
                        changes_chunk.append(change)
                        chunk_full = len(changes_chunk) == self.processor_chunk_size
                        time_elapsed = (datetime.utcnow() - last_process_time).seconds > min_wait_seconds
                        if chunk_full or time_elapsed:
                            last_process_time = datetime.utcnow()
                            failed, duration = self._batch_process_with_error_handling(changes_chunk)
                            failed_changes.update(failed)
                            self._record_datadog_metrics(
                                changes_chunk, failed_changes, serial_processing_time + duration)
                            # update checkpoint for just the latest change
                            self._update_checkpoint(changes_chunk[-1], context)
                            # reset for next chunk
                            changes_chunk = []
                            failed_changes = set()
                            serial_processing_time = 0
                    else:
                        self._update_checkpoint(change, context)
                else:
                    self._update_checkpoint(None, None)
            process_offset_chunk(changes_chunk, context)
        except PillowtopCheckpointReset:
            process_offset_chunk(changes_chunk, context)
            self.process_changes(since=self.get_last_checkpoint_sequence(), forever=forever)

    def _batch_process_with_error_handling(self, changes_chunk):
        """
        Pass given changes_chunk to batch processors.

            If there is an exception in chunked processing, falls back
            to serial processing.
        """
        failed_changes = set()
        total_processing_time = 0

        def reprocess_serially(chunk, processor):
            for change in chunk:
                is_success, _ = self.process_with_error_handling(
                    change, processor, update_datadog=False)
                if not is_success:
                    failed_changes.add(change)

        for processor in self.batch_processors:
            if not changes_chunk:
                return set(), 0
            retry_changes = set()
            timer = TimingContext()
            with timer:
                try:
                    retry_changes = processor.process_changes_chunk(self, changes_chunk)
                except Exception as ex:
                    notify_exception(
                        None,
                        "{pillow_name} Error in processing changes chunk {change_ids}: {ex}".format(
                            pillow_name=self.get_name(),
                            change_ids=[c.id for c in changes_chunk],
                            ex=ex
                        ))
                    # fall back to processing one by one
                    reprocess_serially(changes_chunk, processor)
                else:
                    # fall back to processing one by one for failed changes
                    reprocess_serially(retry_changes, processor)
                total_processing_time += timer.duration
        return failed_changes, total_processing_time

    def _record_datadog_metrics(self, changes_chunk, failed_changes, processing_time):
        tags = ["pillow_name:{}".format(self.get_name()), "mode:chunked"]
        datadog_counter('commcare.change_feed.changes.count', len(changes_chunk), tags=tags)
        datadog_counter('commcare.change_feed.changes.exception', len(failed_changes), tags=tags)
        datadog_counter('commcare.change_feed.changes.suceess',
            len(set(changes_chunk) - set(failed_changes)), tags=tags)

        max_change_lag = (datetime.utcnow() - changes_chunk[0].metadata.publish_timestamp).seconds
        min_change_lag = (datetime.utcnow() - changes_chunk[-1].metadata.publish_timestamp).seconds
        datadog_gauge('commcare.change_feed.chunked.min_change_lag', min_change_lag, tags=tags)
        datadog_gauge('commcare.change_feed.chunked.max_change_lag', max_change_lag, tags=tags)

        datadog_histogram('commcare.change_feed.chunked.processing_time_total', processing_time,
            tags=tags + ["chunk_size:{}".format(str(len(changes_chunk)))])
        datadog_histogram(
            'commcare.change_feed.processing_time',
            processing_time / len(changes_chunk),
            tags=tags + ["chunk_size:".format(str(len(changes_chunk)))])

    def process_with_error_handling(self, change, processor=None, update_datadog=True):
        # process given change on all serial processors or given processor
        timer = TimingContext()
        is_success = False
        try:
            with timer:
                if processor:
                    processor.process_change(self, change)
                else:
                    # process on serial processors
                    for processor in self.serial_processors:
                        self.process_change(change)
            is_success = True
        except Exception as ex:
            try:
                handle_pillow_error(self, change, ex)
            except Exception as e:
                notify_exception(None, 'processor error in pillow {} {}'.format(
                    self.get_name(), e,
                ))
                raise
        if update_datadog:
            self._record_change_in_datadog(change, timer.duration)
            if is_success:
                self._record_change_success_in_datadog(change)
            else:
                self._record_change_exception_in_datadog(change)
        return is_success, timer.duration

    @abstractmethod
    def process_change(self, change):
        pass

    @abstractmethod
    def update_checkpoint(self, change, context):
        """
        :return: True if checkpoint was updated otherwise False
        """
        pass

    def _normalize_checkpoint_sequence(self):
        if self.checkpoint is None:
            return {}

        sequence = self.get_last_checkpoint_sequence()
        return self._normalize_sequence(sequence)

    def _normalize_sequence(self, sequence):
        from pillowtop.feed.couch import CouchChangeFeed
        change_feed = self.get_change_feed()

        if not isinstance(sequence, dict):
            if isinstance(change_feed, CouchChangeFeed):
                topic = change_feed.couch_db
            else:
                return {}

            sequence = {topic: force_seq_int(sequence)}
        return sequence

    def _record_checkpoint_in_datadog(self):
        datadog_counter('commcare.change_feed.change_feed.checkpoint', tags=[
            'pillow_name:{}'.format(self.get_name()),
        ])
        checkpoint_sequence = self._normalize_checkpoint_sequence()
        for topic, value in six.iteritems(checkpoint_sequence):
            datadog_gauge('commcare.change_feed.checkpoint_offsets', value, tags=[
                'pillow_name:{}'.format(self.get_name()),
                _topic_for_ddog(topic),
            ])

    def _record_change_in_datadog(self, change, duration):
        self.__record_change_metric_in_datadog('commcare.change_feed.changes.count', change, duration)

    def _record_change_success_in_datadog(self, change):
        self.__record_change_metric_in_datadog('commcare.change_feed.changes.success', change)

<<<<<<< HEAD
    def _record_change_exception_in_datadog(self, change):
        self.__record_change_metric_in_datadog('commcare.change_feed.changes.exceptions', change)

    def __record_change_metric_in_datadog(self, metric, change, duration=None):
=======
    def __record_change_metric_in_datadog(self, metric, change, timer=None):
>>>>>>> dc3da035
        if change.metadata is not None:
            tags = [
                'datasource:{}'.format(change.metadata.data_source_name),
                'is_deletion:{}'.format(change.metadata.is_deletion),
                'pillow_name:{}'.format(self.get_name()),
            ]
            datadog_counter(metric, tags=tags)

            change_lag = (datetime.utcnow() - change.metadata.publish_timestamp).seconds
            datadog_gauge('commcare.change_feed.change_lag', change_lag, tags=[
                'pillow_name:{}'.format(self.get_name()),
                _topic_for_ddog(change.topic),
            ])

            if duration:
                datadog_histogram('commcare.change_feed.processing_time', duration, tags=tags)


class ChangeEventHandler(six.with_metaclass(ABCMeta, object)):
    """
    A change-event-handler object used in constructed pillows.
    """

    @abstractmethod
    def update_checkpoint(self, change, context):
        """
        :return: True if checkpoint was updated otherwise False
        """
        pass

    @abstractmethod
    def get_new_seq(self, change):
        """
        :return: appropriate sequence value to update the checkpoint to
        """
        pass


class ConstructedPillow(PillowBase):
    """
    An almost-implemented Pillow that relies on being passed the various constructor
    arguments it needs.
    """

    def __init__(self, name, checkpoint, change_feed, processor,
                 change_processed_event_handler=None, processor_chunk_size=0):
        self._name = name
        self._checkpoint = checkpoint
        self._change_feed = change_feed
        self.processor_chunk_size = processor_chunk_size
        if isinstance(processor, list):
            self.processors = processor
        else:
            self.processors = [processor]

        self._change_processed_event_handler = change_processed_event_handler

    @property
    def pillow_id(self):
        return self._name

    def get_name(self):
        return self._name

    def document_store(self):
        raise NotImplementedError()

    @property
    def checkpoint(self):
        return self._checkpoint

    def get_change_feed(self):
        return self._change_feed

    def process_change(self, change):
        for processor in self.processors:
            processor.process_change(self, change)

    def update_checkpoint(self, change, context):
        if self._change_processed_event_handler is not None:
            return self._change_processed_event_handler.update_checkpoint(change, context)
        return False


def handle_pillow_error(pillow, change, exception):
    from pillow_retry.models import PillowError

    pillow_logging.exception("[%s] Error on change: %s, %s" % (
        pillow.get_name(),
        change['id'],
        exception,
    ))

    datadog_counter('commcare.change_feed.changes.exceptions', tags=[
        'pillow_name:{}'.format(pillow.get_name()),
    ])

    # keep track of error attempt count
    change.increment_attempt_count()

    # always retry document missing errors, because the error is likely with couch
    if pillow.retry_errors or isinstance(exception, DocumentMissingError):
        error = PillowError.get_or_create(change, pillow)
        error.add_attempt(exception, sys.exc_info()[2], change.metadata)
        error.save()<|MERGE_RESOLUTION|>--- conflicted
+++ resolved
@@ -321,14 +321,10 @@
     def _record_change_success_in_datadog(self, change):
         self.__record_change_metric_in_datadog('commcare.change_feed.changes.success', change)
 
-<<<<<<< HEAD
     def _record_change_exception_in_datadog(self, change):
         self.__record_change_metric_in_datadog('commcare.change_feed.changes.exceptions', change)
 
     def __record_change_metric_in_datadog(self, metric, change, duration=None):
-=======
-    def __record_change_metric_in_datadog(self, metric, change, timer=None):
->>>>>>> dc3da035
         if change.metadata is not None:
             tags = [
                 'datasource:{}'.format(change.metadata.data_source_name),
