--- conflicted
+++ resolved
@@ -107,13 +107,9 @@
 
     @property
     def form_id(self):
-<<<<<<< HEAD
         """For compatability with CaseTransaction"""
         return self.xform_id
 
-=======
-        return self.xform_id
-
     @property
     def is_case_create(self):
         return self.action_type == const.CASE_ACTION_CREATE
@@ -134,7 +130,6 @@
     def is_case_rebuild(self):
         return self.action_type == const.CASE_ACTION_REBUILD
 
->>>>>>> d20bff25
     def get_user_id(self):
         key = 'xform-%s-user_id' % self.xform_id
         id = cache.get(key)
