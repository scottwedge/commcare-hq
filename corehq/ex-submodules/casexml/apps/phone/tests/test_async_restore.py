--- conflicted
+++ resolved
@@ -171,15 +171,11 @@
         submit_form_locally(form, self.domain)
 
     @mock.patch.object(RestorePayloadPathCache, 'invalidate')
-    @mock.patch.object(RestorePayloadPathCache, 'exists')
+    @mock.patch.object(RestorePayloadPathCache, 'exists_patch')
     @mock.patch.object(RestoreResponse, 'as_file')
     @mock.patch('casexml.apps.phone.restore.get_async_restore_payload')
-<<<<<<< HEAD
     @override_settings(CELERY_TASK_ALWAYS_EAGER=False)
-    def test_clears_cache(self, task, response, get_value, invalidate):
-=======
     def test_clears_cache(self, task, response, exists_patch, invalidate):
->>>>>>> e0ef5c87
         delay = mock.MagicMock()
         delay.id = 'random_task_id'
         task.delay.return_value = delay
@@ -260,15 +256,11 @@
         submit_form_locally(form, self.domain)
 
     @mock.patch.object(RestorePayloadPathCache, 'invalidate')
-    @mock.patch.object(RestorePayloadPathCache, 'exists')
+    @mock.patch.object(RestorePayloadPathCache, 'exists_patch')
     @mock.patch.object(RestoreResponse, 'as_file')
     @mock.patch('casexml.apps.phone.restore.get_async_restore_payload')
-<<<<<<< HEAD
     @override_settings(CELERY_TASK_ALWAYS_EAGER=False)
-    def test_clears_cache(self, task, response, get_value, invalidate):
-=======
     def test_clears_cache(self, task, response, exists_patch, invalidate):
->>>>>>> e0ef5c87
         delay = mock.MagicMock()
         delay.id = 'random_task_id'
         task.delay.return_value = delay
