--- conflicted
+++ resolved
@@ -40,13 +40,8 @@
         delete_all_xforms()
         delete_all_sync_logs()
 
-<<<<<<< HEAD
         self.user = User(user_id=USER_ID, username=USERNAME,
                          password="changeme", date_joined=datetime(2011, 6, 9)) 
-=======
-        self.user = User(user_id=USER_ID, username="syncguy", 
-                         password="changeme", date_joined=datetime(2011, 6, 9))
->>>>>>> 7a9423bd
         # this creates the initial blank sync token in the database
         restore_config = RestoreConfig(self.user)
         self.sync_log = synclog_from_restore_payload(restore_config.get_payload())
