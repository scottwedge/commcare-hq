from collections import defaultdict, namedtuple
from copy import copy
from datetime import datetime
import json
import itertools
from couchdbkit.exceptions import ResourceConflict, ResourceNotFound
from casexml.apps.phone.exceptions import IncompatibleSyncLogType
from corehq.toggles import LEGACY_SYNC_SUPPORT
from corehq.util.global_request import get_request_domain
from corehq.util.soft_assert import soft_assert
from corehq.toggles import ENABLE_LOADTEST_USERS
from corehq.apps.domain.models import Domain
from dimagi.ext.couchdbkit import *
from dimagi.utils.couch.cache.cache_core import get_redis_default_cache
from django.db import models
from dimagi.utils.decorators.memoized import memoized
from dimagi.utils.mixins import UnicodeMixIn
from dimagi.utils.couch import LooselyEqualDocumentSchema
from dimagi.utils.couch.database import get_db
from casexml.apps.case import const
from casexml.apps.case.xml import V1, V2
from casexml.apps.phone.const import RESTORE_CACHE_KEY_PREFIX
from casexml.apps.case.sharedmodels import CommCareCaseIndex, IndexHoldingMixIn
from casexml.apps.phone.checksum import Checksum, CaseStateHash
from casexml.apps.phone.utils import get_restore_response_class
import logging


def _get_logger():
    # for some strange reason if you define logger the normal way it gets silenced in tests.
    # this is a hacky workaround to that.
    return logging.getLogger(__name__)


class OTARestoreUser(object):
    """
    This is the OTA restore user's interface that's used for OTA restore to properly
    find cases and generate the user XML for both a web user and mobile user.

    Note: When adding methods to this user, you'll need to ensure that it is
    functional with both a CommCareUser and WebUser.
    """
    def __init__(self, domain, couch_user, loadtest_factor=1):
        self.domain = domain
        self._loadtest_factor = loadtest_factor
        self._couch_user = couch_user

    @property
    def user_id(self):
        return self._couch_user.user_id

    @property
    def loadtest_factor(self):
        """
        Gets the loadtest factor for a domain and user. Is always 1 unless
        both the toggle is enabled for the domain, and the user has a non-zero,
        non-null factor set.
        """
        if ENABLE_LOADTEST_USERS.enabled(self.domain):
            return self._loadtest_factor or 1
        return 1

    @property
    def username(self):
        return self._couch_user.raw_username

    @property
    def password(self):
        return self._couch_user.password

    @property
    def user_session_data(self):
        return self._couch_user.user_session_data

    @property
    def date_joined(self):
        return self._couch_user.date_joined

    @property
    @memoized
    def project(self):
        return Domain.get_by_name(self.domain)

    @property
    def locations(self):
        raise NotImplementedError()

    @property
    def sql_location(self):
        "User's primary SQLLocation"
        return self._couch_user.get_sql_location(self.domain)

    def get_sql_locations(self, domain):
        return self._couch_user.get_sql_locations(domain)

    def get_fixture_data_items(self):
        raise NotImplementedError()

    def get_groups(self):
        raise NotImplementedError()

    def get_commtrack_location_id(self):
        raise NotImplementedError()

    def get_owner_ids(self):
        raise NotImplementedError()

    def get_call_center_indicators(self, config):
        raise NotImplementedError()

    def get_case_sharing_groups(self):
        raise NotImplementedError()

    def get_fixture_last_modified(self):
        raise NotImplementedError()

    def get_ucr_filter_value(self, ucr_filter, ui_filter):
        return ucr_filter.get_filter_value(self._couch_user, ui_filter)

    def get_mobile_ucr_sync_interval(self):
        return None

    @memoized
    def get_locations_to_sync(self):
        from corehq.apps.locations.fixtures import get_location_fixture_queryset
        return get_location_fixture_queryset(self)


class OTARestoreWebUser(OTARestoreUser):

    def __init__(self, domain, couch_user, **kwargs):
        from corehq.apps.users.models import WebUser

        assert isinstance(couch_user, WebUser)
        super(OTARestoreWebUser, self).__init__(domain, couch_user, **kwargs)

    @property
    def locations(self):
        return []

    def get_fixture_data_items(self):
        return []

    def get_groups(self):
        return []

    def get_commtrack_location_id(self):
        return None

    def get_owner_ids(self):
        return [self.user_id]

    def get_call_center_indicators(self, config):
        return None

    def get_case_sharing_groups(self):
        return []

    def get_fixture_last_modified(self):
        from corehq.apps.fixtures.models import UserFixtureStatus

        return UserFixtureStatus.DEFAULT_LAST_MODIFIED


class OTARestoreCommCareUser(OTARestoreUser):

    def __init__(self, domain, couch_user, **kwargs):
        from corehq.apps.users.models import CommCareUser

        assert isinstance(couch_user, CommCareUser)
        super(OTARestoreCommCareUser, self).__init__(domain, couch_user, **kwargs)

    @property
    def locations(self):
        return self._couch_user.locations

    def get_fixture_data_items(self):
        from corehq.apps.fixtures.models import FixtureDataItem

        return FixtureDataItem.by_user(self._couch_user)

    def get_groups(self):
        # this call is only used by bihar custom code and can be removed when that project is inactive
        from corehq.apps.groups.models import Group
        return Group.by_user(self._couch_user)

    def get_commtrack_location_id(self):
        from corehq.apps.commtrack.util import get_commtrack_location_id

        return get_commtrack_location_id(self._couch_user, self.project)

    def get_owner_ids(self):
        return self._couch_user.get_owner_ids(self.domain)

    def get_call_center_indicators(self, config):
        from corehq.apps.callcenter.indicator_sets import CallCenterIndicators

        return CallCenterIndicators(
            self.project.name,
            self.project.default_timezone,
            self.project.call_center_config.case_type,
            self._couch_user,
            indicator_config=config
        )

    def get_case_sharing_groups(self):
        return self._couch_user.get_case_sharing_groups()

    def get_fixture_last_modified(self):
        from corehq.apps.fixtures.models import UserFixtureType

        return self._couch_user.fixture_status(UserFixtureType.LOCATION)

    def get_mobile_ucr_sync_interval(self):
        return self._couch_user.mobile_ucr_sync_interval


class CaseState(LooselyEqualDocumentSchema, IndexHoldingMixIn):
    """
    Represents the state of a case on a phone.
    """

    case_id = StringProperty()
    type = StringProperty()
    indices = SchemaListProperty(CommCareCaseIndex)

    @classmethod
    def from_case(cls, case):
        if isinstance(case, dict):
            return cls.wrap({
                'case_id': case['_id'],
                'type': case['type'],
                'indices': case['indices'],
            })

        return cls(
            case_id=case.case_id,
            type=case.type,
            indices=case.indices,
        )

    def __repr__(self):
        return "case state: %s (%s)" % (self.case_id, self.indices)


class SyncLogAssertionError(AssertionError):

    def __init__(self, case_id, *args, **kwargs):
        self.case_id = case_id
        super(SyncLogAssertionError, self).__init__(*args, **kwargs)


LOG_FORMAT_LEGACY = 'legacy'
LOG_FORMAT_SIMPLIFIED = 'simplified'


class AbstractSyncLog(SafeSaveDocument, UnicodeMixIn):
    date = DateTimeProperty()
    domain = StringProperty()  # this is only added as of 11/2016 - not guaranteed to be set
    user_id = StringProperty()
    build_id = StringProperty()  # this is only added as of 11/2016 and only works with app-aware sync

    previous_log_id = StringProperty()  # previous sync log, forming a chain
    previous_log_removed = BooleanProperty(default=False)
    duration = IntegerProperty()  # in seconds
    log_format = StringProperty()

    # owner_ids_on_phone stores the ids the phone thinks it's the owner of.
    # This typically includes the user id,
    # as well as all groups that that user is a member of.
    owner_ids_on_phone = StringListProperty()

    # for debugging / logging
    previous_log_rev = StringProperty()  # rev of the previous log at the time of creation
    last_submitted = DateTimeProperty()  # last time a submission caused this to be modified
    rev_before_last_submitted = StringProperty()  # rev when the last submission was saved
    last_cached = DateTimeProperty()  # last time this generated a cached response
    hash_at_last_cached = StringProperty()  # the state hash of this when it was last cached

    # save state errors and hashes here
    had_state_error = BooleanProperty(default=False)
    error_date = DateTimeProperty()
    error_hash = StringProperty()
    cache_payload_paths = DictProperty()

    strict = True  # for asserts

    @classmethod
    def wrap(cls, data):
        ret = super(AbstractSyncLog, cls).wrap(data)
        if hasattr(ret, 'has_assert_errors'):
            ret.strict = False
        return ret

    @property
    def response_class(self):
        return get_restore_response_class(self.domain)

    def case_count(self):
        """
        How many cases are associated with this. Used in reports.
        """
        raise NotImplementedError()

    def phone_is_holding_case(self, case_id):
        raise NotImplementedError()

    def get_footprint_of_cases_on_phone(self):
        """
        Gets the phone's flat list of all case ids on the phone,
        owned or not owned but relevant.
        """
        raise NotImplementedError()

    def get_state_hash(self):
        return CaseStateHash(Checksum(self.get_footprint_of_cases_on_phone()).hexdigest())

    def update_phone_lists(self, xform, case_list):
        """
        Given a form an list of touched cases, update this sync log to reflect the updated
        state on the phone.
        """
        raise NotImplementedError()

    def get_previous_log(self):
        """
        Get the previous sync log, if there was one.  Otherwise returns nothing.
        """
        if self.previous_log_removed or not self.previous_log_id:
            return

        if not hasattr(self, "_previous_log_ref"):
            try:
                self._previous_log_ref = SyncLog.get(self.previous_log_id)
            except ResourceNotFound:
                self._previous_log_ref = None
        return self._previous_log_ref

    def _cache_key(self, version):
        from casexml.apps.phone.restore import restore_cache_key

        return restore_cache_key(
            self.domain,
            RESTORE_CACHE_KEY_PREFIX,
            self.user_id,
            version=version,
            sync_log_id=self._id,
        )

    def invalidate_cached_payloads(self):
        keys = [self._cache_key(version) for version in [V1, V2]]

        for key in keys:
            get_redis_default_cache().delete(key)

    @classmethod
    def from_other_format(cls, other_sync_log):
        """
        Convert to an instance of a subclass from another subclass. Subclasses can
        override this to provide conversion functions.
        """
        raise IncompatibleSyncLogType('Unable to convert from {} to {}'.format(
            type(other_sync_log), cls,
        ))

    # anything prefixed with 'tests_only' is only used in tests
    def tests_only_get_cases_on_phone(self):
        raise NotImplementedError()

    def test_only_clear_cases_on_phone(self):
        raise NotImplementedError()

    def test_only_get_dependent_cases_on_phone(self):
        raise NotImplementedError()


class SyncLog(AbstractSyncLog):
    """
    A log of a single sync operation.
    """
    log_format = StringProperty(default=LOG_FORMAT_LEGACY)
    last_seq = StringProperty()  # the last_seq of couch during this sync

    # we need to store a mapping of cases to indices for generating the footprint
    # cases_on_phone represents the state of all cases the server
    # thinks the phone has on it and cares about.
    cases_on_phone = SchemaListProperty(CaseState)

    # dependant_cases_on_phone represents the possible list of cases
    # also on the phone because they are referenced by a real case's index
    # (or a dependent case's index).
    # This list is not necessarily a perfect reflection
    # of what's on the phone, but is guaranteed to be after pruning
    dependent_cases_on_phone = SchemaListProperty(CaseState)

    @classmethod
    def wrap(cls, data):
        # last_seq used to be int, but is now string for cloudant compatibility
        if isinstance(data.get('last_seq'), (int, long)):
            data['last_seq'] = unicode(data['last_seq'])
        return super(SyncLog, cls).wrap(data)

    @classmethod
    def last_for_user(cls, user_id):
        from casexml.apps.phone.dbaccessors.sync_logs_by_user import get_last_synclog_for_user

        return get_last_synclog_for_user(user_id)

    def _assert(self, conditional, msg="", case_id=None):
        if not conditional:
            _get_logger().warn("assertion failed: %s" % msg)
            if self.strict:
                raise SyncLogAssertionError(case_id, msg)
            else:
                self.has_assert_errors = True

    def case_count(self):
        return len(self.cases_on_phone)

    def phone_has_case(self, case_id):
        """
        Whether the phone currently has a case, according to this sync log
        """
        return self.get_case_state(case_id) is not None

    def get_case_state(self, case_id):
        """
        Get the case state object associated with an id, or None if no such
        object is found
        """
        filtered_list = self._case_state_map()[case_id]
        if filtered_list:
            self._assert(len(filtered_list) == 1,
                         "Should be exactly 0 or 1 cases on phone but were %s for %s" %
                         (len(filtered_list), case_id))
            return CaseState.wrap(filtered_list[0])
        return None

    def phone_has_dependent_case(self, case_id):
        """
        Whether the phone currently has a dependent case, according to this sync log
        """
        return self.get_dependent_case_state(case_id) is not None

    def get_dependent_case_state(self, case_id):
        """
        Get the dependent case state object associated with an id, or None if no such
        object is found
        """
        filtered_list = self._dependent_case_state_map()[case_id]
        if filtered_list:
            self._assert(len(filtered_list) == 1,
                         "Should be exactly 0 or 1 dependent cases on phone but were %s for %s" %
                         (len(filtered_list), case_id))
            return CaseState.wrap(filtered_list[0])
        return None

    @memoized
    def _dependent_case_state_map(self):
        return self._build_state_map('dependent_cases_on_phone')

    @memoized
    def _case_state_map(self):
        return self._build_state_map('cases_on_phone')

    def _build_state_map(self, list_name):
        state_map = defaultdict(list)
        # referencing the property via self._doc is because we don't want to needlessly call wrap
        # (which couchdbkit does not make any effort to cache on repeated calls)
        # deterministically this change shaved off 10 seconds from an ota restore
        # of about 300 cases.
        for case in self._doc[list_name]:
            state_map[case['case_id']].append(case)

        return state_map

    def _get_case_state_from_anywhere(self, case_id):
        return self.get_case_state(case_id) or self.get_dependent_case_state(case_id)

    def archive_case(self, case_id):
        state = self.get_case_state(case_id)
        if state:
            self.cases_on_phone.remove(state)
            self._case_state_map.reset_cache(self)
            all_indices = [i for case_state in self.cases_on_phone + self.dependent_cases_on_phone
                           for i in case_state.indices]
            if any([i.referenced_id == case_id for i in all_indices]):
                self.dependent_cases_on_phone.append(state)
                self._dependent_case_state_map.reset_cache(self)
            return state
        else:
            state = self.get_dependent_case_state(case_id)
            if state:
                all_indices = [i for case_state in self.cases_on_phone + self.dependent_cases_on_phone
                               for i in case_state.indices]
                if not any([i.referenced_id == case_id for i in all_indices]):
                    self.dependent_cases_on_phone.remove(state)
                    self._dependent_case_state_map.reset_cache(self)
                    return state

    def _phone_owns(self, action):
        # whether the phone thinks it owns an action block.
        # the only way this can't be true is if the block assigns to an
        # owner id that's not associated with the user on the phone
        owner = action.updated_known_properties.get("owner_id")
        if owner:
            return owner in self.owner_ids_on_phone
        return True

    def update_phone_lists(self, xform, case_list):
        # for all the cases update the relevant lists in the sync log
        # so that we can build a historical record of what's associated
        # with the phone
        removed_states = {}
        new_indices = set()
        for case in case_list:
            actions = case.get_actions_for_form(xform)
            for action in actions:
                _get_logger().debug('OLD {}: {}'.format(case.case_id, action.action_type))
                if action.action_type == const.CASE_ACTION_CREATE:
                    self._assert(not self.phone_has_case(case.case_id),
                                 'phone has case being created: %s' % case.case_id)
                    starter_state = CaseState(case_id=case.case_id, indices=[])
                    if self._phone_owns(action):
                        self.cases_on_phone.append(starter_state)
                        self._case_state_map.reset_cache(self)
                    else:
                        removed_states[case.case_id] = starter_state
                elif action.action_type == const.CASE_ACTION_UPDATE:
                    if not self._phone_owns(action):
                        # only action necessary here is in the case of
                        # reassignment to an owner the phone doesn't own
                        state = self.archive_case(case.case_id)
                        if state:
                            removed_states[case.case_id] = state
                elif action.action_type == const.CASE_ACTION_INDEX:
                    # in the case of parallel reassignment and index update
                    # the phone might not have the case
                    if self.phone_has_case(case.case_id):
                        case_state = self.get_case_state(case.case_id)
                    else:
                        case_state = self.get_dependent_case_state(case.case_id)
                    # reconcile indices
                    if case_state:
                        for index in action.indices:
                            new_indices.add(index.referenced_id)
                        case_state.update_indices(action.indices)

                elif action.action_type == const.CASE_ACTION_CLOSE:
                    if self.phone_has_case(case.case_id):
                        state = self.archive_case(case.case_id)
                        if state:
                            removed_states[case.case_id] = state

        # if we just removed a state and added an index to it
        # we have to put it back in our dependent case list
        readded_any = False
        for index in new_indices:
            if index in removed_states:
                self.dependent_cases_on_phone.append(removed_states[index])
                readded_any = True

        if readded_any:
            self._dependent_case_state_map.reset_cache(self)

        if case_list:
            try:
                self.save()
                self.invalidate_cached_payloads()
            except ResourceConflict:
                logging.exception('doc update conflict saving sync log {id}'.format(
                    id=self._id,
                ))
                raise

    def get_footprint_of_cases_on_phone(self):
        def children(case_state):
            return [self._get_case_state_from_anywhere(index.referenced_id)
                    for index in case_state.indices]

        relevant_cases = set()
        queue = list(self.cases_on_phone)
        while queue:
            case_state = queue.pop()
            # I don't actually understand why something is coming back None
            # here, but we can probably just ignore it.
            if case_state is not None and case_state.case_id not in relevant_cases:
                relevant_cases.add(case_state.case_id)
                queue.extend(children(case_state))
        return relevant_cases

    def phone_is_holding_case(self, case_id):
        """
        Whether the phone is holding (not purging) a case.
        """
        # this is inefficient and could be optimized
        if self.phone_has_case(case_id):
            return True
        else:
            cs = self.get_dependent_case_state(case_id)
            if cs and case_id in self.get_footprint_of_cases_on_phone():
                return True
            return False

    def __unicode__(self):
        return "%s synced on %s (%s)" % (self.user_id, self.date.date(), self.get_id)

    def tests_only_get_cases_on_phone(self):
        return self.cases_on_phone

    def test_only_clear_cases_on_phone(self):
        self.cases_on_phone = []

    def test_only_get_dependent_cases_on_phone(self):
        return self.dependent_cases_on_phone


class IndexTree(DocumentSchema):
    """
    Document type representing a case dependency tree (which is flattened to a single dict)
    """
    # a flat mapping of cases to dicts of their indices. The keys in each dict are the index identifiers
    # and the values are the referenced case IDs
    indices = SchemaDictProperty()

    @property
    @memoized
    def reverse_indices(self):
        return _reverse_index_map(self.indices)

    def __repr__(self):
        return json.dumps(self.indices, indent=2)

    @staticmethod
    def get_all_dependencies(case_id, child_index_tree, extension_index_tree):
        """Takes a child and extension index tree and returns returns a set of all dependencies of <case_id>

        Traverse each incoming index, return each touched case.
        Traverse each outgoing index in the extension tree, return each touched case
        """
        all_cases = set()
        cases_to_check = set([case_id])
        while cases_to_check:
            case_to_check = cases_to_check.pop()
            all_cases.add(case_to_check)
            incoming_extension_indices = extension_index_tree.get_cases_that_directly_depend_on_case(
                case_to_check
            )
            incoming_child_indices = child_index_tree.get_cases_that_directly_depend_on_case(case_to_check)
            all_incoming_indices = incoming_extension_indices | incoming_child_indices
            new_outgoing_cases_to_check = set(extension_index_tree.indices.get(case_to_check, {}).values())
            new_cases_to_check = (new_outgoing_cases_to_check | all_incoming_indices) - all_cases

            cases_to_check |= new_cases_to_check

        return all_cases

    @staticmethod
    @memoized
    def get_all_outgoing_cases(case_id, child_index_tree, extension_index_tree):
        """traverse all outgoing child and extension indices"""
        all_cases = set([case_id])
        new_cases = set([case_id])
        while new_cases:
            case_to_check = new_cases.pop()
            parent_cases = set(child_index_tree.indices.get(case_to_check, {}).values())
            host_cases = set(extension_index_tree.indices.get(case_to_check, {}).values())
            new_cases = (new_cases | parent_cases | host_cases) - all_cases
            all_cases = all_cases | parent_cases | host_cases
        return all_cases

    @staticmethod
    @memoized
    def traverse_incoming_extensions(case_id, extension_index_tree, closed_cases):
        """traverse open incoming extensions"""
        all_cases = set([case_id])
        new_cases = set([case_id])
        while new_cases:
            case_to_check = new_cases.pop()
            open_incoming_extension_indices = {
                case for case in
                extension_index_tree.get_cases_that_directly_depend_on_case(case_to_check)
                if case not in closed_cases
            }
            for incoming_case in open_incoming_extension_indices:
                new_cases.add(incoming_case)
                all_cases.add(incoming_case)
        return all_cases

    @memoized
    def get_cases_that_directly_depend_on_case(self, case_id):
<<<<<<< HEAD
        return set(self.reverse_indices.get(case_id, []))
=======
        return self.reverse_indices.get(case_id, set([]))
>>>>>>> 5ca688a8

    def delete_index(self, from_case_id, index_name):
        prior_ids = self.indices.pop(from_case_id, {})
        prior_ids.pop(index_name, None)
        if prior_ids:
            self.indices[from_case_id] = prior_ids

    def set_index(self, from_case_id, index_name, to_case_id):
        prior_ids = self.indices.get(from_case_id, {})
        prior_ids[index_name] = to_case_id
        self.indices[from_case_id] = prior_ids

    def apply_updates(self, other_tree):
        """
        Apply updates from another IndexTree and return a copy with those applied.

        If an id is found in the new one, use that id's indices, otherwise, use this ones,
        (defaulting to nothing).
        """
        assert isinstance(other_tree, IndexTree)
        new = IndexTree(
            indices=copy(self.indices),
        )
        new.indices.update(other_tree.indices)
        return new


def _reverse_index_map(index_map):
    reverse_indices = defaultdict(set)
    for case_id, indices in index_map.items():
        for indexed_case_id in indices.values():
            reverse_indices[indexed_case_id].add(case_id)
    return dict(reverse_indices)


class SimplifiedSyncLog(AbstractSyncLog):
    """
    New, simplified sync log class that is used by ownership cleanliness restore.

    Just maintains a flat list of case IDs on the phone rather than the case/dependent state
    lists from the SyncLog class.
    """
    log_format = StringProperty(default=LOG_FORMAT_SIMPLIFIED)
    case_ids_on_phone = SetProperty(unicode)
    # this is a subset of case_ids_on_phone used to flag that a case is only around because it has dependencies
    # this allows us to purge it if possible from other actions
    dependent_case_ids_on_phone = SetProperty(unicode)
    owner_ids_on_phone = SetProperty(unicode)
    index_tree = SchemaProperty(IndexTree)  # index tree of subcases / children
    extension_index_tree = SchemaProperty(IndexTree)  # index tree of extensions
    closed_cases = SetProperty(unicode)
    extensions_checked = BooleanProperty(default=False)

    _purged_cases = None

    @property
    def purged_cases(self):
        if self._purged_cases is None:
            self._purged_cases = set()
        return self._purged_cases

    def save(self, *args, **kwargs):
        # force doc type to SyncLog to avoid changing the couch view.
        self.doc_type = "SyncLog"
        super(SimplifiedSyncLog, self).save(*args, **kwargs)

    def case_count(self):
        return len(self.case_ids_on_phone)

    def phone_is_holding_case(self, case_id):
        """
        Whether the phone currently has a case, according to this sync log
        """
        return case_id in self.case_ids_on_phone

    def get_footprint_of_cases_on_phone(self):
        return list(self.case_ids_on_phone)

    @property
    def primary_case_ids(self):
        return self.case_ids_on_phone - self.dependent_case_ids_on_phone

    def purge(self, case_id, quiet_errors=False):
        """
        This happens in 3 phases, and recursively tries to purge outgoing indices of purged cases.
        Definitions:
        -----------
        A case is *relevant* if:
        - it is open and owned or,
        - it has a relevant child or,
        - it has a relevant extension or,
        - it is the extension of a relevant case.

        A case is *available* if:
        - it is open and not an extension case or,
        - it is open and is the extension of an available case.

        A case is *live* if:
        - it is owned and available or,
        - it has a live child or,
        - it has a live extension or,
        - it is the exension of a live case.

        Algorithm:
        ----------
        1. Mark *relevant* cases
            Mark all open cases owned by the user relevant. Traversing all outgoing child
            and extension indexes, as well as all incoming extension indexes, mark all
            touched cases relevant.

        2. Mark *available* cases
            Mark all relevant cases that are open and have no outgoing extension indexes
            as available. Traverse incoming extension indexes which don't lead to closed
            cases, mark all touched cases as available.

        3. Mark *live* cases
            Mark all relevant, owned, available cases as live. Traverse incoming
            extension indexes which don't lead to closed cases, mark all touched
            cases as live.
        """
        _get_logger().debug("purging: {}".format(case_id))
        self.dependent_case_ids_on_phone.add(case_id)
        relevant = self._get_relevant_cases(case_id)
        available = self._get_available_cases(relevant)
        live = self._get_live_cases(available)
        to_remove = (relevant - self.purged_cases) - live
        self._remove_cases_purge_indices(to_remove, case_id, quiet_errors)

    def _get_relevant_cases(self, case_id):
        """
        Mark all open cases owned by the user relevant. Traversing all outgoing child
        and extension indexes, as well as all incoming extension indexes,
        mark all touched cases relevant.
        """
        relevant = IndexTree.get_all_dependencies(
            case_id,
            child_index_tree=self.index_tree,
            extension_index_tree=self.extension_index_tree,
        )
        _get_logger().debug("Relevant cases of {}: {}".format(case_id, relevant))
        return relevant

    def _get_available_cases(self, relevant):
        """
        Mark all relevant cases that are open and have no outgoing extension indexes
        as available. Traverse incoming extension indexes which don't lead to closed
        cases, mark all touched cases as available
        """
        incoming_extensions = self.extension_index_tree.reverse_indices
        available = {case for case in relevant
                     if case not in self.closed_cases
                     and (not self.extension_index_tree.indices.get(case) or self.index_tree.indices.get(case))}
        new_available = set() | available
        while new_available:
            case_to_check = new_available.pop()
            for incoming_extension in incoming_extensions.get(case_to_check, []):
                closed = incoming_extension in self.closed_cases
                purged = incoming_extension in self.purged_cases
                if not closed and not purged:
                    new_available.add(incoming_extension)
            available = available | new_available
        _get_logger().debug("Available cases: {}".format(available))

        return available

    def _get_live_cases(self, available):
        """
        Mark all relevant, owned, available cases as live. Traverse incoming
        extension indexes which don't lead to closed cases, mark all touched
        cases as available.
        """
        primary_case_ids = self.primary_case_ids
        live = available & primary_case_ids
        new_live = set() | live
        checked = set()
        while new_live:
            case_to_check = new_live.pop()
            checked.add(case_to_check)
            new_live = new_live | IndexTree.get_all_outgoing_cases(
                case_to_check,
                self.index_tree,
                self.extension_index_tree
            ) - self.purged_cases
            new_live = new_live | IndexTree.traverse_incoming_extensions(
                case_to_check,
                self.extension_index_tree,
                frozenset(self.closed_cases),
            ) - self.purged_cases
            new_live = new_live - checked
            live = live | new_live

        _get_logger().debug("live cases: {}".format(live))

        return live

    def _remove_cases_purge_indices(self, all_to_remove, checked_case_id, quiet_errors):
        """Remove all cases marked for removal. Traverse child cases and try to purge those too."""

        _get_logger().debug("cases to to_remove: {}".format(all_to_remove))
        for to_remove in all_to_remove:
            indices = self.index_tree.indices.get(to_remove, {})
            self._remove_case(to_remove, all_to_remove, checked_case_id, quiet_errors)
            for referenced_case in indices.values():
                is_dependent_case = referenced_case in self.dependent_case_ids_on_phone
                already_primed_for_removal = referenced_case in all_to_remove
                if is_dependent_case and not already_primed_for_removal and referenced_case != checked_case_id:
                    self.purge(referenced_case, quiet_errors)

    def _remove_case(self, to_remove, all_to_remove, checked_case_id, quiet_errors):
        """Removes case from index trees, case_ids_on_phone and dependent_case_ids_on_phone if pertinent"""
        _get_logger().debug('removing: {}'.format(to_remove))

        deleted_indices = self.index_tree.indices.pop(to_remove, {})
        deleted_indices.update(self.extension_index_tree.indices.pop(to_remove, {}))

        self._validate_case_removal(to_remove, all_to_remove, deleted_indices, checked_case_id, quiet_errors)

        try:
            self.case_ids_on_phone.remove(to_remove)
        except KeyError:
            should_fail_softly = quiet_errors or _domain_has_legacy_toggle_set()
            if should_fail_softly:
                pass
            else:
                # this is only a soft assert for now because of http://manage.dimagi.com/default.asp?181443
                # we should convert back to a real Exception when we stop getting any of these
                _assert = soft_assert(notify_admins=True, exponential_backoff=False)
                _assert(False, 'case {} already removed from sync log {}'.format(to_remove, self._id))
        else:
            self.purged_cases.add(to_remove)

        if to_remove in self.dependent_case_ids_on_phone:
            self.dependent_case_ids_on_phone.remove(to_remove)

    def _validate_case_removal(self, case_to_remove, all_to_remove,
                               deleted_indices, checked_case_id, quiet_errors):
        """Traverse immediate outgoing indices. Validate that these are also candidates for removal."""
        if case_to_remove == checked_case_id:
            return

        # Logging removed temporarily: https://github.com/dimagi/commcare-hq/pull/16259#issuecomment-303176217
        # for index in deleted_indices.values():
        #     if not (quiet_errors or _domain_has_legacy_toggle_set()):
        #         # unblocking http://manage.dimagi.com/default.asp?185850
        #         _assert = soft_assert(send_to_ops=False, log_to_file=True, exponential_backoff=True,
        #                               fail_if_debug=True, include_breadcrumbs=True)
        #         _assert(index in (all_to_remove | set([checked_case_id])),
        #                 "expected {} in {} but wasn't".format(index, all_to_remove))

    def _add_primary_case(self, case_id):
        self.case_ids_on_phone.add(case_id)
        if case_id in self.dependent_case_ids_on_phone:
            self.dependent_case_ids_on_phone.remove(case_id)

    def _add_index(self, index, case_update):
        _get_logger().debug('adding index {} --<{}>--> {} ({}).'.format(
            index.case_id, index.relationship, index.referenced_id, index.identifier))
        if index.relationship == const.CASE_INDEX_EXTENSION:
            self._add_extension_index(index, case_update)
        else:
            self._add_child_index(index)

    def _add_extension_index(self, index, case_update):
        assert index.relationship == const.CASE_INDEX_EXTENSION
        self.extension_index_tree.set_index(index.case_id, index.identifier, index.referenced_id)

        if index.referenced_id not in self.case_ids_on_phone:
            self.case_ids_on_phone.add(index.referenced_id)
            self.dependent_case_ids_on_phone.add(index.referenced_id)

        case_child_indices = [idx for idx in case_update.indices_to_add
                              if idx.relationship == const.CASE_INDEX_CHILD
                              and idx.referenced_id == index.referenced_id]
        if not case_child_indices and not case_update.is_live:
            # this case doesn't also have child indices, and it is not owned, so it is dependent
            self.dependent_case_ids_on_phone.add(index.case_id)

    def _add_child_index(self, index):
        assert index.relationship == const.CASE_INDEX_CHILD
        self.index_tree.set_index(index.case_id, index.identifier, index.referenced_id)
        if index.referenced_id not in self.case_ids_on_phone:
            self.case_ids_on_phone.add(index.referenced_id)
            self.dependent_case_ids_on_phone.add(index.referenced_id)

    def _delete_index(self, index):
        self.index_tree.delete_index(index.case_id, index.identifier)
        self.extension_index_tree.delete_index(index.case_id, index.identifier)

    def update_phone_lists(self, xform, case_list):
        made_changes = False
        _get_logger().debug('updating sync log for {}'.format(self.user_id))
        _get_logger().debug('case ids before update: {}'.format(', '.join(self.case_ids_on_phone)))
        _get_logger().debug('dependent case ids before update: {}'.format(
            ', '.join(self.dependent_case_ids_on_phone)))
        _get_logger().debug('index tree before update: {}'.format(self.index_tree))
        _get_logger().debug('extension index tree before update: {}'.format(self.extension_index_tree))

        class CaseUpdate(object):

            def __init__(self, case_id, owner_ids_on_phone):
                self.case_id = case_id
                self.owner_ids_on_phone = owner_ids_on_phone
                self.was_live_previously = True
                self.final_owner_id = None
                self.is_closed = None
                self.indices_to_add = []
                self.indices_to_delete = []

            @property
            def extension_indices_to_add(self):
                return [index for index in self.indices_to_add
                        if index.relationship == const.CASE_INDEX_EXTENSION]

            def has_extension_indices_to_add(self):
                return len(self.extension_indices_to_add) > 0

            @property
            def is_live(self):
                """returns whether an update is live for a specifc set of owner_ids"""
                if self.is_closed:
                    return False
                elif self.final_owner_id is None:
                    # we likely didn't touch owner_id so just default to whatever it was previously
                    return self.was_live_previously
                else:
                    return self.final_owner_id in self.owner_ids_on_phone

        ShortIndex = namedtuple('ShortIndex', ['case_id', 'identifier', 'referenced_id', 'relationship'])

        # this is a variable used via closures in the function below
        owner_id_map = {}

        def get_latest_owner_id(case_id, action=None):
            # "latest" just means as this forms actions are played through
            if action is not None:
                owner_id_from_action = action.updated_known_properties.get("owner_id")
                if owner_id_from_action is not None:
                    owner_id_map[case_id] = owner_id_from_action
            return owner_id_map.get(case_id, None)

        all_updates = {}
        for case in case_list:
            if case.case_id not in all_updates:
                _get_logger().debug('initializing update for case {}'.format(case.case_id))
                all_updates[case.case_id] = CaseUpdate(case_id=case.case_id,
                                                   owner_ids_on_phone=self.owner_ids_on_phone)

            case_update = all_updates[case.case_id]
            case_update.was_live_previously = case.case_id in self.primary_case_ids
            actions = case.get_actions_for_form(xform)
            for action in actions:
                _get_logger().debug('{}: {}'.format(case.case_id, action.action_type))
                owner_id = get_latest_owner_id(case.case_id, action)
                if owner_id is not None:
                    case_update.final_owner_id = owner_id
                if action.action_type == const.CASE_ACTION_INDEX:
                    for index in action.indices:
                        if index.referenced_id:
                            case_update.indices_to_add.append(
                                ShortIndex(case.case_id, index.identifier, index.referenced_id, index.relationship)
                            )
                        else:
                            case_update.indices_to_delete.append(
                                ShortIndex(case.case_id, index.identifier, None, None)
                            )
                elif action.action_type == const.CASE_ACTION_CLOSE:
                    case_update.is_closed = True

        non_live_updates = []
        for case in case_list:
            case_update = all_updates[case.case_id]
            if case_update.is_live:
                _get_logger().debug('case {} is live.'.format(case_update.case_id))
                if case.case_id not in self.case_ids_on_phone:
                    self._add_primary_case(case.case_id)
                    made_changes = True
                elif case.case_id in self.dependent_case_ids_on_phone:
                    self.dependent_case_ids_on_phone.remove(case.case_id)
                    made_changes = True

                for index in case_update.indices_to_add:
                    self._add_index(index, case_update)
                    made_changes = True
                for index in case_update.indices_to_delete:
                    self._delete_index(index)
                    made_changes = True
            else:
                # process the non-live updates after all live are already processed
                non_live_updates.append(case_update)
                # populate the closed cases list before processing non-live updates
                if case_update.is_closed:
                    self.closed_cases.add(case_update.case_id)

        for update in non_live_updates:
            _get_logger().debug('case {} is NOT live.'.format(update.case_id))
            if update.has_extension_indices_to_add():
                # non-live cases with extension indices should be added and processed
                self.case_ids_on_phone.add(update.case_id)
                for index in update.indices_to_add:
                    self._add_index(index, update)
                    made_changes = True

        _get_logger().debug('case ids mid update: {}'.format(', '.join(self.case_ids_on_phone)))
        _get_logger().debug('dependent case ids mid update: {}'.format(
            ', '.join(self.dependent_case_ids_on_phone)))
        _get_logger().debug('index tree mid update: {}'.format(self.index_tree))
        _get_logger().debug('extension index tree mid update: {}'.format(self.extension_index_tree))

        for update in non_live_updates:
            if update.case_id in self.case_ids_on_phone:
                # try purging the case
                self.purge(update.case_id)
                if update.case_id in self.case_ids_on_phone:
                    # if unsuccessful, process the rest of the update
                    for index in update.indices_to_add:
                        self._add_index(index, update)
                    for index in update.indices_to_delete:
                        self._delete_index(index)
                made_changes = True

        _get_logger().debug('case ids after update: {}'.format(', '.join(self.case_ids_on_phone)))
        _get_logger().debug('dependent case ids after update: {}'.format(
            ', '.join(self.dependent_case_ids_on_phone)))
        _get_logger().debug('index tree after update: {}'.format(self.index_tree))
        _get_logger().debug('extension index tree after update: {}'.format(self.extension_index_tree))
        if made_changes or case_list:
            try:
                if made_changes:
                    _get_logger().debug('made changes, saving.')
                    self.last_submitted = datetime.utcnow()
                    self.rev_before_last_submitted = self._rev
                    self.save()
                    if case_list:
                        try:
                            self.invalidate_cached_payloads()
                        except ResourceConflict:
                            # this operation is harmless so just blindly retry and don't
                            # reraise if it goes through the second time
                            SimplifiedSyncLog.get(self._id).invalidate_cached_payloads()
            except ResourceConflict:
                logging.exception('doc update conflict saving sync log {id}'.format(
                    id=self._id,
                ))
                raise

    def purge_dependent_cases(self):
        """
        Attempt to purge any dependent cases from the sync log.
        """
        # this is done when migrating from old formats or during initial sync
        # to purge non-relevant dependencies
        for dependent_case_id in list(self.dependent_case_ids_on_phone):
            # need this additional check since the case might have already been purged/remove
            # as a result of purging the child case
            if dependent_case_id in self.dependent_case_ids_on_phone:
                # this will be a no-op if the case cannot be purged due to dependencies
                self.purge(dependent_case_id, quiet_errors=True)

    @classmethod
    def from_other_format(cls, other_sync_log):
        """
        Migrate from the old SyncLog format to this one.
        """
        if isinstance(other_sync_log, SyncLog):
            previous_log_footprint = set(other_sync_log.get_footprint_of_cases_on_phone())

            def _add_state_contributions(new_sync_log, case_state, is_dependent=False):
                if case_state.case_id in previous_log_footprint:
                    new_sync_log.case_ids_on_phone.add(case_state.case_id)
                    for index in case_state.indices:
                        new_sync_log.index_tree.set_index(case_state.case_id, index.identifier,
                                                          index.referenced_id)
                    if is_dependent:
                        new_sync_log.dependent_case_ids_on_phone.add(case_state.case_id)

            ret = cls.wrap(other_sync_log.to_json())
            for case_state in other_sync_log.cases_on_phone:
                _add_state_contributions(ret, case_state)

            dependent_case_ids = set()
            for case_state in other_sync_log.dependent_cases_on_phone:
                if case_state.case_id in previous_log_footprint:
                    _add_state_contributions(ret, case_state, is_dependent=True)
                    dependent_case_ids.add(case_state.case_id)

            # try to purge any dependent cases - the old format does this on
            # access, but the new format does it ahead of time and always assumes
            # its current state is accurate.
            ret.purge_dependent_cases()

            # set and cleanup other properties
            ret.log_format = LOG_FORMAT_SIMPLIFIED
            del ret['last_seq']
            del ret['cases_on_phone']
            del ret['dependent_cases_on_phone']

            ret.migrated_from = other_sync_log.to_json()
            return ret
        else:
            return super(SimplifiedSyncLog, cls).from_other_format(other_sync_log)

    def tests_only_get_cases_on_phone(self):
        # hack - just for tests
        return [CaseState(case_id=id) for id in self.case_ids_on_phone]

    def test_only_clear_cases_on_phone(self):
        self.case_ids_on_phone = set()

    def test_only_get_dependent_cases_on_phone(self):
        # hack - just for tests
        return [CaseState(case_id=id) for id in self.dependent_case_ids_on_phone]


def _domain_has_legacy_toggle_set():
    # old versions of commcare (< 2.10ish) didn't purge on form completion
    # so can still modify cases that should no longer be on the phone.
    domain = get_request_domain()
    return LEGACY_SYNC_SUPPORT.enabled(domain) if domain else False


def get_properly_wrapped_sync_log(doc_id):
    """
    Looks up and wraps a sync log, using the class based on the 'log_format' attribute.
    Defaults to the existing legacy SyncLog class.
    """
    return properly_wrap_sync_log(SyncLog.get_db().get(doc_id))


def properly_wrap_sync_log(doc):
    return get_sync_log_class_by_format(doc.get('log_format')).wrap(doc)


def get_sync_log_class_by_format(format):
    return {
        LOG_FORMAT_LEGACY: SyncLog,
        LOG_FORMAT_SIMPLIFIED: SimplifiedSyncLog,
    }.get(format, SyncLog)


class OwnershipCleanlinessFlag(models.Model):
    """
    Stores whether an owner_id is "clean" aka has a case universe only belonging
    to that ID.

    We use this field to optimize restores.
    """
    domain = models.CharField(max_length=100, db_index=True)
    owner_id = models.CharField(max_length=100, db_index=True)
    is_clean = models.BooleanField(default=False)
    last_checked = models.DateTimeField()
    hint = models.CharField(max_length=100, null=True, blank=True)

    def save(self, force_insert=False, force_update=False, using=None,
             update_fields=None):
        self.last_checked = datetime.utcnow()
        super(OwnershipCleanlinessFlag, self).save(force_insert, force_update, using, update_fields)

    @classmethod
    def get_for_owner(cls, domain, owner_id):
        return cls.objects.get_or_create(domain=domain, owner_id=owner_id)[0]

    class Meta:
        app_label = 'phone'
        unique_together = [('domain', 'owner_id')]<|MERGE_RESOLUTION|>--- conflicted
+++ resolved
@@ -689,11 +689,7 @@
 
     @memoized
     def get_cases_that_directly_depend_on_case(self, case_id):
-<<<<<<< HEAD
-        return set(self.reverse_indices.get(case_id, []))
-=======
         return self.reverse_indices.get(case_id, set([]))
->>>>>>> 5ca688a8
 
     def delete_index(self, from_case_id, index_name):
         prior_ids = self.indices.pop(from_case_id, {})
