--- conflicted
+++ resolved
@@ -267,10 +267,6 @@
         state = self.get_case_state(case_id)
         self.cases_on_phone.remove(state)
         self._case_state_map.reset_cache(self)
-<<<<<<< HEAD
-
-=======
->>>>>>> 1ef38bc3
         all_indices = [i for case_state in self.cases_on_phone + self.dependent_cases_on_phone
                        for i in case_state.indices]
         if any([i.referenced_id == case_id for i in all_indices]):
@@ -420,8 +416,6 @@
         self.cases_on_phone = []
 
 
-<<<<<<< HEAD
-=======
 PruneResult = namedtuple('PruneResult', ['seen', 'pruned'])
 
 
@@ -488,7 +482,6 @@
     return dict(reverse_indices)
 
 
->>>>>>> 1ef38bc3
 class SimplifiedSyncLog(AbstractSyncLog):
     """
     New, simplified sync log class that is used by ownership cleanliness restore.
@@ -498,9 +491,6 @@
     """
     log_format = StringProperty(default=LOG_FORMAT_SIMPLIFIED)
     case_ids_on_phone = SetProperty(unicode)
-<<<<<<< HEAD
-    owner_ids_on_phone = SetProperty(unicode)
-=======
     # this is a subset of case_ids_on_phone used to flag that a case is only around because it has dependencies
     # this allows us to prune it if possible from other actions
     dependent_case_ids_on_phone = SetProperty(unicode)
@@ -511,7 +501,6 @@
         # force doc type to SyncLog to avoid changing the couch view.
         self.doc_type = "SyncLog"
         super(SimplifiedSyncLog, self).save(*args, **kwargs)
->>>>>>> 1ef38bc3
 
     def phone_is_holding_case(self, case_id):
         """
@@ -520,15 +509,6 @@
         return case_id in self.case_ids_on_phone
 
     def get_footprint_of_cases_on_phone(self):
-<<<<<<< HEAD
-        return self.case_ids_on_phone
-
-    def update_phone_lists(self, xform, case_list):
-        made_changes = False
-        for case in case_list:
-            actions = case.get_actions_for_form(xform.get_id)
-            for action in actions:
-=======
         return list(self.case_ids_on_phone)
 
     def prune_case(self, case_id):
@@ -592,37 +572,10 @@
             actions = case.get_actions_for_form(xform.get_id)
             for action in actions:
                 logger.debug('{}: {}'.format(case._id, action.action_type))
->>>>>>> 1ef38bc3
                 owner_id = action.updated_known_properties.get("owner_id")
                 phone_owns_case = not owner_id or owner_id in self.owner_ids_on_phone
 
                 if action.action_type == const.CASE_ACTION_CREATE:
-<<<<<<< HEAD
-                    self._assert(not self.phone_is_holding_case(case._id),
-                                 'phone has case being created: %s' % case._id)
-                    if phone_owns_case:
-                        self.case_ids_on_phone.add(case._id)
-                        made_changes = True
-                elif action.action_type == const.CASE_ACTION_UPDATE:
-                    self._assert(
-                        self.phone_is_holding_case(case._id),
-                        "phone doesn't have case being updated: %s" % case._id,
-                        case._id,
-                    )
-                    if not phone_owns_case:
-                        # we must have just changed the owner_id to something we didn't own
-                        self.case_ids_on_phone.remove(case._id)
-                        made_changes = True
-                elif action.action_type == const.CASE_ACTION_INDEX:
-                    # we should never have to do anything here - since the
-                    # indexed case should already be on the phone
-                    pass
-                elif action.action_type == const.CASE_ACTION_CLOSE:
-                    # todo: we need to check if the phone still has any live indices
-                    # to this case. Might be a little hairy.
-                    pass
-
-=======
                     if phone_owns_case:
                         self._add_primary_case(case._id)
                         made_changes = True
@@ -658,7 +611,6 @@
 
         logger.debug('case ids after update: {}'.format(', '.join(self.case_ids_on_phone)))
         logger.debug('dependent case ids after update: {}'.format(', '.join(self.dependent_case_ids_on_phone)))
->>>>>>> 1ef38bc3
         if made_changes or case_list:
             try:
                 if made_changes:
