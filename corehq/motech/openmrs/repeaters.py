import json
from collections import defaultdict
from itertools import chain

from django.utils.functional import cached_property
from django.utils.translation import ugettext_lazy as _

import attr
from memoized import memoized

from casexml.apps.case.xform import extract_case_blocks
from couchforms.signals import successful_form_received
from dimagi.ext.couchdbkit import (
    BooleanProperty,
    DateTimeProperty,
    DocumentSchema,
    SchemaDictProperty,
    SchemaProperty,
    StringProperty,
)

from corehq.apps.locations.dbaccessors import get_one_commcare_user_at_location
from corehq.form_processor.interfaces.dbaccessors import (
    CaseAccessors,
    FormAccessors,
)
from corehq.motech.const import DIRECTION_IMPORT
from corehq.motech.openmrs.const import ATOM_FEED_NAME_PATIENT, XMLNS_OPENMRS
from corehq.motech.openmrs.openmrs_config import OpenmrsConfig
from corehq.motech.openmrs.repeater_helpers import (
    get_case_location_ancestor_repeaters,
    get_patient,
    get_relevant_case_updates_from_form_json,
)
from corehq.motech.openmrs.workflow import execute_workflow
from corehq.motech.openmrs.workflow_tasks import (
    CreatePersonAddressTask,
    CreateVisitsEncountersObsTask,
    SyncPatientIdentifiersTask,
    SyncPersonAttributesTask,
    UpdatePersonAddressTask,
    UpdatePersonNameTask,
    UpdatePersonPropertiesTask,
)
from corehq.motech.repeaters.models import CaseRepeater, Repeater
from corehq.motech.repeaters.repeater_generators import (
    FormRepeaterJsonPayloadGenerator,
)
from corehq.motech.repeaters.signals import create_repeat_records
from corehq.motech.requests import Requests
from corehq.motech.utils import pformat_json
from corehq.motech.value_source import (
    CaseTriggerInfo,
    get_form_question_values,
)
from corehq.toggles import OPENMRS_INTEGRATION


@attr.s
class OpenmrsResponse:
    """
    Ducktypes an HTTP response for Repeater.handle_response(),
    RepeatRecord.handle_success() and RepeatRecord.handle_failure()
    """
    status_code = attr.ib()
    reason = attr.ib()
    text = attr.ib(default="")


class AtomFeedStatus(DocumentSchema):
    last_polled_at = DateTimeProperty(default=None)
    last_page = StringProperty(default=None)


# it actually triggers on forms,
# but I wanted to get a case type, and this is the easiest way
class OpenmrsRepeater(CaseRepeater):
    class Meta(object):
        app_label = 'repeaters'

    include_app_id_param = False
    friendly_name = _("Forward to OpenMRS")
    payload_generator_classes = (FormRepeaterJsonPayloadGenerator,)

    location_id = StringProperty(default='')
    openmrs_config = SchemaProperty(OpenmrsConfig)

    _has_config = True

    # self.white_listed_case_types must have exactly one case type set
    # for Atom feed integration to add cases for OpenMRS patients.
    # self.location_id must be set to determine their case owner. The
    # owner is set to the first CommCareUser instance found at that
    # location.
    atom_feed_enabled = BooleanProperty(default=False)
    atom_feed_status = SchemaDictProperty(AtomFeedStatus)

    def __init__(self, *args, **kwargs):
        super(OpenmrsRepeater, self).__init__(*args, **kwargs)

    def __eq__(self, other):
        return (
            isinstance(other, self.__class__) and
            self.get_id == other.get_id
        )

    def __str__(self):
        return Repeater.__str__(self)

    @classmethod
    def wrap(cls, data):
        if 'atom_feed_last_polled_at' in data:
            data['atom_feed_status'] = {
                ATOM_FEED_NAME_PATIENT: {
                    'last_polled_at': data.pop('atom_feed_last_polled_at'),
                    'last_page': data.pop('atom_feed_last_page', None),
                }
            }
        return super(OpenmrsRepeater, cls).wrap(data)

    @cached_property
    def requests(self):
        return Requests(
            self.domain,
            self.url,
            self.username,
            self.plaintext_password,
            verify=self.verify,
            notify_addresses=self.notify_addresses,
        )

    @cached_property
    def observation_mappings(self):
        obs_mappings = defaultdict(list)
        for form_config in self.openmrs_config.form_configs:
            for obs_mapping in form_config.openmrs_observations:
                if (
                    obs_mapping.value.check_direction(DIRECTION_IMPORT)
                    and (obs_mapping.case_property or obs_mapping.indexed_case_mapping)
                ):
                    # It's possible that an OpenMRS concept appears more
                    # than once in form_configs. We are using a
                    # defaultdict(list) so that earlier definitions
                    # don't get overwritten by later ones:
                    obs_mappings[obs_mapping.concept].append(obs_mapping)
        return obs_mappings

    @cached_property
<<<<<<< HEAD
    def diagnosis_mappings(self):
        diag_mappings = defaultdict(list)
        for form_config in self.openmrs_config.form_configs:
            for diag_mapping in form_config.bahmni_diagnoses:
                if diag_mapping.value.check_direction(DIRECTION_IMPORT) and diag_mapping.case_property:
                    diag_mappings[diag_mapping.concept].append(diag_mapping)
        return diag_mappings
=======
    def get_first_user(self):
        return get_one_commcare_user_at_location(self.domain, self.location_id)
>>>>>>> 5739ad9a

    @memoized
    def payload_doc(self, repeat_record):
        return FormAccessors(repeat_record.domain).get_form(repeat_record.payload_id)

    @property
    def form_class_name(self):
        """
        The class name used to determine which edit form to use
        """
        return self.__class__.__name__

    @classmethod
    def available_for_domain(cls, domain):
        return OPENMRS_INTEGRATION.enabled(domain)

    def allowed_to_forward(self, payload):
        """
        Forward the payload if ...

        * it did not come from OpenMRS, and
        * CaseRepeater says it's OK for the case types and users of any
          of the payload's cases, and
        * this repeater forwards to the right OpenMRS server for any of
          the payload's cases.

        :param payload: An XFormInstance (not a case)

        """
        if payload.xmlns == XMLNS_OPENMRS:
            # payload came from OpenMRS. Don't send it back.
            return False

        case_blocks = extract_case_blocks(payload)
        case_ids = [case_block['@case_id'] for case_block in case_blocks]
        cases = CaseAccessors(payload.domain).get_cases(case_ids, ordered=True)
        if not any(CaseRepeater.allowed_to_forward(self, case) for case in cases):
            # If none of the case updates in the payload are allowed to
            # be forwarded, drop it.
            return False

        if not self.location_id:
            # If this repeater  does not have a location, all payloads
            # should go to it.
            return True

        repeaters = [repeater for case in cases for repeater in get_case_location_ancestor_repeaters(case)]
        # If this repeater points to the wrong OpenMRS server for this
        # payload then let the right repeater handle it.
        return self in repeaters

    def get_payload(self, repeat_record):
        payload = super(OpenmrsRepeater, self).get_payload(repeat_record)
        return json.loads(payload)

    def send_request(self, repeat_record, payload):
        value_sources = chain(
            self.openmrs_config.case_config.patient_identifiers.values(),
            self.openmrs_config.case_config.person_properties.values(),
            self.openmrs_config.case_config.person_preferred_name.values(),
            self.openmrs_config.case_config.person_preferred_address.values(),
            self.openmrs_config.case_config.person_attributes.values(),
        )
        case_trigger_infos = get_relevant_case_updates_from_form_json(
            self.domain, payload, case_types=self.white_listed_case_types,
            extra_fields=[vs.case_property for vs in value_sources if hasattr(vs, 'case_property')],
            form_question_values=get_form_question_values(payload),
        )

        return send_openmrs_data(
            self.requests,
            self.domain,
            payload,
            self.openmrs_config,
            case_trigger_infos,
        )


def send_openmrs_data(requests, domain, form_json, openmrs_config, case_trigger_infos):
    """
    Updates an OpenMRS patient and (optionally) creates visits.

    This involves several requests to the `OpenMRS REST Web Services`_. If any of those requests fail, we want to
    roll back previous changes to avoid inconsistencies in OpenMRS. To do this we define a workflow of tasks we
    want to do. Each workflow task has a rollback task. If a task fails, all previous tasks are rolled back in
    reverse order.

    :return: A response-like object that can be used by Repeater.handle_response(),
             RepeatRecord.handle_success() and RepeatRecord.handle_failure()


    .. _OpenMRS REST Web Services: https://wiki.openmrs.org/display/docs/REST+Web+Services+API+For+Clients
    """
    warnings = []
    errors = []
    for info in case_trigger_infos:
        assert isinstance(info, CaseTriggerInfo)
        patient = get_patient(requests, domain, info, openmrs_config)
        if patient is None:
            warnings.append(
                f"CommCare case '{info.case_id}' was not matched to a "
                f"patient in OpenMRS instance '{requests.base_url}'."
            )
            continue

        # case_trigger_infos are info about all of the cases
        # created/updated by the form. Execute a separate workflow to
        # update each patient.
        workflow = [
            # Update name first. If the current name in OpenMRS fails
            # validation, other API requests will be rejected.
            UpdatePersonNameTask(requests, info, openmrs_config, patient['person']),
            # Update identifiers second. If a current identifier fails
            # validation, other API requests will be rejected.
            SyncPatientIdentifiersTask(requests, info, openmrs_config, patient),
            # Now we should be able to update the rest.
            UpdatePersonPropertiesTask(requests, info, openmrs_config, patient['person']),
            SyncPersonAttributesTask(
                requests, info, openmrs_config, patient['person']['uuid'], patient['person']['attributes']
            ),
        ]
        if patient['person']['preferredAddress']:
            workflow.append(
                UpdatePersonAddressTask(requests, info, openmrs_config, patient['person'])
            )
        else:
            workflow.append(
                CreatePersonAddressTask(requests, info, openmrs_config, patient['person'])
            )
        workflow.append(
            CreateVisitsEncountersObsTask(
                requests, domain, info, form_json, openmrs_config, patient['person']['uuid']
            ),
        )

        errors.extend(
            execute_workflow(workflow)
        )

    if errors:
        requests.notify_error(f'Errors encountered sending OpenMRS data: {errors}')
        # If the form included multiple patients, some workflows may
        # have succeeded, but don't say everything was OK if any
        # workflows failed. (Of course most forms will only involve one
        # case, so one workflow.)
        return OpenmrsResponse(400, 'Bad Request', "Errors: " + pformat_json([str(e) for e in errors]))

    if warnings:
        return OpenmrsResponse(201, "Accepted", "Warnings: " + pformat_json([str(e) for e in warnings]))

    return OpenmrsResponse(200, "OK")


def create_openmrs_repeat_records(sender, xform, **kwargs):
    create_repeat_records(OpenmrsRepeater, xform)


successful_form_received.connect(create_openmrs_repeat_records)<|MERGE_RESOLUTION|>--- conflicted
+++ resolved
@@ -146,18 +146,19 @@
         return obs_mappings
 
     @cached_property
-<<<<<<< HEAD
     def diagnosis_mappings(self):
         diag_mappings = defaultdict(list)
         for form_config in self.openmrs_config.form_configs:
             for diag_mapping in form_config.bahmni_diagnoses:
-                if diag_mapping.value.check_direction(DIRECTION_IMPORT) and diag_mapping.case_property:
+                if (
+                    diag_mapping.value.check_direction(DIRECTION_IMPORT)
+                    and (diag_mapping.case_property or diag_mapping.indexed_case_mapping)
+                ):
                     diag_mappings[diag_mapping.concept].append(diag_mapping)
         return diag_mappings
-=======
+
     def get_first_user(self):
         return get_one_commcare_user_at_location(self.domain, self.location_id)
->>>>>>> 5739ad9a
 
     @memoized
     def payload_doc(self, repeat_record):
