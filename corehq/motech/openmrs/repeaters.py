import json
from itertools import chain
from typing import Iterable

from django.utils.functional import cached_property
from django.utils.translation import ugettext_lazy as _

from jsonobject.containers import JsonDict
from memoized import memoized
from requests import RequestException
from urllib3.exceptions import HTTPError

from casexml.apps.case.xform import extract_case_blocks
from couchforms.signals import successful_form_received
from dimagi.ext.couchdbkit import (
    BooleanProperty,
    DateTimeProperty,
    DocumentSchema,
    SchemaDictProperty,
    SchemaProperty,
    StringProperty,
)

from corehq.apps.locations.dbaccessors import get_one_commcare_user_at_location
from corehq.form_processor.interfaces.dbaccessors import (
    CaseAccessors,
    FormAccessors,
)
from corehq.motech.openmrs.const import ATOM_FEED_NAME_PATIENT, XMLNS_OPENMRS
from corehq.motech.openmrs.openmrs_config import OpenmrsConfig
from corehq.motech.openmrs.repeater_helpers import (
    get_case_location_ancestor_repeaters,
    get_patient,
)
from corehq.motech.openmrs.workflow import execute_workflow
from corehq.motech.openmrs.workflow_tasks import (
    CreatePersonAddressTask,
    CreateVisitsEncountersObsTask,
    SyncPatientIdentifiersTask,
    SyncPersonAttributesTask,
    UpdatePersonAddressTask,
    UpdatePersonNameTask,
    UpdatePersonPropertiesTask,
)
from corehq.motech.repeater_helpers import (
    RepeaterResponse,
    get_relevant_case_updates_from_form_json,
)
from corehq.motech.repeaters.models import CaseRepeater, Repeater
from corehq.motech.repeaters.repeater_generators import (
    FormRepeaterJsonPayloadGenerator,
)
from corehq.motech.repeaters.signals import create_repeat_records
from corehq.motech.requests import Requests
from corehq.motech.utils import pformat_json
from corehq.motech.value_source import (
    CaseTriggerInfo,
    get_form_question_values,
)
from corehq.toggles import OPENMRS_INTEGRATION


class AtomFeedStatus(DocumentSchema):
    last_polled_at = DateTimeProperty(default=None)
    last_page = StringProperty(default=None)


class OpenmrsRepeater(CaseRepeater):
    """
    ``OpenmrsRepeater`` is responsible for updating OpenMRS patients
    with changes made to cases in CommCare. It is also responsible for
    creating OpenMRS "visits", "encounters" and "observations" when a
    corresponding visit form is submitted in CommCare.

    The ``OpenmrsRepeater`` class is different from most repeater
    classes in three details:

    1. It has a case type and it updates the OpenMRS equivalent of cases
       like the ``CaseRepeater`` class, but it reads forms like the
       ``FormRepeater`` class. So it subclasses ``CaseRepeater`` but its
       payload format is ``form_json``.

    2. It makes many API calls for each payload.

    3. It can have a location.

    """
    class Meta(object):
        app_label = 'repeaters'

    include_app_id_param = False
    friendly_name = _("Forward to OpenMRS")
    payload_generator_classes = (FormRepeaterJsonPayloadGenerator,)

    location_id = StringProperty(default='')
    openmrs_config = SchemaProperty(OpenmrsConfig)

    _has_config = True

    # self.white_listed_case_types must have exactly one case type set
    # for Atom feed integration to add cases for OpenMRS patients.
    # self.location_id must be set to determine their case owner. The
    # owner is set to the first CommCareUser instance found at that
    # location.
    atom_feed_enabled = BooleanProperty(default=False)
    atom_feed_status = SchemaDictProperty(AtomFeedStatus)

    def __init__(self, *args, **kwargs):
        super(OpenmrsRepeater, self).__init__(*args, **kwargs)

    def __eq__(self, other):
        return (
            isinstance(other, self.__class__) and
            self.get_id == other.get_id
        )

    def __str__(self):
        return Repeater.__str__(self)

    @classmethod
    def wrap(cls, data):
        if 'atom_feed_last_polled_at' in data:
            data['atom_feed_status'] = {
                ATOM_FEED_NAME_PATIENT: {
                    'last_polled_at': data.pop('atom_feed_last_polled_at'),
                    'last_page': data.pop('atom_feed_last_page', None),
                }
            }
        return super(OpenmrsRepeater, cls).wrap(data)

    @cached_property
    def requests(self):
        # Used by atom_feed module and views that don't have a payload
        # associated with the request
        return self.get_requests()

    def get_requests(self, payload_id=None):
        return Requests(
            self.domain,
            self.url,
            self.username,
            self.plaintext_password,
            verify=self.verify,
            notify_addresses=self.notify_addresses,
            payload_id=payload_id,
        )

    @cached_property
    def first_user(self):
        return get_one_commcare_user_at_location(self.domain, self.location_id)

    @memoized
    def payload_doc(self, repeat_record):
        return FormAccessors(repeat_record.domain).get_form(repeat_record.payload_id)

    @property
    def form_class_name(self):
        """
        The class name used to determine which edit form to use
        """
        return self.__class__.__name__

    @classmethod
    def available_for_domain(cls, domain):
        return OPENMRS_INTEGRATION.enabled(domain)

    def allowed_to_forward(self, payload):
        """
        Forward the payload if ...

        * it did not come from OpenMRS, and
        * CaseRepeater says it's OK for the case types and users of any
          of the payload's cases, and
        * this repeater forwards to the right OpenMRS server for any of
          the payload's cases.

        :param payload: An XFormInstance (not a case)

        """
        if payload.xmlns == XMLNS_OPENMRS:
            # payload came from OpenMRS. Don't send it back.
            return False

        case_blocks = extract_case_blocks(payload)
        case_ids = [case_block['@case_id'] for case_block in case_blocks]
        cases = CaseAccessors(payload.domain).get_cases(case_ids, ordered=True)
        if not any(CaseRepeater.allowed_to_forward(self, case) for case in cases):
            # If none of the case updates in the payload are allowed to
            # be forwarded, drop it.
            return False

        if not self.location_id:
            # If this repeater  does not have a location, all payloads
            # should go to it.
            return True

        repeaters = [repeater for case in cases for repeater in get_case_location_ancestor_repeaters(case)]
        # If this repeater points to the wrong OpenMRS server for this
        # payload then let the right repeater handle it.
        return self in repeaters

    def get_payload(self, repeat_record):
        payload = super(OpenmrsRepeater, self).get_payload(repeat_record)
        return json.loads(payload)

    def send_request(self, repeat_record, payload):
        value_source_configs: Iterable[JsonDict] = chain(
            self.openmrs_config.case_config.patient_identifiers.values(),
            self.openmrs_config.case_config.person_properties.values(),
            self.openmrs_config.case_config.person_preferred_name.values(),
            self.openmrs_config.case_config.person_preferred_address.values(),
            self.openmrs_config.case_config.person_attributes.values(),
        )
        case_trigger_infos = get_relevant_case_updates_from_form_json(
            self.domain, payload, case_types=self.white_listed_case_types,
            extra_fields=[conf["case_property"] for conf in value_source_configs if "case_property" in conf],
            form_question_values=get_form_question_values(payload),
        )
        requests = self.get_requests(payload_id=repeat_record.payload_id)
        try:
            response = send_openmrs_data(
                requests,
                self.domain,
                payload,
                self.openmrs_config,
                case_trigger_infos,
            )
        except Exception as err:
<<<<<<< HEAD
            self.requests.notify_exception(str(err))
            return RepeaterResponse(400, 'Bad Request', pformat_json(str(err)))
=======
            requests.notify_exception(str(err))
            return OpenmrsResponse(400, 'Bad Request', pformat_json(str(err)))
>>>>>>> 349d676b
        return response


def send_openmrs_data(requests, domain, form_json, openmrs_config, case_trigger_infos):
    """
    Updates an OpenMRS patient and (optionally) creates visits.

    This involves several requests to the `OpenMRS REST Web Services`_. If any of those requests fail, we want to
    roll back previous changes to avoid inconsistencies in OpenMRS. To do this we define a workflow of tasks we
    want to do. Each workflow task has a rollback task. If a task fails, all previous tasks are rolled back in
    reverse order.

    :return: A response-like object that can be used by Repeater.handle_response(),
             RepeatRecord.handle_success() and RepeatRecord.handle_failure()


    .. _OpenMRS REST Web Services: https://wiki.openmrs.org/display/docs/REST+Web+Services+API+For+Clients
    """
    warnings = []
    errors = []
    for info in case_trigger_infos:
        assert isinstance(info, CaseTriggerInfo)
        try:
            patient = get_patient(requests, domain, info, openmrs_config)
        except (RequestException, HTTPError) as err:
            errors.append(_(
                "Unable to create an OpenMRS patient for case "
                f"{info.case_id!r}: {err}"
            ))
            continue
        if patient is None:
            warnings.append(
                f"CommCare case '{info.case_id}' was not matched to a "
                f"patient in OpenMRS instance '{requests.base_url}'."
            )
            continue

        # case_trigger_infos are info about all of the cases
        # created/updated by the form. Execute a separate workflow to
        # update each patient.
        workflow = [
            # Update name first. If the current name in OpenMRS fails
            # validation, other API requests will be rejected.
            UpdatePersonNameTask(requests, info, openmrs_config, patient['person']),
            # Update identifiers second. If a current identifier fails
            # validation, other API requests will be rejected.
            SyncPatientIdentifiersTask(requests, info, openmrs_config, patient),
            # Now we should be able to update the rest.
            UpdatePersonPropertiesTask(requests, info, openmrs_config, patient['person']),
            SyncPersonAttributesTask(
                requests, info, openmrs_config, patient['person']['uuid'], patient['person']['attributes']
            ),
        ]
        if patient['person']['preferredAddress']:
            workflow.append(
                UpdatePersonAddressTask(requests, info, openmrs_config, patient['person'])
            )
        else:
            workflow.append(
                CreatePersonAddressTask(requests, info, openmrs_config, patient['person'])
            )
        workflow.append(
            CreateVisitsEncountersObsTask(
                requests, domain, info, form_json, openmrs_config, patient['person']['uuid']
            ),
        )

        errors.extend(
            execute_workflow(workflow)
        )

    if errors:
        requests.notify_error(f'Errors encountered sending OpenMRS data: {errors}')
        # If the form included multiple patients, some workflows may
        # have succeeded, but don't say everything was OK if any
        # workflows failed. (Of course most forms will only involve one
        # case, so one workflow.)
        return RepeaterResponse(400, 'Bad Request', "Errors: " + pformat_json([str(e) for e in errors]))

    if warnings:
        return RepeaterResponse(201, "Accepted", "Warnings: " + pformat_json([str(e) for e in warnings]))

    return RepeaterResponse(200, "OK")


def create_openmrs_repeat_records(sender, xform, **kwargs):
    create_repeat_records(OpenmrsRepeater, xform)


successful_form_received.connect(create_openmrs_repeat_records)<|MERGE_RESOLUTION|>--- conflicted
+++ resolved
@@ -226,13 +226,8 @@
                 case_trigger_infos,
             )
         except Exception as err:
-<<<<<<< HEAD
-            self.requests.notify_exception(str(err))
+            requests.notify_exception(str(err))
             return RepeaterResponse(400, 'Bad Request', pformat_json(str(err)))
-=======
-            requests.notify_exception(str(err))
-            return OpenmrsResponse(400, 'Bad Request', pformat_json(str(err)))
->>>>>>> 349d676b
         return response
 
 
