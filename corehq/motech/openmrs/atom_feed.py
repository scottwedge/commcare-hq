import re
import uuid
from datetime import datetime
from typing import Optional, Union

from django.utils.translation import ugettext as _

import pytz
from dateutil import parser as dateutil_parser
from dateutil.tz import tzutc
from lxml import etree
from requests import RequestException
from urllib3.exceptions import HTTPError

from casexml.apps.case.mock import CaseBlock, IndexAttrs
from casexml.apps.case.models import CommCareCase

from corehq.apps.case_importer import util as importer_util
from corehq.apps.case_importer.const import LookupErrors
from corehq.apps.case_importer.util import EXTERNAL_ID
from corehq.apps.hqcase.utils import submit_case_blocks
from corehq.apps.users.models import CommCareUser
from corehq.form_processor.models import CommCareCaseSQL
from corehq.motech.const import DIRECTION_IMPORT
from corehq.motech.exceptions import ConfigurationError
from corehq.motech.openmrs.const import (
    ATOM_FEED_NAME_PATIENT,
    ATOM_FEED_NAMES,
    OPENMRS_ATOM_FEED_DEVICE_ID,
    XMLNS_OPENMRS,
)
from corehq.motech.openmrs.exceptions import (
    DuplicateCaseMatch,
    OpenmrsException,
    OpenmrsFeedDoesNotExist,
)
from corehq.motech.openmrs.openmrs_config import get_property_map
from corehq.motech.openmrs.repeater_helpers import get_patient_by_uuid
from corehq.motech.openmrs.repeaters import AtomFeedStatus, OpenmrsRepeater

CASE_BLOCK_ARGS = ("case_name", "owner_id")


def get_feed_xml(requests, feed_name, page):
    if not page:
        # If this is the first time the patient feed is polled, just get
        # the most recent changes. This shows updating patients
        # successfully, but does not replay all OpenMRS changes.
        page = 'recent'
    assert feed_name in ATOM_FEED_NAMES
    feed_url = '/'.join(('/ws/atomfeed', feed_name, page))
    resp = requests.get(feed_url)
    if (
        resp.status_code == 500
        and 'AtomFeedRuntimeException: feed does not exist' in resp.text
    ):
        exception = OpenmrsFeedDoesNotExist(
            f'Domain "{requests.domain_name}": Page does not exist in atom '
            f'feed "{resp.url}". Resetting atom feed status.'
        )
        requests.notify_exception(
            str(exception),
            _("This can happen if the IP address of a Repeater is changed to "
              "point to a different server, or if a server has been rebuilt. "
              "It can signal more severe consequences, like attempts to "
              "synchronize CommCare cases with OpenMRS patients that can no "
              "longer be found.")
        )
        raise exception
    root = etree.fromstring(resp.content)
    return root


def get_timestamp(element, xpath='./atom:updated'):
    """
    Returns a datetime instance of the text at the given xpath.

    >>> element = etree.XML('''<feed xmlns="http://www.w3.org/2005/Atom">
    ...     <updated>2018-05-15T14:02:08Z</updated>
    ... </feed>''')
    >>> get_timestamp(element)
    datetime.datetime(2018, 5, 15, 14, 2, 8, tzinfo=tzutc())

    """
    timestamp_elems = element.xpath(xpath, namespaces={'atom': 'http://www.w3.org/2005/Atom'})
    if not timestamp_elems:
        raise ValueError(f'XPath "{xpath}" not found')
    if len(timestamp_elems) != 1:
        raise ValueError(f'XPath "{xpath}" matched multiple nodes')
    tzinfos = {'UTC': tzutc()}
    return dateutil_parser.parse(timestamp_elems[0].text, tzinfos=tzinfos)


def get_patient_uuid(element):
    """
    Extracts the UUID of a patient from an entry's "content" node.

    >>> element = etree.XML('''<entry>
    ...     <content type="application/vnd.atomfeed+xml">
    ...         <![CDATA[/openmrs/ws/rest/v1/patient/e8aa08f6-86cd-42f9-8924-1b3ea021aeb4?v=full]]>
    ...     </content>
    ... </entry>''')
    >>> get_patient_uuid(element)
    'e8aa08f6-86cd-42f9-8924-1b3ea021aeb4'

    """
    # "./*[local-name()='content']" ignores namespaces and matches all
    # child nodes with tag name "content". This lets us traverse the
    # feed regardless of whether the Atom namespace is explicitly given.
    content = element.xpath("./*[local-name()='content']")
    pattern = re.compile(r'/patient/([0-9a-f]{8}-[0-9a-f]{4}-[0-9a-f]{4}-[0-9a-f]{4}-[0-9a-f]{12})\b')
    if content and len(content) == 1:
        cdata = content[0].text
        matches = pattern.search(cdata)
        if matches:
            return matches.group(1)
    raise ValueError('Patient UUID not found')


def get_encounter_uuid(element):
    """
    Extracts the UUID of an encounter from an entry's "content" node.

    >>> element = etree.XML('''<entry>
    ...   <title>Encounter</title>
    ...   <content type="application/vnd.atomfeed+xml">
    ...     <![CDATA[/openmrs/ws/rest/v1/bahmnicore/bahmniencounter/0f54fe40-89af-4412-8dd4-5eaebe8684dc?includeAll=true]]>
    ...   </content>
    ... </entry>''')
    >>> get_encounter_uuid(element)
    '0f54fe40-89af-4412-8dd4-5eaebe8684dc'

    """
    content = element.xpath("./*[local-name()='content']")
    pattern = re.compile(r'/bahmniencounter/([0-9a-f]{8}-[0-9a-f]{4}-[0-9a-f]{4}-[0-9a-f]{4}-[0-9a-f]{12})\b')
    if content and len(content) == 1:
        cdata = content[0].text
        matches = pattern.search(cdata)
        if matches:
            return matches.group(1)
        # Not everything in the Encounter atom feed is an Encounter. It
        # also includes bed assignments.
        if 'bedPatientAssignment' in cdata:
            return None
    raise ValueError('Unrecognised Encounter atom feed entry')


def get_feed_updates(repeater, feed_name):
    """
    Iterates over a paginated atom feed, yields patients updated since
    repeater.patients_last_polled_at, and updates the repeater.
    """
    def has_new_entries_since(last_polled_at, element, xpath='./atom:updated'):
        return not last_polled_at or get_timestamp(element, xpath) > last_polled_at

    assert feed_name in ATOM_FEED_NAMES
    atom_feed_status = repeater.atom_feed_status.get(feed_name, AtomFeedStatus())
    last_polled_at = atom_feed_status['last_polled_at']
    page = atom_feed_status['last_page']
    get_uuid = get_patient_uuid if feed_name == ATOM_FEED_NAME_PATIENT else get_encounter_uuid
    # The OpenMRS Atom feeds' timestamps are timezone-aware. So when we
    # compare timestamps in has_new_entries_since(), this timestamp
    # must also be timezone-aware. repeater.patients_last_polled_at is
    # set to a UTC timestamp (datetime.utcnow()), but the timezone gets
    # dropped because it is stored as a jsonobject DateTimeProperty.
    # This sets it as a UTC timestamp again:
    last_polled_at = pytz.utc.localize(last_polled_at) if last_polled_at else None
    try:
        while True:
            feed_xml = get_feed_xml(repeater.requests, feed_name, page)
            if has_new_entries_since(last_polled_at, feed_xml):
                for entry in feed_xml.xpath('./atom:entry', namespaces={'atom': 'http://www.w3.org/2005/Atom'}):
                    if has_new_entries_since(last_polled_at, entry, './atom:published'):
                        entry_uuid = get_uuid(entry)
                        if entry_uuid:
                            yield entry_uuid
            next_page = feed_xml.xpath(
                './atom:link[@rel="next-archive"]',
                namespaces={'atom': 'http://www.w3.org/2005/Atom'}
            )
            if next_page:
                href = next_page[0].get('href')
                page = href.split('/')[-1]
            else:
                if not page:
                    this_page = feed_xml.xpath(
                        './atom:link[@rel="via"]',
                        namespaces={'atom': 'http://www.w3.org/2005/Atom'}
                    )
                    href = this_page[0].get('href')
                    page = href.split('/')[-1]
                break
    except (RequestException, HTTPError):
        # Don't update repeater if OpenMRS is offline
        return
    except OpenmrsFeedDoesNotExist:
        repeater.atom_feed_status[feed_name] = AtomFeedStatus()
        repeater.save()
    else:
        repeater.atom_feed_status[feed_name] = AtomFeedStatus(
            last_polled_at=datetime.utcnow(),
            last_page=page,
        )
        repeater.save()


def get_addpatient_caseblock(
    case_type: str,
    default_owner: Optional[CommCareUser],
    patient: dict,
    repeater: OpenmrsRepeater,
) -> CaseBlock:

    case_block_kwargs = get_case_block_kwargs(patient, repeater)
    if default_owner:
        case_block_kwargs.setdefault("owner_id", default_owner.user_id)
<<<<<<< HEAD
    if not case_block_kwargs["owner_id"]:
=======
    if not case_block_kwargs.get("owner_id"):
>>>>>>> a8275877
        raise ConfigurationError(_(
            f'No users found at location "{repeater.location_id}" to own '
            'patients added from OpenMRS Atom feed.'
        ))
    case_id = uuid.uuid4().hex
    return CaseBlock(
        create=True,
        case_id=case_id,
        case_type=case_type,
        external_id=patient['uuid'],
        **case_block_kwargs
    )


def get_updatepatient_caseblock(case, patient, repeater):
    case_block_kwargs = get_case_block_kwargs(patient, repeater, case)
    return CaseBlock(
        create=False,
        case_id=case.case_id,
        **case_block_kwargs
    )


def get_case_block_kwargs(patient, repeater, case=None):
    property_map = get_property_map(repeater.openmrs_config.case_config)
    case_block_kwargs = {
        "case_name": patient['person']['display'],
        "update": {}
    }
    for prop, (jsonpath, value_source) in property_map.items():
        if not value_source.check_direction(DIRECTION_IMPORT):
            continue
        matches = jsonpath.find(patient)
        if matches:
            patient_value = matches[0].value
            new_value = value_source.deserialize(patient_value)
            if case:
                if prop in CASE_BLOCK_ARGS:
                    case_value = case.name if prop == "case_name" else getattr(case, prop)
                    if case_value != new_value:
                        case_block_kwargs[prop] = new_value
                else:
                    case_value = case.get_case_property(prop)
                    if case_value != new_value:
                        case_block_kwargs["update"][prop] = new_value
            else:
                if prop in CASE_BLOCK_ARGS:
                    case_block_kwargs[prop] = new_value
                else:
                    case_block_kwargs["update"][prop] = new_value
    return case_block_kwargs


def update_patient(repeater, patient_uuid):
    """
    Fetch patient from OpenMRS, submit case update for all mapped case
    properties.

    .. NOTE:: OpenMRS UUID must be saved to "external_id" case property

    """
    if len(repeater.white_listed_case_types) != 1:
        raise ConfigurationError(_(
            f'{repeater.domain}: {repeater}: Error in settings: Unable to update '
            f'patients from OpenMRS unless only one case type is specified.'
        ))
    case_type = repeater.white_listed_case_types[0]
    try:
        patient = get_patient_by_uuid(repeater.requests, patient_uuid)
    except (RequestException, ValueError) as err:
        raise OpenmrsException(_(
            f'{repeater.domain}: {repeater}: Error fetching Patient '
            f'{patient_uuid!r}: {err}'
        )) from err

    case, error = importer_util.lookup_case(
        EXTERNAL_ID,
        patient_uuid,
        repeater.domain,
        case_type=case_type,
    )
    if error == LookupErrors.NotFound:
<<<<<<< HEAD
        default_owner: Optional[CommCareUser] = repeater.get_first_user()
=======
        default_owner: Optional[CommCareUser] = repeater.first_user
>>>>>>> a8275877
        case_block = get_addpatient_caseblock(case_type, default_owner, patient, repeater)
    elif error == LookupErrors.MultipleResults:
        # Multiple cases have been matched to the same patient.
        # Could be caused by:
        # * The cases were given the same identifier value. It could
        #   be user error, or case config assumed identifier was
        #   unique but it wasn't.
        # * PatientFinder matched badly.
        # * Race condition where a patient was previously added to
        #   both CommCare and OpenMRS.
        raise DuplicateCaseMatch(_(
            f'{repeater.domain}: {repeater}: More than one case found '
            f'matching unique OpenMRS UUID. case external_id: "{patient_uuid}"'
        ))
    else:
        case_block = get_updatepatient_caseblock(case, patient, repeater)

    if case_block:
        submit_case_blocks(
            [case_block.as_text()],
            repeater.domain,
            xmlns=XMLNS_OPENMRS,
            device_id=OPENMRS_ATOM_FEED_DEVICE_ID + repeater.get_id,
        )


def import_encounter(repeater, encounter_uuid):
    try:
        encounter = get_encounter(repeater, encounter_uuid)
    except (RequestException, ValueError) as err:
        raise OpenmrsException(_(
            f'{repeater.domain}: {repeater}: Error fetching Encounter '
            f'"{encounter_uuid}": {err}'
        )) from err

    case_block_kwargs = {"update": {}, "index": {}}
    case_blocks = []

    # NOTE: Atom Feed integration requires Patient UUID to be external_id
    case = get_case(repeater, encounter['patientUuid'])
    if case:
        case_id = case.case_id
        default_owner_id = case.owner_id
    else:
        case_block = create_case(repeater, encounter['patientUuid'])
        case_blocks.append(case_block)
        case_id = case_block.case_id
        default_owner_id = case_block.owner_id

    case_type = repeater.white_listed_case_types[0]
    more_kwargs, more_case_blocks = get_case_block_kwargs_from_observations(
        encounter['observations'],
        repeater.observation_mappings,
        case_id,
        case_type,
        default_owner_id,
    )
    deep_update(case_block_kwargs, more_kwargs)
    case_blocks.extend(more_case_blocks)

    if 'bahmniDiagnoses' in encounter:
        more_kwargs, more_case_blocks = get_case_block_kwargs_from_bahmni_diagnoses(
            encounter['bahmniDiagnoses'],
            repeater.diagnosis_mappings,
            case_id,
            case_type,
            default_owner_id,
        )
        deep_update(case_block_kwargs, more_kwargs)
        case_blocks.extend(more_case_blocks)
        # O/ ... ... ... start snip
        # TODO: Remove this after deploy, once existing configs have
        #       been moved to repeater.bahmni_diagnoses
        more_kwargs, more_case_blocks = get_case_block_kwargs_from_bahmni_diagnoses(
            encounter['bahmniDiagnoses'],
            repeater.observation_mappings,
            case_id,
            case_type,
            default_owner_id,
        )
        deep_update(case_block_kwargs, more_kwargs)
        case_blocks.extend(more_case_blocks)
        #  O\ ˙˙˙ ˙˙˙ ˙˙˙ end snip

    if has_case_updates(case_block_kwargs) or case_blocks:
        update_case(repeater, case_id, case_block_kwargs, case_blocks)


def get_encounter(repeater, encounter_uuid):
    """
    Fetches an Encounter by its UUID

    :raises RequestException: If response status is not in the 200s
    :raises ValueError: If the response body does not contain valid JSON.
    :return: Encounter dict
    """
    response = repeater.requests.get(
        '/ws/rest/v1/bahmnicore/bahmniencounter/' + encounter_uuid,
        {'includeAll': 'true'},
        raise_for_status=True
    )
    return response.json()


def get_case(
    repeater: OpenmrsRepeater,
    patient_uuid: str,
) -> Union[CommCareCase, CommCareCaseSQL, None]:

    case_type = repeater.white_listed_case_types[0]
    case, error = importer_util.lookup_case(
        EXTERNAL_ID,
        patient_uuid,
        repeater.domain,
        case_type=case_type,
    )
    if error == LookupErrors.MultipleResults:
        raise DuplicateCaseMatch(_(
            f'{repeater.domain}: {repeater}: More than one case found '
            'matching unique OpenMRS UUID. case external_id: '
            f'"{patient_uuid}". '
        ))
    return case


def create_case(
    repeater: OpenmrsRepeater,
    patient_uuid: str,
) -> CaseBlock:

    case_type = repeater.white_listed_case_types[0]
    patient = get_patient_by_uuid(repeater.requests, patient_uuid)
<<<<<<< HEAD
    default_owner: Optional[CommCareUser] = repeater.get_first_user()
=======
    default_owner: Optional[CommCareUser] = repeater.first_user
>>>>>>> a8275877
    case_block = get_addpatient_caseblock(case_type, default_owner, patient, repeater)
    return case_block


def update_case(repeater, case_id, case_block_kwargs, case_blocks):
    case_blocks.append(CaseBlock(
        case_id=case_id,
        create=False,
        **case_block_kwargs,
    ))
    submit_case_blocks(
        [cb.as_text() for cb in case_blocks],
        repeater.domain,
        xmlns=XMLNS_OPENMRS,
        device_id=OPENMRS_ATOM_FEED_DEVICE_ID + repeater.get_id,
    )


def get_case_block_kwargs_from_observations(
    observations, mappings, case_id, case_type, default_owner_id
):
    """
    Traverse a tree of observations, and return the ones mapped to case
    properties.
    """
    case_blocks = []
    case_block_kwargs = {"update": {}}
    for obs in observations:
        concept_uuid = obs.get('concept', {}).get('uuid')
        if concept_uuid and concept_uuid in mappings:
            for mapping in mappings[concept_uuid]:
                if mapping.case_property:
                    more_kwargs = get_case_block_kwargs_for_case_property(
                        mapping, obs.get('value')
                    )
                    deep_update(case_block_kwargs, more_kwargs)
                if mapping.indexed_case_mapping:
                    case_block = get_case_block_for_indexed_case(
                        mapping, obs, case_id, case_type, default_owner_id
                    )
                    case_blocks.append(case_block)
        if obs.get('groupMembers'):
            more_kwargs, more_case_blocks = get_case_block_kwargs_from_observations(
                obs['groupMembers'],
                mappings,
                case_id,
                case_type,
                default_owner_id,
            )
            deep_update(case_block_kwargs, more_kwargs)
            case_blocks.extend(more_case_blocks)
    return case_block_kwargs, case_blocks


def get_case_block_kwargs_from_bahmni_diagnoses(
    diagnoses, mappings, case_id, case_type, default_owner_id
):
    """
    Iterate a list of Bahmni diagnoses, and return the ones mapped to
    case properties.
    """
    case_blocks = []
    case_block_kwargs = {"update": {}}
    for diag in diagnoses:
        codedanswer_uuid = diag.get('codedAnswer', {}).get('uuid')
        if codedanswer_uuid and codedanswer_uuid in mappings:
            for mapping in mappings[codedanswer_uuid]:
                if mapping.case_property:
                    more_kwargs = get_case_block_kwargs_for_case_property(
                        mapping, diag['codedAnswer'].get('name')
                    )
                    deep_update(case_block_kwargs, more_kwargs)
                if mapping.indexed_case_mapping:
                    case_block = get_case_block_for_indexed_case(
                        mapping, diag, case_id, case_type, default_owner_id
                    )
                    case_blocks.append(case_block)
    return case_block_kwargs, case_blocks


def get_case_block_kwargs_for_case_property(mapping, external_value):
    case_block_kwargs = {"update": {}}
    value = mapping.value.deserialize(external_value)
    if mapping.case_property in CASE_BLOCK_ARGS:
        case_block_kwargs[mapping.case_property] = value
    else:
        case_block_kwargs["update"][mapping.case_property] = value
    return case_block_kwargs


def get_case_block_for_indexed_case(
    mapping, external_data, parent_case_id, parent_case_type, default_owner_id
):
    relationship = mapping.indexed_case_mapping.relationship
    case_block_kwargs = {
        "index": {
            mapping.indexed_case_mapping.identifier: IndexAttrs(
                parent_case_type,
                parent_case_id,
                relationship,
            )
        },
        "update": {}
    }
    for value_source in mapping.indexed_case_mapping.case_properties:
        value = value_source.get_import_value(external_data)
        if value_source.case_property in CASE_BLOCK_ARGS:
            case_block_kwargs[value_source.case_property] = value
        else:
            case_block_kwargs["update"][value_source.case_property] = value

    case_id = uuid.uuid4().hex
    case_type = mapping.indexed_case_mapping.case_type
    case_block_kwargs.setdefault("owner_id", default_owner_id)
    if not case_block_kwargs["owner_id"]:
        raise ConfigurationError(_(
            f'Unable to determine mobile worker to own new "{case_type}" '
            f'{relationship} case or parent case "{parent_case_id}"'
        ))
    case_block = CaseBlock(
        create=True,
        case_id=case_id,
        case_type=case_type,
        **case_block_kwargs
    )
    return case_block


def has_case_updates(case_block_kwargs):
    """
    Returns True if case_block_kwargs contains case changes.

    >>> has_case_updates({"owner_id": "123456", "update": {}})
    True
    >>> has_case_updates({"update": {}})
    False

    """
    if case_block_kwargs.get("update"):
        return True
    if case_block_kwargs.get("index"):
        return True
    return any(k for k in case_block_kwargs if k not in ("update", "index"))


def deep_update(dict_by_ref: dict, other: dict):
    """
    Recursively update ``dict_by_ref`` with values from ``other``.

    >>> nested = {"inner": {"ham": "spam"}}
    >>> deep_update(nested, {"inner": {"eggs": "spam"}})
    >>> nested == {"inner": {"ham": "spam", "eggs": "spam"}}
    True

    >>> nested = {"inner": {"ham": "spam"}}
    >>> deep_update(nested, {"inner": "SPAM"})
    >>> nested
    {'inner': 'SPAM'}

    """
    for key, value in other.items():
        if (
            key in dict_by_ref
            and isinstance(dict_by_ref[key], dict)
            and isinstance(value, dict)
        ):
            deep_update(dict_by_ref[key], value)
        else:
            dict_by_ref[key] = value<|MERGE_RESOLUTION|>--- conflicted
+++ resolved
@@ -214,11 +214,7 @@
     case_block_kwargs = get_case_block_kwargs(patient, repeater)
     if default_owner:
         case_block_kwargs.setdefault("owner_id", default_owner.user_id)
-<<<<<<< HEAD
-    if not case_block_kwargs["owner_id"]:
-=======
     if not case_block_kwargs.get("owner_id"):
->>>>>>> a8275877
         raise ConfigurationError(_(
             f'No users found at location "{repeater.location_id}" to own '
             'patients added from OpenMRS Atom feed.'
@@ -301,11 +297,7 @@
         case_type=case_type,
     )
     if error == LookupErrors.NotFound:
-<<<<<<< HEAD
-        default_owner: Optional[CommCareUser] = repeater.get_first_user()
-=======
         default_owner: Optional[CommCareUser] = repeater.first_user
->>>>>>> a8275877
         case_block = get_addpatient_caseblock(case_type, default_owner, patient, repeater)
     elif error == LookupErrors.MultipleResults:
         # Multiple cases have been matched to the same patient.
@@ -438,11 +430,7 @@
 
     case_type = repeater.white_listed_case_types[0]
     patient = get_patient_by_uuid(repeater.requests, patient_uuid)
-<<<<<<< HEAD
-    default_owner: Optional[CommCareUser] = repeater.get_first_user()
-=======
     default_owner: Optional[CommCareUser] = repeater.first_user
->>>>>>> a8275877
     case_block = get_addpatient_caseblock(case_type, default_owner, patient, repeater)
     return case_block
 
