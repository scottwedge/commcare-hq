from __future__ import absolute_import
from __future__ import unicode_literals
import doctest
import six
from django.test import SimpleTestCase
import corehq.motech.utils
from corehq.motech.utils import pad, pformat_json


class PadTests(SimpleTestCase):

    def test_assertion(self):
        with self.assertRaises(AssertionError):
            pad('xyzzy', 8, b'*')

    def test_ascii_bytestring_default_char(self):
        padded = pad(b'xyzzy', 8)
        self.assertEqual(padded, b'xyzzy   ')

    def test_nonascii(self):
        """
        pad should pad a string according to its size in bytes, not its length in letters.
        """
        padded = pad(b'xy\xc5\xba\xc5\xbay', 8, b'*')
        self.assertEqual(padded, b'xy\xc5\xba\xc5\xbay*')


class PFormatJSONTests(SimpleTestCase):

    def test_valid_json(self):
        self.assertEqual(
            pformat_json('{"ham": "spam", "eggs": "spam"}'),
<<<<<<< HEAD
            '{\n  "eggs": "spam",\n  "ham": "spam"\n}'
        )
        self.assertEqual(
            pformat_json({'ham': 'spam', 'eggs': 'spam'}),
            '{\n  "eggs": "spam",\n  "ham": "spam"\n}'
=======
            '{\n  "eggs": "spam",\n  "ham": "spam"\n}' if six.PY3 else '{\n  "eggs": "spam", \n  "ham": "spam"\n}'
        )
        self.assertEqual(
            pformat_json({'ham': 'spam', 'eggs': 'spam'}),
            '{\n  "eggs": "spam",\n  "ham": "spam"\n}' if six.PY3 else '{\n  "eggs": "spam", \n  "ham": "spam"\n}'
>>>>>>> 295f9bee
        )

    def test_invalid_json(self):
        self.assertEqual(
            pformat_json('ham spam eggs spam'),
            'ham spam eggs spam'
        )


class DocTests(SimpleTestCase):

    def test_doctests(self):
        results = doctest.testmod(corehq.motech.utils)
        self.assertEqual(results.failed, 0)<|MERGE_RESOLUTION|>--- conflicted
+++ resolved
@@ -30,19 +30,11 @@
     def test_valid_json(self):
         self.assertEqual(
             pformat_json('{"ham": "spam", "eggs": "spam"}'),
-<<<<<<< HEAD
-            '{\n  "eggs": "spam",\n  "ham": "spam"\n}'
-        )
-        self.assertEqual(
-            pformat_json({'ham': 'spam', 'eggs': 'spam'}),
-            '{\n  "eggs": "spam",\n  "ham": "spam"\n}'
-=======
             '{\n  "eggs": "spam",\n  "ham": "spam"\n}' if six.PY3 else '{\n  "eggs": "spam", \n  "ham": "spam"\n}'
         )
         self.assertEqual(
             pformat_json({'ham': 'spam', 'eggs': 'spam'}),
             '{\n  "eggs": "spam",\n  "ham": "spam"\n}' if six.PY3 else '{\n  "eggs": "spam", \n  "ham": "spam"\n}'
->>>>>>> 295f9bee
         )
 
     def test_invalid_json(self):
