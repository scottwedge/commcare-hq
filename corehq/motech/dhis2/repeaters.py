--- conflicted
+++ resolved
@@ -7,26 +7,20 @@
 from requests import RequestException
 from urllib3.exceptions import HTTPError
 
-from corehq.motech.dhis2.version import Version
 from couchforms.signals import successful_form_received
 from dimagi.ext.couchdbkit import SchemaProperty, StringProperty
 
 from corehq.form_processor.interfaces.dbaccessors import FormAccessors
 from corehq.motech.dhis2.const import DHIS2_MAX_VERSION
-<<<<<<< HEAD
 from corehq.motech.dhis2.dhis2_config import Dhis2Config, Dhis2EntityConfig
 from corehq.motech.dhis2.entities_helpers import send_dhis2_entities
 from corehq.motech.dhis2.events_helpers import send_dhis2_event
+from corehq.motech.dhis2.exceptions import Dhis2Exception
+from corehq.motech.dhis2.version import Version
 from corehq.motech.repeater_helpers import (
     get_relevant_case_updates_from_form_json,
 )
 from corehq.motech.repeaters.models import CaseRepeater, FormRepeater, Repeater
-=======
-from corehq.motech.dhis2.dhis2_config import Dhis2Config
-from corehq.motech.dhis2.events_helpers import send_dhis2_event
-from corehq.motech.dhis2.exceptions import Dhis2Exception
-from corehq.motech.repeaters.models import FormRepeater, Repeater
->>>>>>> 2cc2340c
 from corehq.motech.repeaters.repeater_generators import (
     FormRepeaterJsonPayloadGenerator,
 )
@@ -130,26 +124,7 @@
 
         .. _DHIS 2 Developer guide: https://docs.dhis2.org/master/en/developer/html/webapi_browsing_the_web_api.html#webapi_api_versions
         """
-<<<<<<< HEAD
         return get_api_version(self)
-=======
-        if self.dhis2_version is None:
-            requests = self.get_requests()
-            metadata = fetch_metadata(requests)
-            self.dhis2_version = metadata["system"]["version"]
-            try:
-                get_api_version(self.dhis2_version)
-            except ValueError as err:
-                requests.notify_exception(str(err))
-                raise Dhis2Exception from err
-            if LooseVersion(self.dhis2_version) > DHIS2_MAX_VERSION:
-                requests.notify_error(
-                    "Integration has not yet been tested for DHIS2 version "
-                    f"{self.dhis2_version}. Its API may not be supported."
-                )
-            self.save()
-        return get_api_version(self.dhis2_version)
->>>>>>> 2cc2340c
 
     @memoized
     def payload_doc(self, repeat_record):
@@ -178,11 +153,7 @@
         If ``payload`` is a form that isn't configured to be forwarded,
         returns True.
         """
-<<<<<<< HEAD
         requests = get_requests(self)
-=======
-        requests = self.get_requests()
->>>>>>> 2cc2340c
         for form_config in self.dhis2_config.form_configs:
             if form_config.xmlns == payload['form']['@xmlns']:
                 try:
@@ -197,54 +168,32 @@
                     raise
         return True
 
-    def get_requests(self):
-        return Requests(
-            self.domain,
-            self.url,
-            self.username,
-            self.plaintext_password,
-            verify=self.verify,
-            notify_addresses=self.notify_addresses,
-        )
-
-
-def get_api_version(dhis2_version):
-    try:
-        api_version = LooseVersion(dhis2_version).version[1]
-    except (AttributeError, IndexError):
-        raise ValueError(f"Unable to parse DHIS2 version {dhis2_version}.")
-    return api_version
-
-
-def fetch_metadata(requests):
-    """
-    Fetch metadata about a DHIS2 instance.
-
-    Currently only used for determining what API version it supports.
-
-    .. NOTE::
-       Metadata is large (like a 100MB JSON document), and contains the
-       IDs one would need to compile a human-readable configuration into
-       one that maps to DHIS2 IDs.
-
-    """
-    response = requests.get('/api/metadata', raise_for_status=True)
-    return response.json()
-
 
 def get_api_version(repeater):
     if repeater.dhis2_version is None:
         requests = get_requests(repeater)
         metadata = fetch_metadata(requests)
         repeater.dhis2_version = metadata["system"]["version"]
-        if Version.coerce(repeater.dhis2_version) > Version(DHIS2_MAX_VERSION):
+        try:
+            get_minor_component(repeater.dhis2_version)
+        except ValueError as err:
+            requests.notify_exception(str(err))
+            raise Dhis2Exception from err
+        if LooseVersion(repeater.dhis2_version) > DHIS2_MAX_VERSION:
             requests.notify_error(
                 "Integration has not yet been tested for DHIS2 version "
                 f"{repeater.dhis2_version}. Its API may not be supported."
             )
         repeater.save()
-    version = Version.coerce(repeater.dhis2_version)
-    return version.minor
+    return get_minor_component(repeater.dhis2_version)
+
+
+def get_minor_component(version_number):
+    try:
+        minor_component = LooseVersion(version_number).version[1]
+    except (AttributeError, IndexError):
+        raise ValueError(f"Unable to parse version number {version_number!r}.")
+    return minor_component
 
 
 def get_requests(repeater):
