--- conflicted
+++ resolved
@@ -41,13 +41,9 @@
     @classmethod
     def tearDownClass(cls):
         cls.location.delete()
-<<<<<<< HEAD
         cls.user.delete()
+        cls.domain.delete()
         super().tearDownClass()
-=======
-        cls.domain.delete()
-        super(TestDhisHandler, cls).tearDownClass()
->>>>>>> adabfe4a
 
     def setUp(self):
         super().setUp()
