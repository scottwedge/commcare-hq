--- conflicted
+++ resolved
@@ -146,15 +146,7 @@
     return decorator
 
 
-<<<<<<< HEAD
-def old_analytics_task(default_retry_delay=10, max_retries=3, queue='background_queue'):
-    return analytics_task(default_retry_delay, max_retries, queue)
-
-
 def analytics_task(default_retry_delay=10, max_retries=3, queue='analytics_queue', serializer='json'):
-=======
-def analytics_task(default_retry_delay=10, max_retries=3, queue='analytics_queue'):
->>>>>>> 6cbd0c8e
     '''
         defines a task that posts data to one of our analytics endpoints. It retries the task
         up to 3 times if the post returns with a status code indicating an error with the post
