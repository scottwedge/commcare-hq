from __future__ import print_function
import sys
from collections import defaultdict
from itertools import islice
from logging import Filter
import traceback
from datetime import timedelta, datetime

from pygments import highlight
from pygments.lexers import PythonLexer
from pygments.formatters import HtmlFormatter

from celery.utils.mail import ErrorMail
from dimagi.utils.django.email import send_HTML_email as _send_HTML_email
from django.core import mail
from django.http import HttpRequest
from django.utils.log import AdminEmailHandler
from django.views.debug import SafeExceptionReporterFilter, get_exception_reporter_filter
from django.template.loader import render_to_string
from corehq.apps.analytics.utils import analytics_enabled_for_email
from corehq.util.view_utils import get_request
from corehq.util.datadog.utils import log_counter, get_url_group, sanitize_url
from corehq.util.datadog.metrics import ERROR_COUNT
from corehq.util.datadog.const import DATADOG_UNKNOWN


def clean_exception(exception):
    """
    Takes an Exception instance and strips potentially sensitive information
    """
    from django.conf import settings
    if settings.DEBUG:
        return exception

    # couchdbkit doesn't provide a better way for us to catch this exception
    if (
        isinstance(exception, AssertionError) and
        exception.message.startswith('received an invalid response of type')
    ):
        message = ("It looks like couch returned an invalid response to "
                   "couchdbkit.  This could contain sensitive information, "
                   "so it's being redacted.")
        return exception.__class__(message)

    return exception


def get_sanitized_request_repr(request):
    """
    Sanitizes sensitive data inside request object, if request has been marked sensitive
    via Django decorator, django.views.decorators.debug.sensitive_post_parameters
    """
    if isinstance(request, HttpRequest):
        filter = get_exception_reporter_filter(request)
        return repr(filter.get_post_parameters(request))

    return request


class HqAdminEmailHandler(AdminEmailHandler):
    """
    Custom AdminEmailHandler to include additional details which can be supplied as follows:

    logger.error(message,
        extra={
            'details': {'domain': 'demo', 'user': 'user1'}
        }
    )
    """

    def get_context(self, record):
        try:
            request = record.request
        except Exception:
            request = None

        request_repr = get_sanitized_request_repr(request)

        tb_list = []
        code = None
        if record.exc_info:
            etype, _value, tb = record.exc_info
            value = clean_exception(_value)
            tb_list = ['Traceback (most recent call first):\n']
            formatted_exception = traceback.format_exception_only(etype, value)
            tb_list.extend(formatted_exception)
            extracted_tb = list(reversed(traceback.extract_tb(tb)))
            code = self.get_code(extracted_tb)
            tb_list.extend(traceback.format_list(extracted_tb))
            stack_trace = '\n'.join(tb_list)
            subject = '%s: %s' % (record.levelname,
                                  formatted_exception[0].strip() if formatted_exception else record.getMessage())
        else:
            stack_trace = 'No stack trace available'
            subject = '%s: %s' % (
                record.levelname,
                record.getMessage()
            )
        context = defaultdict(lambda: '')
        context.update({
            'subject': self.format_subject(subject),
            'message': record.getMessage(),
            'details': getattr(record, 'details', None),
            'tb_list': tb_list,
            'request_repr': request_repr,
            'stack_trace': stack_trace,
            'code': code,
        })
        if request:
            sanitized_url = sanitize_url(request.build_absolute_uri())
            log_counter(ERROR_COUNT, {
                'url': sanitized_url,
                'group': get_url_group(sanitized_url),
                'domain': getattr(request, 'domain', DATADOG_UNKNOWN),
            })

            context.update({
                'get': request.GET,
                'post': SafeExceptionReporterFilter().get_post_parameters(request),
                'method': request.method,
                'username': request.user.username if getattr(request, 'user', None) else "",
                'url': request.build_absolute_uri(),
            })
        return context

    def emit(self, record):
        context = self.get_context(record)

        message = "\n\n".join(filter(None, [
            context['message'],
            self.format_details(context['details']),
            context['stack_trace'],
            context['request_repr'],
        ]))
        html_message = render_to_string('hqadmin/email/error_email.html', context)
        mail.mail_admins(self._clean_subject(context['subject']), message, fail_silently=True,
                         html_message=html_message)

    def format_details(self, details):
        if details:
            formatted = '\n'.join('{item[0]}: {item[1]}'.format(item=item) for item in details.items())
            return 'Details:\n{}'.format(formatted)

    @staticmethod
    def get_code(extracted_tb):
        try:
            trace = next((trace for trace in extracted_tb if 'site-packages' not in trace[0]), None)
            if not trace:
                return None

            filename = trace[0]
            lineno = trace[1]
            offset = 10
            with open(filename) as f:
                code_context = list(islice(f, lineno - offset, lineno + offset))

            return highlight(''.join(code_context),
                PythonLexer(),
                HtmlFormatter(
                    noclasses=True,
                    linenos='table',
                    hl_lines=[offset, offset],
                    linenostart=(lineno - offset + 1),
                )
            )
        except Exception as e:
            return u"Unable to extract code. {}".format(e)

    @classmethod
    def _clean_subject(cls, subject):
        # Django raises BadHeaderError if subject contains following bad_strings
        # to guard against Header Inejction.
        # see https://docs.djangoproject.com/en/1.8/topics/email/#preventing-header-injection
        # bad-strings list from http://nyphp.org/phundamentals/8_Preventing-Email-Header-Injection
        bad_strings = ["\r", "\n", "%0a", "%0d", "Content-Type:", "bcc:", "to:", "cc:"]
        replacement = "-"
        for i in bad_strings:
            subject = subject.replace(i, replacement)
        return subject


class NotifyExceptionEmailer(HqAdminEmailHandler):

    def get_context(self, record):
        context = super(NotifyExceptionEmailer, self).get_context(record)
        context['subject'] = record.getMessage()
        return context


class SensitiveErrorMail(ErrorMail):
    """
    Extends Celery's ErrorMail class to prevents task args and kwargs from being printed in error emails.
    """
    replacement = '(excluded due to sensitive nature)'

    def format_body(self, context):
        context['args'] = self.replacement
        context['kwargs'] = self.replacement
        return self.body.strip() % context


class HQRequestFilter(Filter):
    """
    Filter that adds custom context to log records for HQ domain, username, and path.

    This lets you add custom log formatters to include this information. For example,
    the following format:

    [%(username)s:%(domain)s] %(hq_url)s %(message)s

    Will log:

    [user@example.com:my-domain] /a/my-domain/apps/ [original message]
    """

    def filter(self, record):
        request = get_request()
        if request is not None:
            record.domain = getattr(request, 'domain', '')
            record.username = request.couch_user.username if getattr(request, 'couch_user', None) else ''
            record.hq_url = request.path
        else:
            record.domain = record.username = record.hq_url = None
        return True


class SlowRequestFilter(Filter):
    """
    Filter that can be used to log a slow request or action.
    Expects that LogRecords passed in will have a .duration property that is a timedelta.
    Intended to be used primarily with the couchdbkit request_logger
    """

    def __init__(self, name='', duration=5):
        self.duration_cutoff = timedelta(seconds=duration)
        super(SlowRequestFilter, self).__init__(name)

    def filter(self, record):
        try:
            return record.duration > self.duration_cutoff
        except (TypeError, AttributeError):
            return False


def display_seconds(seconds):
    return str(timedelta(seconds=int(round(seconds))))


def with_progress_bar(iterable, length=None, prefix='Processing', oneline=True):
    """
    Turns 'iterable' into a generator which prints a progress bar.
    :param oneline: Set to False to print each update on a new line.
        Useful if there will be other things printing to the terminal.
    """
    if hasattr(iterable, "__len__"):
        length = len(iterable)
    elif length is None:
        raise AttributeError(
            "'{}' object has no len(), you must pass in the 'length' parameter"
            .format(type(iterable))
        )

    granularity = min(50, length)
    start = datetime.now()

    def draw(position):
        percent = float(position) / length if length > 0 else 1
        dots = int(round(percent * granularity))
        spaces = granularity - dots
        elapsed = (datetime.now() - start).total_seconds()
        remaining = (display_seconds((elapsed / percent) * (1 - percent))
                     if position > 0 else "-:--:--")

        print(prefix, end=' ')
        print("[{}{}]".format("." * dots, " " * spaces), end=' ')
        print("{}/{}".format(position, length), end=' ')
        print("{:.0%}".format(percent), end=' ')
        print("{} remaining".format(remaining), end=' ')
        print(("\r" if oneline else "\n"), end=' ')
        sys.stdout.flush()

    print("Started at {:%Y-%m-%d %H:%M:%S}".format(start))
    checkpoints = {length*i/granularity for i in range(length)}
    for i, x in enumerate(iterable):
        yield x
        if i in checkpoints:
            draw(i)
    draw(length)
    print("")
    end = datetime.now()
<<<<<<< HEAD
    print "Finished at {:%Y-%m-%d %H:%M:%S}".format(end)
    print "Elapsed time: {}".format(display_seconds((end - start).total_seconds()))


def send_HTML_email(subject, recipient, html_content, *args, **kwargs):
    kwargs['ga_track'] = kwargs.get('ga_track', False) and analytics_enabled_for_email(recipient)
    return _send_HTML_email(subject, recipient, html_content, *args, **kwargs)
=======
    print("Finished at {:%Y-%m-%d %H:%M:%S}".format(end))
    print("Elapsed time: {}".format(display_seconds((end - start).total_seconds())))
>>>>>>> 34f33210
<|MERGE_RESOLUTION|>--- conflicted
+++ resolved
@@ -288,15 +288,10 @@
     draw(length)
     print("")
     end = datetime.now()
-<<<<<<< HEAD
-    print "Finished at {:%Y-%m-%d %H:%M:%S}".format(end)
-    print "Elapsed time: {}".format(display_seconds((end - start).total_seconds()))
+    print("Finished at {:%Y-%m-%d %H:%M:%S}".format(end))
+    print("Elapsed time: {}".format(display_seconds((end - start).total_seconds())))
 
 
 def send_HTML_email(subject, recipient, html_content, *args, **kwargs):
     kwargs['ga_track'] = kwargs.get('ga_track', False) and analytics_enabled_for_email(recipient)
-    return _send_HTML_email(subject, recipient, html_content, *args, **kwargs)
-=======
-    print("Finished at {:%Y-%m-%d %H:%M:%S}".format(end))
-    print("Elapsed time: {}".format(display_seconds((end - start).total_seconds())))
->>>>>>> 34f33210
+    return _send_HTML_email(subject, recipient, html_content, *args, **kwargs)