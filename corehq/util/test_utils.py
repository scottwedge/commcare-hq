--- conflicted
+++ resolved
@@ -3,13 +3,10 @@
 import mock
 import os
 
+from fakecouch import FakeCouchDb
 from functools import wraps
 from django.conf import settings
-<<<<<<< HEAD
 from nose.tools import nottest
-=======
-from fakecouch import FakeCouchDb
->>>>>>> 2ffa23a2
 
 
 class UnitTestingRequired(Exception):
