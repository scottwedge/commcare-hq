--- conflicted
+++ resolved
@@ -1,16 +1,12 @@
-<<<<<<< HEAD
 import json
 from django.http import HttpResponse
-=======
 import inspect
->>>>>>> 2b693e4f
 
 
 def set_file_download(response, filename):
     response["Content-Disposition"] = 'attachment; filename="%s"' % filename
 
 
-<<<<<<< HEAD
 def json_error(f):
     def inner(request, *args, **kwargs):
         try:
@@ -22,7 +18,8 @@
             return HttpResponse(status=500, content=json.dumps(data), content_type='application/json')
         return response
     return inner
-=======
+
+
 def get_request():
     """
     Walk up the stack, return the nearest first argument named "request".
@@ -37,5 +34,4 @@
             if code.co_varnames and code.co_varnames[0] in ("request", "req"):
                 return frame.f_locals[code.co_varnames[0]]
     finally:
-        del frame
->>>>>>> 2b693e4f
+        del frame