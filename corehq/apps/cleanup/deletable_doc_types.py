"""
This file is currently just documentation as code,
but is formatted so as to be friendly to tooling we might write in order to
clean up these docs.
"""

from django.conf import settings

MAIN_DB = None

# Doc types for classes we've removed from our code
# but may still have docs lying around from
DELETABLE_COUCH_DOC_TYPES = {
    'SurveyKeyword': (MAIN_DB,),
    'SurveyKeywordAction': (MAIN_DB,),
    'CaseReminder': (MAIN_DB,),
    'CaseReminderHandler': (MAIN_DB,),
    'CaseReminderEvent': (MAIN_DB,),
<<<<<<< HEAD
    'GlobalAppConfig': (settings.NEW_APPS_DB,),
=======
    'ForwardingRule': (MAIN_DB,),
    'ForwardingRule-Deleted': (MAIN_DB,),
>>>>>>> b0be9e84
}<|MERGE_RESOLUTION|>--- conflicted
+++ resolved
@@ -16,10 +16,7 @@
     'CaseReminder': (MAIN_DB,),
     'CaseReminderHandler': (MAIN_DB,),
     'CaseReminderEvent': (MAIN_DB,),
-<<<<<<< HEAD
-    'GlobalAppConfig': (settings.NEW_APPS_DB,),
-=======
     'ForwardingRule': (MAIN_DB,),
     'ForwardingRule-Deleted': (MAIN_DB,),
->>>>>>> b0be9e84
+    'GlobalAppConfig': (settings.NEW_APPS_DB,),
 }