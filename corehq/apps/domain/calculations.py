--- conflicted
+++ resolved
@@ -21,21 +21,13 @@
 DISPLAY_DATE_FORMAT = '%Y/%m/%d %H:%M:%S'
 
 def active_mobile_users(domain):
-<<<<<<< HEAD
-=======
     """
     Returns the number of mobile users who have submitted a form in the last 30 days
     """
->>>>>>> 75d520d2
     now = datetime.now()
     then = (now - timedelta(days=30)).strftime(DATE_FORMAT)
     now = now.strftime(DATE_FORMAT)
 
-<<<<<<< HEAD
-    key = ['submission', domain]
-    rows = get_db().view("reports_forms/all_forms", startkey=key+[then], endkey=key+[now], reduce=False, include_docs=True).all()
-    return len(set([r["value"].get('user_id') for r in rows if r["value"].get('user_id')])) if rows else 0
-=======
     q = {"query": {
             "range": {
                 "form.meta.timeEnd": {
@@ -47,7 +39,6 @@
     terms = [t.get('term') for t in data["facets"]["userID"]["terms"]]
     terms = filter(lambda t: t and t not in excluded_ids, terms)
     return len(terms)
->>>>>>> 75d520d2
 
 def cases(domain, *args):
     row = get_db().view("hqcase/types_by_domain", startkey=[domain], endkey=[domain, {}]).one()
@@ -61,10 +52,6 @@
     then = (now - timedelta(days=int(days))).strftime(DATE_FORMAT)
     now = now.strftime(DATE_FORMAT)
 
-<<<<<<< HEAD
-    row = get_db().view("hqcase/all_cases", startkey=[domain, {}, {}, then], endkey=[domain, {}, {}, now]).one()
-    return row["value"] if row else 0
-=======
     q = {"query": {
         "range": {
             "modified_on": {
@@ -72,7 +59,6 @@
                 "to": now}}}}
     data = es_query(params={"domain.exact": domain, 'closed': False}, q=q, es_url=CASE_INDEX + '/case/_search', size=1)
     return data['hits']['total'] if data.get('hits') else 0
->>>>>>> 75d520d2
 
 def forms(domain, *args):
     key = make_form_couch_key(domain)
