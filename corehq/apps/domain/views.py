--- conflicted
+++ resolved
@@ -198,6 +198,7 @@
             if self.can_user_see_meta:
                 return DomainMetadataForm(
                     self.request.POST,
+                    self.request.FILES,
                     user=self.request.couch_user,
                     domain=self.domain_object.name)
             return DomainGlobalSettingsForm(self.request.POST)
@@ -346,12 +347,17 @@
     domain = normalize_domain_name(domain)
     return HttpResponseRedirect(get_domained_url(domain, path))
 
-
-<<<<<<< HEAD
 def autocomplete_fields(request, field):
     prefix = request.GET.get('prefix', '')
     results = Domain.field_by_prefix(field, prefix)
     return HttpResponse(json.dumps(results))
+
+def logo(request, domain):
+    logo = Domain.get_by_name(domain).get_custom_logo()
+    if logo is None:
+        raise Http404()
+
+    return HttpResponse(logo[0], mimetype=logo[1])
 
 
 class ExchangeSnapshotsView(BaseAdminProjectSettingsView):
@@ -392,57 +398,6 @@
             context.update({
                 'published_as_org': self.published_snapshot.publisher == 'organization',
                 'author': self.published_snapshot.author,
-=======
-def logo(request, domain):
-    logo = Domain.get_by_name(domain).get_custom_logo()
-    if logo is None:
-        raise Http404()
-
-    return HttpResponse(logo[0], mimetype=logo[1])
-
-
-@domain_admin_required
-def project_settings(request, domain, template="domain/admin/project_settings.html"):
-    domain = Domain.get_by_name(domain)
-    user_sees_meta = request.couch_user.is_previewer()
-
-    if request.method == "POST" and \
-       'billing_info_form' not in request.POST and \
-       'deployment_info_form' not in request.POST:
-        # deal with saving the settings data
-        if user_sees_meta:
-            form = DomainMetadataForm(request.POST, request.FILES,
-                    user=request.couch_user, domain=domain.name)
-        else:
-            form = DomainGlobalSettingsForm(request.POST)
-        if form.is_valid():
-            if form.save(request, domain):
-                messages.success(request, "Project settings saved!")
-                return HttpResponseRedirect(
-                        reverse(project_settings, args=[domain]))
-            else:
-                messages.error(request, "There seems to have been an error saving your settings. Please try again!")
-    else:
-        if user_sees_meta:
-            form = DomainMetadataForm(user=request.couch_user, domain=domain.name, initial={
-                'default_timezone': domain.default_timezone,
-                'case_sharing': json.dumps(domain.case_sharing),
-                'project_type': domain.project_type,
-                'customer_type': domain.customer_type,
-                'is_test': json.dumps(domain.is_test),
-                'commconnect_enabled': domain.commconnect_enabled,
-                'survey_management_enabled': domain.survey_management_enabled,
-                'sms_case_registration_enabled': domain.sms_case_registration_enabled,
-                'sms_case_registration_type': domain.sms_case_registration_type,
-                'sms_case_registration_owner_id': domain.sms_case_registration_owner_id,
-                'sms_case_registration_user_id': domain.sms_case_registration_user_id,
-                'default_sms_backend_id': domain.default_sms_backend_id,
-                'commtrack_enabled': domain.commtrack_enabled,
-                'call_center_enabled': domain.call_center_config.enabled,
-                'call_center_case_owner': domain.call_center_config.case_owner_id,
-                'call_center_case_type': domain.call_center_config.case_type,
-                'restrict_superusers': domain.restrict_superusers,
->>>>>>> cb92772b
             })
         elif self.request.method == 'POST':
             context.update({
