--- conflicted
+++ resolved
@@ -536,7 +536,6 @@
         self._assert_reports_counts(self.domain.name, 0)
         self._assert_reports_counts(self.domain2.name, 1)
 
-<<<<<<< HEAD
     def _assert_phone_counts(self, domain_name, count):
         self._assert_queryset_count([
             OwnershipCleanlinessFlag.objects.filter(domain=domain_name),
@@ -558,7 +557,7 @@
 
         self._assert_phone_counts(self.domain.name, 0)
         self._assert_phone_counts(self.domain2.name, 1)
-=======
+
     def _assert_reminders_counts(self, domain_name, count):
         self._assert_queryset_count([
             EmailUsage.objects.filter(domain=domain_name),
@@ -573,7 +572,6 @@
 
         self._assert_reminders_counts(self.domain.name, 0)
         self._assert_reminders_counts(self.domain2.name, 1)
->>>>>>> fb0e7db3
 
     def _assert_sms_counts(self, domain_name, count):
         self._assert_queryset_count([
