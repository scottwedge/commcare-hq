from __future__ import absolute_import

from .test_views import *
from .test_utils import *
<<<<<<< HEAD
from .test_domain_name_generation import *
from .test_domain_transfer import *
=======
from .test_domain_transfer import *
from .test_delete_domain import *
>>>>>>> acf4a356
<|MERGE_RESOLUTION|>--- conflicted
+++ resolved
@@ -2,10 +2,6 @@
 
 from .test_views import *
 from .test_utils import *
-<<<<<<< HEAD
 from .test_domain_name_generation import *
 from .test_domain_transfer import *
-=======
-from .test_domain_transfer import *
-from .test_delete_domain import *
->>>>>>> acf4a356
+from .test_delete_domain import *