from __future__ import absolute_import

from django.conf import settings
from django.conf.urls import url, include
from django.contrib.auth.views import (
    password_change,
    password_change_done,
    password_reset_complete,
    password_reset_done,
    password_reset,
)
from django.utils.translation import ugettext as _
from django.views.generic import RedirectView

from corehq.apps.callcenter.views import CallCenterOwnerOptionsView
from corehq.apps.domain.forms import ConfidentialPasswordResetForm, HQSetPasswordForm
from corehq.apps.domain.views import (
    ActivateTransferDomainView,
    AddFormRepeaterView,
    AddRepeaterView,
    BillingStatementPdfView,
    BulkStripePaymentView,
    CalendarFixtureConfigView,
    CardView,
    CardsView,
    CaseSearchConfigView,
    ConfirmBillingAccountInfoView,
    ConfirmSelectedPlanView,
    ConfirmSubscriptionRenewalView,
    CreateNewExchangeSnapshotView,
    CreditsStripePaymentView,
    CreditsWireInvoiceView,
    DeactivateTransferDomainView,
    DefaultProjectSettingsView,
    DomainBillingStatementsView,
    DomainForwardingOptionsView,
    DomainSubscriptionView,
    EditBasicProjectInfoView,
    EditExistingBillingAccountView,
    EditInternalCalculationsView,
    EditInternalDomainInfoView,
    EditMyProjectSettingsView,
    EditOpenClinicaSettingsView,
    EditPrivacySecurityView,
    EmailOnDowngradeView,
    ExchangeSnapshotsView,
    FlagsAndPrivilegesView,
    FeaturePreviewsView,
    InternalSubscriptionManagementView,
    InvoiceStripePaymentView,
    LocationFixtureConfigView,
    ManageProjectMediaView,
    PasswordResetView,
    ProBonoView,
    SMSRatesView,
    SelectPlanView,
    SelectedEnterprisePlanView,
    SubscriptionRenewalView,
    TransferDomainView,
    WireInvoiceView,
    autocomplete_fields,
    calculated_properties,
    cancel_repeat_record,
    drop_repeater,
    pause_repeater,
    resume_repeater,
    requeue_repeat_record,
    select,
    set_published_snapshot,
    test_repeater,
    toggle_diff,
)
<<<<<<< HEAD
from corehq.motech.openmrs.views import EditOpenmrsRepeaterView
=======
from corehq.apps.linked_domain.views import DomainLinkView
from corehq.apps.reports.dispatcher import DomainReportDispatcher
>>>>>>> 1d90c94c
from corehq.motech.repeaters.views import (
    AddCaseRepeaterView,
    RepeatRecordView,
    EditCaseRepeaterView,
    EditFormRepeaterView,
    EditRepeaterView,
)

urlpatterns = [
    url(r'^domain/select/$', select, name='domain_select'),
    url(r'^domain/autocomplete/(?P<field>[\w-]+)/$', autocomplete_fields, name='domain_autocomplete_fields'),
    url(r'^domain/transfer/(?P<guid>\w+)/activate$',
        ActivateTransferDomainView.as_view(), name='activate_transfer_domain'),
    url(r'^domain/transfer/(?P<guid>\w+)/deactivate$',
        DeactivateTransferDomainView.as_view(), name='deactivate_transfer_domain'),

    url(r'^accounts/password_change/$', password_change,
        {'template_name': 'login_and_password/password_change_form.html'},
        name='password_change'),
    url(r'^accounts/password_change_done/$', password_change_done,
        {'template_name': 'login_and_password/password_change_done.html',
         'extra_context': {'current_page': {'page_name': _('Password Change Complete')}}},
        name='password_change_done'),

    url(r'^accounts/password_reset_email/$', password_reset,
        {'template_name': 'login_and_password/password_reset_form.html',
         'password_reset_form': ConfidentialPasswordResetForm, 'from_email': settings.DEFAULT_FROM_EMAIL,
         'extra_context': {'current_page': {'page_name': _('Password Reset')}}},
        name='password_reset_email'),
    url(r'^accounts/password_reset_email/done/$', password_reset_done,
        {'template_name': 'login_and_password/password_reset_done.html',
         'extra_context': {'current_page': {'page_name': _('Reset My Password')}}},
        name='password_reset_done'),

    url(r'^accounts/password_reset_confirm/(?P<uidb64>[0-9A-Za-z_\-]+)/(?P<token>.+)/$',
        PasswordResetView.as_view(),
        {'template_name': 'login_and_password/password_reset_confirm.html', 'set_password_form': HQSetPasswordForm,
         'extra_context': {'current_page': {'page_name': _('Password Reset Confirmation')}}},
        name=PasswordResetView.urlname),
    url(r'^accounts/password_reset_confirm/done/$', password_reset_complete,
        {'template_name': 'login_and_password/password_reset_complete.html',
         'extra_context': {'current_page': {'page_name': _('Password Reset Complete')}}},
        name='password_reset_complete')
]


domain_settings = [
    url(r'^$', DefaultProjectSettingsView.as_view(), name=DefaultProjectSettingsView.urlname),
    url(r'^my_settings/$', EditMyProjectSettingsView.as_view(), name=EditMyProjectSettingsView.urlname),
    url(r'^basic/$', EditBasicProjectInfoView.as_view(), name=EditBasicProjectInfoView.urlname),
    url(r'^call_center_owner_options/', CallCenterOwnerOptionsView.as_view(),
        name=CallCenterOwnerOptionsView.url_name),
    url(r'^privacy/$', EditPrivacySecurityView.as_view(), name=EditPrivacySecurityView.urlname),
    url(r'^openclinica/$', EditOpenClinicaSettingsView.as_view(), name=EditOpenClinicaSettingsView.urlname),
    url(r'^subscription/change/$', SelectPlanView.as_view(), name=SelectPlanView.urlname),
    url(r'^subscription/change/confirm/$', ConfirmSelectedPlanView.as_view(),
        name=ConfirmSelectedPlanView.urlname),
    url(r'^subscription/change/request/$', SelectedEnterprisePlanView.as_view(),
        name=SelectedEnterprisePlanView.urlname),
    url(r'^subscription/change/account/$', ConfirmBillingAccountInfoView.as_view(),
        name=ConfirmBillingAccountInfoView.urlname),
    url(r'^subscription/change/email/$', EmailOnDowngradeView.as_view(), name=EmailOnDowngradeView.urlname),
    url(r'^subscription/pro_bono/$', ProBonoView.as_view(), name=ProBonoView.urlname),
    url(r'^subscription/credits/make_payment/$', CreditsStripePaymentView.as_view(),
        name=CreditsStripePaymentView.urlname),
    url(r'^subscription/credis/make_wire_payment/$', CreditsWireInvoiceView.as_view(),
        name=CreditsWireInvoiceView.urlname),
    url(r'^billing/statements/download/(?P<statement_id>[\w-]+).pdf$',
        BillingStatementPdfView.as_view(),
        name=BillingStatementPdfView.urlname),
    url(r'^billing/statements/$', DomainBillingStatementsView.as_view(),
        name=DomainBillingStatementsView.urlname),
    url(r'^billing/make_payment/$', InvoiceStripePaymentView.as_view(),
        name=InvoiceStripePaymentView.urlname),
    url(r'^billing/make_bulk_payment/$', BulkStripePaymentView.as_view(),
        name=BulkStripePaymentView.urlname),
    url(r'^billing/make_wire_invoice/$', WireInvoiceView.as_view(),
        name=WireInvoiceView.urlname),
    url(r'^billing/cards/$', CardsView.as_view(), name=CardsView.url_name),
    url(r'^billing/cards/(?P<card_token>card_[\w]+)/$', CardView.as_view(), name=CardView.url_name),
    url(r'^subscription/$', DomainSubscriptionView.as_view(), name=DomainSubscriptionView.urlname),
    url(r'^subscription/renew/$', SubscriptionRenewalView.as_view(),
        name=SubscriptionRenewalView.urlname),
    url(r'^subscription/renew/confirm/$', ConfirmSubscriptionRenewalView.as_view(),
        name=ConfirmSubscriptionRenewalView.urlname),
    url(r'^internal_subscription_management/$', InternalSubscriptionManagementView.as_view(),
        name=InternalSubscriptionManagementView.urlname),
    url(r'^billing_information/$', EditExistingBillingAccountView.as_view(),
        name=EditExistingBillingAccountView.urlname),
    url(r'^repeat_record/', RepeatRecordView.as_view(), name=RepeatRecordView.urlname),
    url(r'^repeat_record_report/cancel/', cancel_repeat_record, name='cancel_repeat_record'),
    url(r'^repeat_record_report/requeue/', requeue_repeat_record, name='requeue_repeat_record'),
    url(r'^forwarding/$', DomainForwardingOptionsView.as_view(), name=DomainForwardingOptionsView.urlname),
    url(r'^forwarding/new/FormRepeater/$', AddFormRepeaterView.as_view(), {'repeater_type': 'FormRepeater'},
        name=AddFormRepeaterView.urlname),
    url(r'^forwarding/new/CaseRepeater/$', AddCaseRepeaterView.as_view(), {'repeater_type': 'CaseRepeater'},
        name=AddCaseRepeaterView.urlname),
    url(r'^forwarding/new/(?P<repeater_type>\w+)/$', AddRepeaterView.as_view(), name=AddRepeaterView.urlname),
    url(r'^forwarding/test/$', test_repeater, name='test_repeater'),

    url(r'^forwarding/CaseRepeater/edit/(?P<repeater_id>\w+)/$', EditCaseRepeaterView.as_view(),
        {'repeater_type': 'CaseRepeater'}, name=EditCaseRepeaterView.urlname),
    url(r'^forwarding/FormRepeater/edit/(?P<repeater_id>\w+)/$', EditFormRepeaterView.as_view(),
        {'repeater_type': 'FormRepeater'}, name=EditFormRepeaterView.urlname),
    url(r'^forwarding/OpenmrsRepeater/edit/(?P<repeater_id>\w+)/$', EditOpenmrsRepeaterView.as_view(),
        {'repeater_type': 'OpenmrsRepeater'}, name=EditOpenmrsRepeaterView.urlname),
    url(r'^forwarding/(?P<repeater_type>\w+)/edit/(?P<repeater_id>\w+)/$', EditRepeaterView.as_view(),
        name=EditRepeaterView.urlname),

    url(r'^forwarding/(?P<repeater_id>[\w-]+)/stop/$', drop_repeater, name='drop_repeater'),
    url(r'^forwarding/(?P<repeater_id>[\w-]+)/pause/$', pause_repeater, name='pause_repeater'),
    url(r'^forwarding/(?P<repeater_id>[\w-]+)/resume/$', resume_repeater, name='resume_repeater'),
    url(r'^snapshots/set_published/(?P<snapshot_name>[\w-]+)/$', set_published_snapshot, name='domain_set_published'),
    url(r'^snapshots/set_published/$', set_published_snapshot, name='domain_clear_published'),
    url(r'^snapshots/$', ExchangeSnapshotsView.as_view(), name=ExchangeSnapshotsView.urlname),
    url(r'^transfer/$', TransferDomainView.as_view(), name=TransferDomainView.urlname),
    url(r'^snapshots/new/$', CreateNewExchangeSnapshotView.as_view(), name=CreateNewExchangeSnapshotView.urlname),
    url(r'^multimedia/$', ManageProjectMediaView.as_view(), name=ManageProjectMediaView.urlname),
    url(r'^case_search/$', CaseSearchConfigView.as_view(), name=CaseSearchConfigView.urlname),
    url(r'^domain_links/$', DomainLinkView.as_view(), name=DomainLinkView.urlname),
    url(r'^calendar_settings/$', CalendarFixtureConfigView.as_view(), name=CalendarFixtureConfigView.urlname),
    url(r'^location_settings/$', LocationFixtureConfigView.as_view(), name=LocationFixtureConfigView.urlname),
    url(r'^commtrack/settings/$', RedirectView.as_view(url='commtrack_settings', permanent=True)),
    url(r'^internal/info/$', EditInternalDomainInfoView.as_view(), name=EditInternalDomainInfoView.urlname),
    url(r'^internal/calculations/$', EditInternalCalculationsView.as_view(), name=EditInternalCalculationsView.urlname),
    url(r'^internal/calculated_properties/$', calculated_properties, name='calculated_properties'),
    url(r'^previews/$', FeaturePreviewsView.as_view(), name=FeaturePreviewsView.urlname),
    url(r'^flags/$', FlagsAndPrivilegesView.as_view(), name=FlagsAndPrivilegesView.urlname),
    url(r'^toggle_diff/$', toggle_diff, name='toggle_diff'),
    url(r'^sms_rates/$', SMSRatesView.as_view(), name=SMSRatesView.urlname),
    url(r'^dhis2/', include('corehq.motech.dhis2.urls')),

    DomainReportDispatcher.url_pattern()
]<|MERGE_RESOLUTION|>--- conflicted
+++ resolved
@@ -70,12 +70,9 @@
     test_repeater,
     toggle_diff,
 )
-<<<<<<< HEAD
-from corehq.motech.openmrs.views import EditOpenmrsRepeaterView
-=======
 from corehq.apps.linked_domain.views import DomainLinkView
 from corehq.apps.reports.dispatcher import DomainReportDispatcher
->>>>>>> 1d90c94c
+from corehq.motech.openmrs.views import EditOpenmrsRepeaterView
 from corehq.motech.repeaters.views import (
     AddCaseRepeaterView,
     RepeatRecordView,
