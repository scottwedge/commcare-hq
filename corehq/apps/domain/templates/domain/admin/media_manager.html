--- conflicted
+++ resolved
@@ -1,9 +1,4 @@
-<<<<<<< HEAD
 {% extends "hqwebapp/base_section.html" %}
-{% load hqstyle_tags %}
-=======
-{% extends "style/base_section.html" %}
->>>>>>> 196f5035
 {% load hq_shared_tags %}
 {% load i18n %}
 
