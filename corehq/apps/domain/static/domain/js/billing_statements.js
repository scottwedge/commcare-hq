<<<<<<< HEAD
hqDefine("domain/js/billing_statements", [
    'jquery',
    'knockout',
    'hqwebapp/js/initial_page_data',
    'accounting/js/payment_method_handler',
    'hqwebapp/js/crud_paginated_list',
    'accounting/js/lib/stripe',
], function(
    $,
    ko,
    initialPageData,
    paymentMethodHandlers,
    CRUDPaginatedList,
    Stripe
) {
=======
/* global Stripe */
hqDefine("domain/js/billing_statements", function () {

    var initialPageData = hqImport("hqwebapp/js/initial_page_data"),
        paymentMethodHandlers = hqImport("accounting/js/payment_method_handler"),
        CRUDPaginatedList = hqImport("hqwebapp/js/crud_paginated_list");

>>>>>>> 12188b54
    Stripe.setPublishableKey(initialPageData.get("stripe_options").stripe_public_key);
    var WireInvoiceHandler = paymentMethodHandlers.WireInvoiceHandler;
    var PaymentMethodHandler = paymentMethodHandlers.PaymentMethodHandler;
    var Invoice = paymentMethodHandlers.Invoice;
    var TotalCostItem = paymentMethodHandlers.TotalCostItem;
    var pagination = initialPageData.get("pagination");
    var paginatedListModel = new CRUDPaginatedList.CRUDPaginatedListModel(
        pagination.total,
        pagination.limit,
        pagination.page,
        {
            statusCodeText: pagination.status_codes,
            allowItemCreation: initialPageData.get('item_creation_allowed'),
            createItemForm: pagination.create_item_form,
        }
    );

    $(function () {
        $('#editable-paginated-list').koApplyBindings(paginatedListModel);
    });

    var bulkPaymentHandler = new PaymentMethodHandler(
        "bulk-payment-form",
        {
            submitBtnText: gettext("Submit Payment"),
            errorMessages: initialPageData.get("payment_error_messages"),
            submitURL: initialPageData.get("payment_urls").process_bulk_payment_url,
        }
    );

    var bulkWirePaymentHandler = new WireInvoiceHandler(
        "bulk-wire-payment-form",
        {
            submitBtnText: gettext("Submit Invoice Request"),
            isWire: true,
            errorMessages: initialPageData.get("payment_error_messages"),
            submitURL: initialPageData.get("payment_urls").process_wire_invoice_url,
        }
    );

    var paymentHandler = new PaymentMethodHandler(
        "payment-form",
        {
            submitBtnText: gettext("Submit Payment"),
            errorMessages: initialPageData.get("payment_error_messages"),
            submitURL: initialPageData.get("payment_urls").process_invoice_payment_url,
        }
    );

    // A sign that the data model isn't exactly right - credit cards are shared data.
    // Consider refactoring at some point.
    var handlers = [bulkPaymentHandler, paymentHandler];
    for (var i = 0; i < handlers.length; i++) {
        handlers[i].handlers = handlers;
    }
    var stripe_cards = initialPageData.get("stripe_options").stripe_cards;
    if (stripe_cards) {
        bulkPaymentHandler.loadCards(stripe_cards);
        paymentHandler.loadCards(stripe_cards);
    }

    $(function () {
        $('#bulkPaymentModal').koApplyBindings(bulkPaymentHandler);
        $('#bulkWirePaymentModal').koApplyBindings(bulkWirePaymentHandler);
        $('#paymentModal').koApplyBindings(paymentHandler);
    });

    $('#bulkPaymentBtn').click(function () {
        bulkPaymentHandler.costItem(new TotalCostItem({
            totalBalance: paginatedListModel.totalDue(),
            paginatedListModel: paginatedListModel,
        }));
        bulkPaymentHandler.reset();
    });
    $('#bulkWirePaymentBtn').click(function () {
        bulkWirePaymentHandler.costItem(new TotalCostItem({
            totalBalance: paginatedListModel.totalDue(),
            paginatedListModel: paginatedListModel,
        }));
    });

    paginatedListModel.totalDue = ko.observable(parseFloat(initialPageData.get("total_balance")));

    paginatedListModel.displayTotalDue = ko.computed(function () {
        return "$" + paginatedListModel.totalDue().toFixed(2);
    });
    paginatedListModel.showUnpaidBills = ko.observable(true);
    paginatedListModel.showAllBills = ko.computed(function () {
        return !paginatedListModel.showUnpaidBills();
    });
    paginatedListModel.toggleUnpaidBills = function () {
        paginatedListModel.showUnpaidBills(!paginatedListModel.showUnpaidBills());
        paginatedListModel.currentPage(1);
        paginatedListModel.refreshList();
    };

    paginatedListModel.getAdditionalData = function () {
        var additional_data = {
            'show_unpaid': paginatedListModel.showUnpaidBills(),
        };
        if (window.location.href.split('?').length > 2) {
            additional_data['show_hidden'] = _(window.location.href.split('?')[1].split('&')).contains('show_hidden=true');
        }
        return additional_data;
    };
    paginatedListModel.initRow = function (rowElems, paginatedItem) {
        var paymentButton = $(rowElems).find('.payment-button');
        if (paymentButton) {
            paymentButton.click(function (e) {
                paymentHandler.costItem(new Invoice({
                    paginatedItem: paginatedItem,
                    paginatedList: paginatedListModel,
                }));
                paymentHandler.reset();
                e.preventDefault();
            });
        }
    };
    paginatedListModel.init();
});<|MERGE_RESOLUTION|>--- conflicted
+++ resolved
@@ -1,4 +1,3 @@
-<<<<<<< HEAD
 hqDefine("domain/js/billing_statements", [
     'jquery',
     'knockout',
@@ -6,7 +5,7 @@
     'accounting/js/payment_method_handler',
     'hqwebapp/js/crud_paginated_list',
     'accounting/js/lib/stripe',
-], function(
+], function (
     $,
     ko,
     initialPageData,
@@ -14,15 +13,6 @@
     CRUDPaginatedList,
     Stripe
 ) {
-=======
-/* global Stripe */
-hqDefine("domain/js/billing_statements", function () {
-
-    var initialPageData = hqImport("hqwebapp/js/initial_page_data"),
-        paymentMethodHandlers = hqImport("accounting/js/payment_method_handler"),
-        CRUDPaginatedList = hqImport("hqwebapp/js/crud_paginated_list");
-
->>>>>>> 12188b54
     Stripe.setPublishableKey(initialPageData.get("stripe_options").stripe_public_key);
     var WireInvoiceHandler = paymentMethodHandlers.WireInvoiceHandler;
     var PaymentMethodHandler = paymentMethodHandlers.PaymentMethodHandler;
