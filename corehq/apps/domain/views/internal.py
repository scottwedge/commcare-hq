import copy

from django.conf import settings
from django.contrib import messages
from django.http import Http404, HttpResponseRedirect
from django.shortcuts import redirect
from django.template.loader import render_to_string
from django.urls import reverse
from django.utils.decorators import method_decorator
from django.utils.safestring import mark_safe
from django.utils.translation import ugettext as _
from django.utils.translation import ugettext_lazy
from django.views.decorators.http import require_GET
from django.views.generic import View

from memoized import memoized

from corehq.apps.accounting.decorators import always_allow_project_access
from dimagi.utils.web import get_ip, json_request, json_response

from corehq import feature_previews, privileges, toggles
from corehq.apps.accounting.utils import domain_has_privilege
from corehq.apps.domain.calculations import (
    CALC_FNS,
    CALC_ORDER,
    CALCS,
    dom_calc,
)
from corehq.apps.domain.decorators import (
    domain_admin_required,
    login_and_domain_required,
    login_required,
    require_superuser,
)
from corehq.apps.domain.forms import DomainInternalForm, TransferDomainForm
from corehq.apps.domain.models import Domain, TransferDomainRequest
from corehq.apps.domain.views.settings import (
    BaseAdminProjectSettingsView,
    BaseProjectSettingsView,
)
from corehq.apps.hqwebapp.decorators import use_jquery_ui, use_multiselect
from corehq.apps.hqwebapp.tasks import send_html_email_async, send_mail_async
from corehq.apps.hqwebapp.views import BasePageView
from corehq.apps.receiverwrapper.rate_limiter import submission_rate_limiter
from corehq.apps.toggle_ui.views import ToggleEditView
from corehq.apps.users.models import CouchUser


class BaseInternalDomainSettingsView(BaseProjectSettingsView):
    strict_domain_fetching = True

    @method_decorator(always_allow_project_access)
    @method_decorator(login_and_domain_required)
    @method_decorator(require_superuser)
    def dispatch(self, request, *args, **kwargs):
        return super(BaseInternalDomainSettingsView, self).dispatch(request, *args, **kwargs)

    @property
    def main_context(self):
        context = super(BaseInternalDomainSettingsView, self).main_context
        context.update({
            'project': self.domain_object,
        })
        return context

    @property
    def page_name(self):
        return mark_safe("%s <small>Internal</small>" % self.page_title)


class EditInternalDomainInfoView(BaseInternalDomainSettingsView):
    urlname = 'domain_internal_settings'
    page_title = ugettext_lazy("Project Information")
    template_name = 'domain/internal_settings.html'
    strict_domain_fetching = True

    @method_decorator(always_allow_project_access)
    @method_decorator(login_and_domain_required)
    @method_decorator(require_superuser)
    @use_jquery_ui  # datepicker
    @use_multiselect
    def dispatch(self, request, *args, **kwargs):
        return super(BaseInternalDomainSettingsView, self).dispatch(request, *args, **kwargs)

    @property
    @memoized
    def internal_settings_form(self):
        can_edit_eula = toggles.CAN_EDIT_EULA.enabled(self.request.couch_user.username)
        if self.request.method == 'POST':
            return DomainInternalForm(self.request.domain, can_edit_eula, self.request.POST)
        initial = {
            'countries': self.domain_object.deployment.countries,
            'is_test': self.domain_object.is_test,
            'use_custom_auto_case_update_limit': 'Y' if self.domain_object.auto_case_update_limit else 'N',
            'auto_case_update_limit': self.domain_object.auto_case_update_limit,
            'granted_messaging_access': self.domain_object.granted_messaging_access,
        }
        internal_attrs = [
            'sf_contract_id',
            'sf_account_id',
            'initiative',
            'self_started',
            'area',
            'sub_area',
            'organization_name',
            'notes',
            'phone_model',
            'commtrack_domain',
            'performance_threshold',
            'experienced_threshold',
            'amplifies_workers',
            'amplifies_project',
            'data_access_threshold',
            'business_unit',
            'workshop_region',
            'partner_technical_competency',
            'support_prioritization',
            'gs_continued_involvement',
            'technical_complexity',
            'app_design_comments',
            'training_materials',
            'partner_comments',
            'partner_contact',
            'dimagi_contact',
        ]
        if can_edit_eula:
            internal_attrs += [
                'custom_eula',
                'can_use_data',
            ]
        for attr in internal_attrs:
            val = getattr(self.domain_object.internal, attr)
            if isinstance(val, bool):
                val = 'true' if val else 'false'
            initial[attr] = val
        return DomainInternalForm(self.request.domain, can_edit_eula, initial=initial)

    @property
    def page_context(self):
        return {
            'project': self.domain_object,
            'form': self.internal_settings_form,
            'areas': dict([(a["name"], a["sub_areas"]) for a in settings.INTERNAL_DATA["area"]]),
        }

    def send_handoff_email(self):
        partner_contact = self.internal_settings_form.cleaned_data['partner_contact']
        dimagi_contact = self.internal_settings_form.cleaned_data['dimagi_contact']
        recipients = [partner_contact, dimagi_contact]
        params = {'contact_name': CouchUser.get_by_username(dimagi_contact).human_friendly_name}
        send_html_email_async.delay(
            subject="Project Support Transition",
            recipient=recipients,
            html_content=render_to_string(
                "domain/email/support_handoff.html", params),
            text_content=render_to_string(
                "domain/email/support_handoff.txt", params),
            email_from=settings.SUPPORT_EMAIL,
        )
        messages.success(self.request,
                         _("Sent hand-off email to {}.").format(" and ".join(recipients)))

    def post(self, request, *args, **kwargs):
        if self.internal_settings_form.is_valid():
            old_attrs = copy.copy(self.domain_object.internal)
            self.internal_settings_form.save(self.domain_object)
            eula_props_changed = (bool(old_attrs.custom_eula) != bool(self.domain_object.internal.custom_eula) or
                                  bool(old_attrs.can_use_data) != bool(self.domain_object.internal.can_use_data))

            if eula_props_changed and settings.EULA_CHANGE_EMAIL:
                message = '\n'.join([
                    '{user} changed either the EULA or data sharing properties for domain {domain}.',
                    '',
                    'The properties changed were:',
                    '- Custom eula: {eula_old} --> {eula_new}',
                    '- Can use data: {can_use_data_old} --> {can_use_data_new}'
                ]).format(
                    user=self.request.couch_user.username,
                    domain=self.domain,
                    eula_old=old_attrs.custom_eula,
                    eula_new=self.domain_object.internal.custom_eula,
                    can_use_data_old=old_attrs.can_use_data,
                    can_use_data_new=self.domain_object.internal.can_use_data,
                )
                send_mail_async.delay(
                    'Custom EULA or data use flags changed for {}'.format(self.domain),
                    message, settings.DEFAULT_FROM_EMAIL, [settings.EULA_CHANGE_EMAIL]
                )

            messages.success(request,
                             _("The internal information for project %s was successfully updated!") % self.domain)
            if self.internal_settings_form.cleaned_data['send_handoff_email']:
                self.send_handoff_email()
            return redirect(self.urlname, self.domain)
        else:
            messages.error(request, _(
                "Your settings are not valid, see below for errors. Correct them and try again!"))
            return self.get(request, *args, **kwargs)


class EditInternalCalculationsView(BaseInternalDomainSettingsView):
    urlname = 'domain_internal_calculations'
    page_title = ugettext_lazy("Calculated Properties")
    template_name = 'domain/internal_calculations.html'

    @method_decorator(always_allow_project_access)
    @method_decorator(login_and_domain_required)
    @method_decorator(require_superuser)
    def dispatch(self, request, *args, **kwargs):
        return super(BaseInternalDomainSettingsView, self).dispatch(request, *args, **kwargs)

    @property
    def page_context(self):
        return {
            'calcs': CALCS,
            'order': CALC_ORDER,
        }


@method_decorator(require_superuser, name='dispatch')
class FlagsAndPrivilegesView(BaseAdminProjectSettingsView):
    urlname = 'feature_flags_and_privileges'
    page_title = ugettext_lazy("Feature Flags and Privileges")
    template_name = 'domain/admin/flags_and_privileges.html'

<<<<<<< HEAD
    @method_decorator(always_allow_project_access)
    @method_decorator(require_superuser)
    def dispatch(self, request, *args, **kwargs):
        return super(FlagsAndPrivilegesView, self).dispatch(request, *args, **kwargs)

=======
>>>>>>> 4c8d3a49
    def _get_toggles(self):

        def _sort_key(toggle):
            return (not (toggle['domain_enabled'] or toggle['user_enabled']),
                    [t.name for t in toggles.ALL_TAGS].index(toggle['tag']),
                    toggle['label'])

        unsorted_toggles = [{
            'slug': toggle.slug,
            'label': toggle.label,
            'description': toggle.description,
            'help_link': toggle.help_link,
            'tag': toggle.tag.name,
            'tag_description': toggle.tag.description,
            'tag_css_class': toggle.tag.css_class,
            'has_domain_namespace': toggles.NAMESPACE_DOMAIN in toggle.namespaces,
            'domain_enabled': toggle.enabled(self.domain, namespace=toggles.NAMESPACE_DOMAIN),
            'user_enabled': toggle.enabled(self.request.couch_user.username,
                                           namespace=toggles.NAMESPACE_USER),
        } for toggle in toggles.all_toggles()]

        return sorted(unsorted_toggles, key=_sort_key)

    def _get_privileges(self):
        return sorted([
            (privileges.Titles.get_name_from_privilege(privilege),
             domain_has_privilege(self.domain, privilege))
            for privilege in privileges.MAX_PRIVILEGES
        ], key=lambda name_has: (not name_has[1], name_has[0]))

    @property
    def page_context(self):
        return {
            'toggles': self._get_toggles(),
            'use_sql_backend': self.domain_object.use_sql_backend,
            'privileges': self._get_privileges(),
        }


@method_decorator(require_superuser, name='dispatch')
class ProjectLimitsView(BaseAdminProjectSettingsView):
    urlname = 'internal_project_limits_summary'
    page_title = ugettext_lazy("Project Limits")
    template_name = 'domain/admin/project_limits.html'

    @property
    def page_context(self):
        return {
            'project_limits': {
                'submissions': self._get_submission_rate_limits()
            }
        }

    def _get_submission_rate_limits(self):
        return [
            {'key': key, 'current_usage': int(current_usage), 'limit': int(limit),
             'percent_usage': round(100 * current_usage / limit, 1)}
            for key, current_usage, limit in submission_rate_limiter.iter_rates(self.domain)
        ]


class TransferDomainView(BaseAdminProjectSettingsView):
    urlname = 'transfer_domain_view'
    page_title = ugettext_lazy("Transfer Project")
    template_name = 'domain/admin/transfer_domain.html'

    @property
    @memoized
    def active_transfer(self):
        return TransferDomainRequest.get_active_transfer(self.domain,
                                                         self.request.user.username)

    @property
    @memoized
    def transfer_domain_form(self):
        return TransferDomainForm(self.domain,
                                  self.request.user.username,
                                  self.request.POST or None)

    def get(self, request, *args, **kwargs):

        if self.active_transfer:
            self.template_name = 'domain/admin/transfer_domain_pending.html'

            if request.GET.get('resend', None):
                self.active_transfer.send_transfer_request()
                messages.info(request,
                              _("Resent transfer request for project '{domain}'").format(domain=self.domain))

        return super(TransferDomainView, self).get(request, *args, **kwargs)

    def post(self, request, *args, **kwargs):
        form = self.transfer_domain_form
        if form.is_valid():
            # Initiate domain transfer
            transfer = form.save()
            transfer.send_transfer_request()
            return HttpResponseRedirect(self.page_url)

        context = self.get_context_data(**kwargs)
        return self.render_to_response(context)

    @property
    def page_context(self):
        if self.active_transfer:
            return {'transfer': self.active_transfer.as_dict()}
        else:
            return {'form': self.transfer_domain_form}

    @method_decorator(domain_admin_required)
    def dispatch(self, request, *args, **kwargs):
        if not toggles.TRANSFER_DOMAIN.enabled(request.domain):
            raise Http404()
        return super(TransferDomainView, self).dispatch(request, *args, **kwargs)


class ActivateTransferDomainView(BasePageView):
    urlname = 'activate_transfer_domain'
    page_title = 'Activate Domain Transfer'
    template_name = 'domain/activate_transfer_domain.html'

    @property
    @memoized
    def active_transfer(self):
        return TransferDomainRequest.get_by_guid(self.guid)

    @property
    def page_context(self):
        if self.active_transfer:
            return {'transfer': self.active_transfer.as_dict()}
        else:
            return {}

    @property
    def page_url(self):
        return self.request.get_full_path()

    def get(self, request, guid, *args, **kwargs):
        self.guid = guid

        if (self.active_transfer and
                self.active_transfer.to_username != request.user.username and
                not request.user.is_superuser):
            return HttpResponseRedirect(reverse("no_permissions"))

        return super(ActivateTransferDomainView, self).get(request, *args, **kwargs)

    def post(self, request, guid, *args, **kwargs):
        self.guid = guid

        if not self.active_transfer:
            raise Http404()

        if self.active_transfer.to_username != request.user.username and not request.user.is_superuser:
            return HttpResponseRedirect(reverse("no_permissions"))

        self.active_transfer.transfer_domain(ip=get_ip(request))
        messages.success(request, _("Successfully transferred ownership of project '{domain}'")
                         .format(domain=self.active_transfer.domain))

        return HttpResponseRedirect(reverse('dashboard_default', args=[self.active_transfer.domain]))

    @method_decorator(login_required)
    def dispatch(self, *args, **kwargs):
        return super(ActivateTransferDomainView, self).dispatch(*args, **kwargs)


class DeactivateTransferDomainView(View):

    def post(self, request, guid, *args, **kwargs):

        transfer = TransferDomainRequest.get_by_guid(guid)

        if not transfer:
            return HttpResponseRedirect(request.META.get('HTTP_REFERER', '/'))

        if (transfer.to_username != request.user.username and
                transfer.from_username != request.user.username and
                not request.user.is_superuser):
            return HttpResponseRedirect(reverse("no_permissions"))

        transfer.active = False
        transfer.save()

        referer = request.META.get('HTTP_REFERER', '/')

        # Do not want to send them back to the activate page
        if referer.endswith(reverse('activate_transfer_domain', args=[guid])):
            messages.info(request,
                          _("Declined ownership of project '{domain}'").format(domain=transfer.domain))
            return HttpResponseRedirect('/')
        else:
            return HttpResponseRedirect(referer)

    @method_decorator(login_required)
    def dispatch(self, *args, **kwargs):
        return super(DeactivateTransferDomainView, self).dispatch(*args, **kwargs)


@login_and_domain_required
@require_superuser
@require_GET
def toggle_diff(request, domain):
    params = json_request(request.GET)
    other_domain = params.get('domain')
    diff = []
    if Domain.get_by_name(other_domain):
        diff = [{'slug': t.slug, 'label': t.label, 'url': reverse(ToggleEditView.urlname, args=[t.slug])}
                for t in feature_previews.all_previews() + toggles.all_toggles()
                if t.enabled(request.domain, toggles.NAMESPACE_DOMAIN)
                and not t.enabled(other_domain, toggles.NAMESPACE_DOMAIN)]
        diff.sort(key=lambda x: x['label'])
    return json_response(diff)


@login_and_domain_required
@require_superuser
def calculated_properties(request, domain):
    calc_tag = request.GET.get("calc_tag", '').split('--')
    extra_arg = calc_tag[1] if len(calc_tag) > 1 else ''
    calc_tag = calc_tag[0]

    if not calc_tag or calc_tag not in list(CALC_FNS):
        data = {"error": 'This tag does not exist'}
    else:
        data = {"value": dom_calc(calc_tag, domain, extra_arg)}
    return json_response(data)<|MERGE_RESOLUTION|>--- conflicted
+++ resolved
@@ -217,20 +217,13 @@
         }
 
 
+@method_decorator(always_allow_project_access, name='dispatch')
 @method_decorator(require_superuser, name='dispatch')
 class FlagsAndPrivilegesView(BaseAdminProjectSettingsView):
     urlname = 'feature_flags_and_privileges'
     page_title = ugettext_lazy("Feature Flags and Privileges")
     template_name = 'domain/admin/flags_and_privileges.html'
 
-<<<<<<< HEAD
-    @method_decorator(always_allow_project_access)
-    @method_decorator(require_superuser)
-    def dispatch(self, request, *args, **kwargs):
-        return super(FlagsAndPrivilegesView, self).dispatch(request, *args, **kwargs)
-
-=======
->>>>>>> 4c8d3a49
     def _get_toggles(self):
 
         def _sort_key(toggle):
@@ -270,6 +263,7 @@
         }
 
 
+@method_decorator(always_allow_project_access, name='dispatch')
 @method_decorator(require_superuser, name='dispatch')
 class ProjectLimitsView(BaseAdminProjectSettingsView):
     urlname = 'internal_project_limits_summary'
