--- conflicted
+++ resolved
@@ -40,14 +40,11 @@
     CaseAccessorSQL,
     FormAccessorSQL,
 )
-<<<<<<< HEAD
 from corehq.form_processor.change_publishers import (
     publish_case_saved,
     publish_form_saved,
 )
-=======
 from corehq.form_processor.models import CommCareCaseSQL, XFormInstanceSQL
->>>>>>> 9377ab31
 from corehq.form_processor.utils import should_use_sql_backend
 from corehq.sql_db.util import (
     estimate_partitioned_row_count,
@@ -147,19 +144,13 @@
         if action != STATS and self.verbose:
             raise CommandError("--verbose only allowed for `stats`")
 
-<<<<<<< HEAD
         dst_domain = options.pop('dest', None) or domain
-        assert Domain.get_by_name(domain)
+        assert Domain.get_by_name(domain), f'Unknown domain "{domain}"'
         if domain != dst_domain:
-            assert Domain.get_by_name(dst_domain)
-        setup_logging(self.state_dir, action.lower(), options['debug'])
-        getattr(self, "do_" + action)(domain, dst_domain)
-=======
-        assert Domain.get_by_name(domain), f'Unknown domain "{domain}"'
+            assert Domain.get_by_name(dst_domain), f'Unknown domain "{dst_domain}"'
         slug = f"{action.lower()}-{domain}"
         setup_logging(self.state_dir, slug, options['debug'])
-        getattr(self, "do_" + action)(domain)
->>>>>>> 9377ab31
+        getattr(self, "do_" + action)(domain, dst_domain)
 
     def do_MIGRATE(self, domain, dst_domain):
         set_couch_sql_migration_started(domain, dry_run=(self.dry_run or self.live_migrate))
@@ -358,20 +349,15 @@
         delete_attachments = True
     delete_state_db(domain, state_dir)
 
-<<<<<<< HEAD
-    for doc_type in doc_types():
-        sql_form_ids = FormAccessorSQL.get_form_ids_in_domain_by_type(dst_domain, doc_type)
-        FormAccessorSQL.hard_delete_forms(dst_domain, sql_form_ids, delete_attachments=delete_attachments)
-
-    sql_form_ids = FormAccessorSQL.get_deleted_form_ids_in_domain(dst_domain)
-    FormAccessorSQL.hard_delete_forms(dst_domain, sql_form_ids, delete_attachments=delete_attachments)
-
-    sql_case_ids = CaseAccessorSQL.get_case_ids_in_domain(dst_domain)
-    CaseAccessorSQL.hard_delete_cases(dst_domain, sql_case_ids)
-
-    sql_case_ids = CaseAccessorSQL.get_deleted_case_ids_in_domain(dst_domain)
-    CaseAccessorSQL.hard_delete_cases(dst_domain, sql_case_ids)
-    log.info(f"blew away migration for domain {domain}\n")
+    log.info("deleting forms...")
+    for form_ids in iter_chunks(XFormInstanceSQL, "form_id", dst_domain):
+        FormAccessorSQL.hard_delete_forms(dst_domain, form_ids, delete_attachments=delete_attachments)
+
+    log.info("deleting cases...")
+    for case_ids in iter_chunks(CommCareCaseSQL, "case_id", dst_domain):
+        CaseAccessorSQL.hard_delete_cases(dst_domain, case_ids)
+
+    log.info("blew away migration for domain %s\n", domain)
 
 
 def _commit_src_domain(domain):
@@ -417,16 +403,6 @@
         for case_ids_chunk in chunked(case_ids, 500):
             for case in CaseAccessorSQL.get_cases(list(case_ids_chunk)):
                 yield case
-=======
-    log.info("deleting forms...")
-    for form_ids in iter_chunks(XFormInstanceSQL, "form_id", domain):
-        FormAccessorSQL.hard_delete_forms(domain, form_ids, delete_attachments=False)
-
-    log.info("deleting cases...")
-    for case_ids in iter_chunks(CommCareCaseSQL, "case_id", domain):
-        CaseAccessorSQL.hard_delete_cases(domain, case_ids)
-
-    log.info("blew away migration for domain %s\n", domain)
 
 
 def iter_chunks(model_class, field, domain, chunk_size=5000):
@@ -441,5 +417,4 @@
     )
     values = (r[0] for r in rows)
     values = with_progress_bar(values, row_count, oneline="concise")
-    yield from chunked(values, chunk_size, list)
->>>>>>> 9377ab31
+    yield from chunked(values, chunk_size, list)