--- conflicted
+++ resolved
@@ -574,29 +574,13 @@
         return couch_case
 
     def _save_diffs(self, couch_form, sql_form):
-<<<<<<< HEAD
-        from corehq.apps.tzmigration.timezonemigration import json_diff
-        couch_form_json = couch_form.to_json()
-        sql_form_json = {} if sql_form is None else sql_form_to_json(sql_form)
-
+        couch_json = couch_form.to_json()
+        sql_json = {} if sql_form is None else sql_form_to_json(sql_form)
         if self.same_domain():
             ignore_paths = None
         else:
             ignore_paths = self.statedb.get_ignore_paths(couch_form.get_id) + [('domain',), ('_id',)]
-        diffs = json_diff(
-            couch_form_json, sql_form_json,
-            track_list_indices=False,
-            ignore_paths=ignore_paths,
-        )
-        self.statedb.add_diffs(
-            couch_form.doc_type, couch_form.form_id,
-            filter_form_diffs(couch_form_json, sql_form_json, diffs)
-        )
-=======
-        couch_json = couch_form.to_json()
-        sql_json = {} if sql_form is None else sql_form_to_json(sql_form)
-        self.statedb.save_form_diffs(couch_json, sql_json)
->>>>>>> 9411f336
+        self.statedb.save_form_diffs(couch_json, sql_json, ignore_paths)
 
     def _get_case_stock_result(self, sql_form, couch_form):
         case_stock_result = None
