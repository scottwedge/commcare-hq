{% extends "style/bootstrap3/base_section.html" %}
{% load hq_shared_tags %}

{% block js %} {{ block.super }}
<<<<<<< HEAD
    <script src="{% static 'commtrack/ko/location_bulk_upload_file.js' %}"></script>
    <script type="text/javascript">
        $(function() {
            $('#download_link').click(function() {
                ga_track_event('Organization Structure', 'Bulk Import', 'Download');
            });
            $("button[type='submit']").click(function() {
                ga_track_event('Organization Structure', 'Bulk Import', 'Upload');
            })
        });
    </script>
=======
    <script src="{% new_static 'commtrack/ko/location_bulk_upload_file.js' %}"></script>
>>>>>>> 4edce64a
{% endblock %}

{% block page_content %}
    {% include "locations/manage/partials/bulk_upload.html" %}
{% endblock %}<|MERGE_RESOLUTION|>--- conflicted
+++ resolved
@@ -2,8 +2,7 @@
 {% load hq_shared_tags %}
 
 {% block js %} {{ block.super }}
-<<<<<<< HEAD
-    <script src="{% static 'commtrack/ko/location_bulk_upload_file.js' %}"></script>
+    <script src="{% new_static 'commtrack/ko/location_bulk_upload_file.js' %}"></script>
     <script type="text/javascript">
         $(function() {
             $('#download_link').click(function() {
@@ -14,9 +13,6 @@
             })
         });
     </script>
-=======
-    <script src="{% new_static 'commtrack/ko/location_bulk_upload_file.js' %}"></script>
->>>>>>> 4edce64a
 {% endblock %}
 
 {% block page_content %}
