--- conflicted
+++ resolved
@@ -277,7 +277,6 @@
 
         xml_node = self._users_related_locations_for_xml(user, location_relations)
 
-<<<<<<< HEAD
         return [get_index_schema_node(self.id, ['@id']), xml_node]
 
     def _query_users_related_locations(self, restore_user, last_sync_log):
@@ -293,15 +292,6 @@
         location_relations = LocationRelation.objects.filter(
             Q(location_a__in=user_locations_with_descendants) | Q(location_b__in=user_locations_with_descendants)
         ).prefetch_related('location_a', 'location_a__location_type', 'location_b', 'location_b__location_type')
-=======
-        for location, relations in location_relations:
-            location_node = SubElement(outer_node, 'location', {'id': location.location_id})
-            for related_location, distance in relations:
-                node = SubElement(location_node, 'related_location')
-                node.text = related_location.location_id
-                if distance:
-                    node.attrib['distance'] = str(distance)
->>>>>>> f26e69bd
 
         changed = True
         if last_sync_log and last_sync_log.date:
@@ -338,9 +328,9 @@
 
         for location, relations in related_locations:
             location_node = SubElement(outer_node, 'location', {'id': location.location_id})
-            for location, distance in relations:
+            for related_location, distance in relations:
                 node = SubElement(location_node, 'related_location')
-                node.text = location.location_id
+                node.text = related_location.location_id
                 if distance:
                     node.attrib['distance'] = str(distance)
 
