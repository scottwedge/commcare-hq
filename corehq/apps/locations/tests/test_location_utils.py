from __future__ import unicode_literals
from ..models import LocationType, SQLLocation
from .util import LocationHierarchyTestCase


class MassachusettsTestCase(LocationHierarchyTestCase):
    location_type_names = ['state', 'county', 'city']
    location_structure = [
        ('Massachusetts', [
            ('Middlesex', [
                ('Cambridge', []),
                ('Somerville', []),
            ]),
            ('Suffolk', [
                ('Boston', []),
            ])
        ])
    ]


class TestLocationsSetup(MassachusettsTestCase):

    def test_location_types(self):
        for lt_name in self.location_type_names:
            in_db = LocationType.objects.get(domain=self.domain, name=lt_name)
            in_dict = self.location_types[lt_name]
            self.assertEqual(lt_name, in_db.name, in_dict.name)

    def test_locations_created(self):
        location_names = ['Massachusetts', 'Middlesex', 'Cambridge',
                          'Somerville', 'Suffolk', 'Boston']
        for name in location_names:
            self.assertIn(name, self.locations)

    def test_parentage(self):
        cambridge = self.locations['Cambridge']
        self.assertEqual(cambridge.parent.name, 'Middlesex')
        self.assertEqual(cambridge.parent.parent.name, 'Massachusetts')


class TestGetLocationsAndChildren(MassachusettsTestCase):

    def test_get_locations_and_children(self):
        names = ['Middlesex', 'Somerville', 'Suffolk']
        result = SQLLocation.objects.get_locations_and_children(
            [self.locations[name].location_id for name in names]
        )
        self.assertEqual(
            set(loc.name for loc in result),
            {'Middlesex', 'Cambridge', 'Somerville', 'Suffolk', 'Boston'}
        )

    def test_get_locations_and_children2(self):
        names = ['Middlesex', 'Boston']
        result = SQLLocation.objects.get_locations_and_children(
            [self.locations[name].location_id for name in names]
        )
        self.assertEqual(
            set(loc.name for loc in result),
            {'Middlesex', 'Cambridge', 'Somerville', 'Boston'}
        )

    def test_get_locations_and_children_with_empty_list(self):
        result = SQLLocation.objects.get_locations_and_children([])
<<<<<<< HEAD
        self.assertEqual(len(result), 0)
=======
        self.assertEqual(set(result), set())
>>>>>>> 711666db
<|MERGE_RESOLUTION|>--- conflicted
+++ resolved
@@ -62,8 +62,4 @@
 
     def test_get_locations_and_children_with_empty_list(self):
         result = SQLLocation.objects.get_locations_and_children([])
-<<<<<<< HEAD
-        self.assertEqual(len(result), 0)
-=======
-        self.assertEqual(set(result), set())
->>>>>>> 711666db
+        self.assertEqual(set(result), set())