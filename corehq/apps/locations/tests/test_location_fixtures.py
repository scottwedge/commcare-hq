import uuid
import mock
import os
from xml.etree import ElementTree

from corehq.util.test_utils import flag_enabled

from datetime import datetime, timedelta
from django.test import TestCase
from casexml.apps.phone.models import SyncLog
from casexml.apps.phone.tests.utils import create_restore_user
from corehq.apps.domain.shortcuts import create_domain
from corehq.apps.domain.models import Domain
from corehq.apps.commtrack.tests.util import bootstrap_domain
from corehq.apps.users.models import CommCareUser

from corehq.apps.app_manager.tests.util import TestXmlMixin, extract_xml_partial
from casexml.apps.case.xml import V2
from corehq.apps.users.dbaccessors.all_commcare_users import delete_all_users

from .util import (
    LocationHierarchyPerTest,
    setup_location_types_with_structure,
    setup_locations_with_structure,
    LocationStructure,
    LocationTypeStructure,
)
from ..fixtures import _location_to_fixture, LocationSet, should_sync_locations, location_fixture_generator, \
    flat_location_fixture_generator, should_sync_flat_fixture, should_sync_hierarchical_fixture
from ..models import SQLLocation, LocationType, Location, LocationFixtureConfiguration


class FixtureHasLocationsMixin(TestXmlMixin):
    root = os.path.dirname(__file__)
    file_path = ['data']

<<<<<<< HEAD
    def _assemble_expected_fixture(self, xml_name, desired_locations):
=======
    # Adding this feature flag allows rendering of hierarchical fixture where requested
    # and wont interfere with flat fixture generation
    @flag_enabled('HIERARCHICAL_LOCATION_FIXTURE')
    def _assert_fixture_has_locations(self, xml_name, desired_locations, flat=False):
>>>>>>> 21631f0c
        ids = {
            "{}_id".format(desired_location.lower().replace(" ", "_")): (
                self.locations[desired_location].location_id
            )
            for desired_location in desired_locations
        }  # eg: {"massachusetts_id" = self.locations["Massachusetts"].location_id}

        return self.get_xml(xml_name).format(
            user_id=self.user.user_id,
            **ids
        )

    def _assert_fixture_has_locations(self, xml_name, desired_locations, flat=False):
        generator = flat_location_fixture_generator if flat else location_fixture_generator
        fixture = ElementTree.tostring(generator(self.user, V2)[-1])
        desired_fixture = self._assemble_expected_fixture(xml_name, desired_locations)
        self.assertXmlEqual(desired_fixture, fixture)


@mock.patch.object(Domain, 'uses_locations', lambda: True)  # removes dependency on accounting
class LocationFixturesTest(LocationHierarchyPerTest, FixtureHasLocationsMixin):
    location_type_names = ['state', 'county', 'city']
    location_structure = [
        ('Massachusetts', [
            ('Middlesex', [
                ('Cambridge', []),
                ('Somerville', []),
            ]),
            ('Suffolk', [
                ('Boston', []),
                ('Revere', []),
            ])
        ]),
        ('New York', [
            ('New York City', [
                ('Manhattan', []),
                ('Brooklyn', []),
                ('Queens', []),
            ]),
        ]),
    ]

    def setUp(self):
        super(LocationFixturesTest, self).setUp()
        delete_all_users()
        self.user = create_restore_user(self.domain, 'user', '123')

<<<<<<< HEAD
=======
    @flag_enabled('HIERARCHICAL_LOCATION_FIXTURE')
>>>>>>> 21631f0c
    def test_no_user_locations_returns_empty(self):
        empty_fixture = "<fixture id='commtrack:locations' user_id='{}' />".format(self.user.user_id)
        fixture = ElementTree.tostring(location_fixture_generator(self.user, V2)[0])
        self.assertXmlEqual(empty_fixture, fixture)

    def test_simple_location_fixture(self):
        self.user._couch_user.set_location(self.locations['Suffolk'].couch_location)

        self._assert_fixture_has_locations(
            'simple_fixture',
            ['Massachusetts', 'Suffolk', 'Boston', 'Revere']
        )

    def test_multiple_locations(self):
        self.user._couch_user.add_to_assigned_locations(self.locations['Suffolk'].couch_location)
        self.user._couch_user.add_to_assigned_locations(self.locations['New York City'].couch_location)

        self._assert_fixture_has_locations(
            'multiple_locations',
            ['Massachusetts', 'Suffolk', 'Boston', 'Revere', 'New York',
             'New York City', 'Manhattan', 'Queens', 'Brooklyn']
        )

    def test_all_locations_flag_returns_all_locations(self):
        with flag_enabled('SYNC_ALL_LOCATIONS'):
            self._assert_fixture_has_locations(
                'expand_from_root',
                ['Massachusetts', 'Suffolk', 'Middlesex', 'Boston', 'Revere', 'Cambridge',
                 'Somerville', 'New York', 'New York City', 'Manhattan', 'Queens', 'Brooklyn']
            )

    @mock.patch.object(CommCareUser, 'locations')
    @mock.patch.object(Domain, 'supports_multiple_locations_per_user')
    def test_multiple_locations_returns_multiple_trees(
            self,
            supports_multiple_locations,
            user_locations,
    ):
        multiple_locations_different_states = [
            self.locations['Suffolk'].couch_location,
            self.locations['New York City'].couch_location
        ]
        supports_multiple_locations.__get__ = mock.Mock(return_value=True)
        user_locations.__get__ = mock.Mock(return_value=multiple_locations_different_states)

        self._assert_fixture_has_locations(
            'multiple_locations',
            ['Massachusetts', 'Suffolk', 'Boston', 'Revere', 'New York',
             'New York City', 'Manhattan', 'Queens', 'Brooklyn']
        )

    def test_expand_to_county(self):
        """
        expand to "county"
        should return:
            Mass
            - Suffolk
        """
        self.user._couch_user.set_location(self.locations['Suffolk'].couch_location)
        location_type = self.locations['Suffolk'].location_type
        location_type.expand_to = location_type
        location_type.save()

        self._assert_fixture_has_locations(
            'expand_to_county',
            ['Massachusetts', 'Suffolk']
        )

    def test_expand_to_county_from_state(self):
        self.user._couch_user.set_location(self.locations['Massachusetts'].couch_location)
        location_type = self.locations['Massachusetts'].location_type
        location_type.expand_to = self.locations['Suffolk'].location_type
        location_type.save()

        self._assert_fixture_has_locations(
            'expand_to_county_from_state',
            ['Massachusetts', 'Suffolk', 'Middlesex']
        )

    def test_expand_from_county_at_city(self):
        self.user._couch_user.set_location(self.locations['Boston'].couch_location)
        location_type = self.locations['Boston'].location_type
        location_type.expand_from = self.locations['Suffolk'].location_type
        location_type.save()

        self._assert_fixture_has_locations(
            'expand_from_county_at_city',
            ['Massachusetts', 'Suffolk', 'Middlesex', 'Boston', 'Revere']
        )

    def test_expand_from_root_at_city(self):
        self.user._couch_user.set_location(self.locations['Boston'].couch_location)
        location_type = self.locations['Boston'].location_type
        location_type.expand_from_root = True
        location_type.save()

        self._assert_fixture_has_locations(
            'expand_from_root',
            ['Massachusetts', 'Suffolk', 'Middlesex', 'Boston', 'Revere', 'Cambridge',
             'Somerville', 'New York', 'New York City', 'Manhattan', 'Queens', 'Brooklyn']
        )

    def test_expand_from_root_to_county(self):
        self.user._couch_user.set_location(self.locations['Massachusetts'].couch_location)
        location_type = self.locations['Massachusetts'].location_type
        location_type.expand_from_root = True
        location_type.expand_to = self.locations['Suffolk'].location_type
        location_type.save()
        self._assert_fixture_has_locations(
            'expand_from_root_to_county',
            ['Massachusetts', 'Suffolk', 'Middlesex', 'New York', 'New York City']
        )

    def test_flat_sync_format(self):
        with flag_enabled('SYNC_ALL_LOCATIONS'):
            with flag_enabled('FLAT_LOCATION_FIXTURE'):
                self._assert_fixture_has_locations(
                    'expand_from_root_flat',
                    ['Massachusetts', 'Suffolk', 'Middlesex', 'Boston', 'Revere', 'Cambridge',
                     'Somerville', 'New York', 'New York City', 'Manhattan', 'Queens', 'Brooklyn'],
                    flat=True,
                )

    def test_include_without_expanding(self):
        self.user._couch_user.set_location(self.locations['Boston'].couch_location)
        location_type = self.locations['Boston'].location_type
        location_type.expand_from = self.locations['Suffolk'].location_type
        location_type.include_without_expanding = self.locations['Massachusetts'].location_type
        location_type.save()

        self._assert_fixture_has_locations(
            'include_without_expanding',
            ['Massachusetts', 'Suffolk', 'Boston', 'Revere', 'New York']
        )

    def test_include_without_expanding_same_level(self):
        # I want a list of all the counties, but only the cities in my county
        self.user._couch_user.set_location(self.locations['Boston'].couch_location)
        location_type = self.locations['Boston'].location_type

        # Get all the counties
        location_type.include_without_expanding = self.locations['Middlesex'].location_type
        # Expand downwards from my county
        location_type.expand_from = self.locations['Middlesex'].location_type
        location_type.save()
        self._assert_fixture_has_locations(
            'include_without_expanding_same_level',
            ['Massachusetts', 'New York', 'Middlesex', 'Suffolk', 'New York City', 'Boston', 'Revere']
        )  # (New York City is of type "county")

    @flag_enabled('FLAT_LOCATION_FIXTURE')
    def test_index_location_fixtures(self):
        self.user._couch_user.set_location(self.locations['Massachusetts'])
        expected_result = self._assemble_expected_fixture(
            'index_location_fixtures',
            ['Massachusetts', 'Suffolk', 'Boston', 'Revere', 'Middlesex', 'Cambridge', 'Somerville'],
        )
        fixture_nodes = flat_location_fixture_generator(self.user, V2)
        self.assertEqual(len(fixture_nodes), 2)  # fixture schema, then fixture

        # check the fixture like usual
        fixture = extract_xml_partial(ElementTree.tostring(fixture_nodes[1]), '.')
        expected_fixture = extract_xml_partial(expected_result, './fixture')
        self.assertXmlEqual(expected_fixture, fixture)

        # check the schema
        schema = extract_xml_partial(ElementTree.tostring(fixture_nodes[0]), '.')
        expected_schema = extract_xml_partial(expected_result, './schema')
        self.assertXmlEqual(expected_schema, schema)


@mock.patch.object(Domain, 'uses_locations', lambda: True)  # removes dependency on accounting
class WebUserLocationFixturesTest(LocationHierarchyPerTest, FixtureHasLocationsMixin):

    location_type_names = ['state', 'county', 'city']
    location_structure = [
        ('Massachusetts', [
            ('Middlesex', [
                ('Cambridge', []),
                ('Somerville', []),
            ]),
            ('Suffolk', [
                ('Boston', []),
                ('Revere', []),
            ])
        ]),
        ('New York', [
            ('New York City', [
                ('Manhattan', []),
                ('Brooklyn', []),
                ('Queens', []),
            ]),
        ]),
    ]

    def setUp(self):
        super(WebUserLocationFixturesTest, self).setUp()
        delete_all_users()
        self.user = create_restore_user(self.domain, 'web_user', '123', is_mobile_user=False)

<<<<<<< HEAD
=======
    @flag_enabled('HIERARCHICAL_LOCATION_FIXTURE')
>>>>>>> 21631f0c
    def test_no_user_locations_returns_empty(self):
        empty_fixture = "<fixture id='commtrack:locations' user_id='{}' />".format(self.user.user_id)
        fixture = ElementTree.tostring(location_fixture_generator(self.user, V2)[0])
        self.assertXmlEqual(empty_fixture, fixture)

    def test_simple_location_fixture(self):
        self.user._couch_user.set_location(self.domain, self.locations['Suffolk'].couch_location)

        self._assert_fixture_has_locations(
            'simple_fixture',
            ['Massachusetts', 'Suffolk', 'Boston', 'Revere']
        )

    def test_multiple_locations(self):
        self.user._couch_user.add_to_assigned_locations(self.domain, self.locations['Suffolk'].couch_location)
        self.user._couch_user.add_to_assigned_locations(
            self.domain,
            self.locations['New York City'].couch_location
        )

        self._assert_fixture_has_locations(
            'multiple_locations',
            ['Massachusetts', 'Suffolk', 'Boston', 'Revere', 'New York',
             'New York City', 'Manhattan', 'Queens', 'Brooklyn']
        )


@mock.patch.object(Domain, 'uses_locations', lambda: True)  # removes dependency on accounting
class ForkedHierarchyLocationFixturesTest(LocationHierarchyPerTest, FixtureHasLocationsMixin):
    """
    - State
        - County
            - City
        - Region
            - Town
    """
    location_type_structure = [
        LocationTypeStructure('state', [
            LocationTypeStructure('county', [
                LocationTypeStructure('city', [])
            ]),
            LocationTypeStructure('region', [
                LocationTypeStructure('town', [])
            ])
        ])
    ]

    location_structure = [
        LocationStructure('Massachusetts', 'state', [
            LocationStructure('Middlesex', 'county', [
                LocationStructure('Cambridge', 'city', []),
                LocationStructure('Somerville', 'city', [])
            ]),
            LocationStructure('Suffolk', 'county', [
                LocationStructure('Boston', 'city', []),
            ]),
            LocationStructure('Berkshires', 'region', [
                LocationStructure('Granville', 'town', []),
                LocationStructure('Granby', 'town', []),
            ]),
            LocationStructure('Pioneer Valley', 'region', [
                LocationStructure('Greenfield', 'town', []),
            ]),
        ])
    ]

    def setUp(self):
        self.domain_obj = bootstrap_domain(self.domain)
        self.user = create_restore_user(self.domain, 'user', '123')
        self.location_types = setup_location_types_with_structure(self.domain, self.location_type_structure)
        self.locations = setup_locations_with_structure(self.domain, self.location_structure)

    def test_forked_locations(self, *args):
        self.user._couch_user.set_location(self.locations['Massachusetts'].couch_location)
        location_type = self.locations['Massachusetts'].location_type
        location_type.expand_to = self.locations['Middlesex'].location_type
        location_type.save()
        self._assert_fixture_has_locations(
            'forked_expand_to_county',
            ['Massachusetts', 'Suffolk', 'Middlesex', 'Berkshires', 'Pioneer Valley']
        )


class ShouldSyncLocationFixturesTest(TestCase):

    @classmethod
    def setUpClass(cls):
        delete_all_users()
        cls.domain = "Erebor"
        cls.domain_obj = create_domain(cls.domain)
        cls.username = "Durins Bane"
        cls.location_type = LocationType(
            domain=cls.domain,
            name="state",
            code="state",
        )
        password = "What have I got in my pocket"
        cls.user = CommCareUser.create(cls.domain, cls.username, password)
        cls.user.save()
        cls.location_type.save()

    @classmethod
    def tearDownClass(cls):
        cls.domain_obj.delete()

    def test_metadata(self):
        location = SQLLocation(
            id="854208",
            domain="test-domain",
            name="Braavos",
            location_type=self.location_type,
            metadata={'best_swordsman': "Sylvio Forel",
                      'in_westeros': "false"},
        )
        location_db = LocationSet([location])
        fixture = _location_to_fixture(location_db, location, self.location_type)
        location_data = {
            e.tag: e.text for e in fixture.find('location_data')
        }
        self.assertEquals(location_data, location.metadata)

    def test_should_sync_locations_change_location_type(self):
        """
        When location_type gets changed, we should resync locations
        """
        yesterday = datetime.today() - timedelta(1)
        day_before_yesterday = yesterday - timedelta(1)
        LocationType.objects.all().update(last_modified=day_before_yesterday)  # Force update because of auto_now
        self.location_type = LocationType.objects.last()

        location = SQLLocation(
            domain=self.domain,
            name="Meereen",
            location_type=self.location_type,
            metadata={'queen': "Daenerys Targaryen",
                      'rebels': "Sons of the Harpy"},
        )
        location.save()

        SQLLocation.objects.filter(pk=location.pk).update(last_modified=day_before_yesterday)
        location = SQLLocation.objects.last()
        location_db = LocationSet([location])

        self.assertFalse(
            should_sync_locations(SyncLog(date=yesterday), location_db, self.user.to_ota_restore_user())
        )

        self.location_type.shares_cases = True
        self.location_type.save()

        location = SQLLocation.objects.last()
        location_db = LocationSet([location])

        self.assertTrue(
            should_sync_locations(SyncLog(date=yesterday), location_db, self.user.to_ota_restore_user())
        )

    def test_archiving_location_should_resync(self):
        """
        When locations are archived, we should resync them
        """
        couch_location = Location(
            domain=self.domain,
            name='winterfell',
            location_type=self.location_type.name,
        )
        couch_location.save()
        after_save = datetime.utcnow()
        location = SQLLocation.objects.last()
        self.assertEqual(couch_location.location_id, location.location_id)
        self.assertEqual('winterfell', location.name)
        location_db = LocationSet([location])
        self.assertFalse(
            should_sync_locations(SyncLog(date=after_save), location_db, self.user.to_ota_restore_user())
        )

        # archive the location
        location.archive()
        after_archive = datetime.utcnow()

        location = SQLLocation.objects.last()
        location_db = LocationSet([location])
        self.assertTrue(
            should_sync_locations(SyncLog(date=after_save), location_db, self.user.to_ota_restore_user())
        )
        self.assertFalse(
            should_sync_locations(SyncLog(date=after_archive), location_db, self.user.to_ota_restore_user())
        )


@mock.patch('corehq.apps.domain.models.Domain.uses_locations', lambda: True)
class LocationFixtureSyncSettingsTest(TestCase):

    def test_should_sync_hierarchical_format_default(self):
        self.assertEqual(False, should_sync_hierarchical_fixture(Domain()))

    def test_should_sync_flat_format_default(self):
        self.assertEqual(True, should_sync_flat_fixture(Domain()))

    @flag_enabled('HIERARCHICAL_LOCATION_FIXTURE')
    def test_sync_format_with_toggle_enabled(self):
        # Considering cases for domains during migration
        domain = uuid.uuid4().hex
        project = Domain(name=domain)
        project.save()

        # in prep for migration to flat fixture as default, values set for domains which
        # have locations and does not have the old FF FLAT_LOCATION_FIXTURE enabled
        conf = LocationFixtureConfiguration.for_domain(domain)
        conf.sync_hierarchical_fixture = True
        conf.sync_flat_fixture = False  # default value
        conf.save()

        # stay on hierarchical by default
        self.assertEqual(True, should_sync_hierarchical_fixture(project))
        self.assertEqual(False, should_sync_flat_fixture(project))

        # when domains are tested for migration by switching conf
        conf.sync_hierarchical_fixture = False
        conf.sync_flat_fixture = True  # default value
        conf.save()

        self.assertEqual(False, should_sync_hierarchical_fixture(project))
        self.assertEqual(True, should_sync_flat_fixture(project))

        self.addCleanup(project.delete)

    def test_sync_format_with_disabled_toggle(self):
        domain = uuid.uuid4().hex
        project = Domain(name=domain)
        project.save()

        self.assertEqual(False, should_sync_hierarchical_fixture(project))
        self.assertEqual(True, should_sync_flat_fixture(project))

        # This should not happen ideally since the conf can not be set without having HIERARCHICAL_LOCATION_FIXTURE
        # enabled. Considering that a domain has sync hierarchical fixture set to False without the FF
        # HIERARCHICAL_LOCATION_FIXTURE. In such case the domain stays on flat fixture format
        conf = LocationFixtureConfiguration.for_domain(domain)
        conf.sync_hierarchical_fixture = False
        conf.sync_flat_fixture = True  # default value
        conf.save()

        self.assertEqual(False, should_sync_hierarchical_fixture(project))
        self.assertEqual(True, should_sync_flat_fixture(project))

        self.addCleanup(project.delete)<|MERGE_RESOLUTION|>--- conflicted
+++ resolved
@@ -34,14 +34,7 @@
     root = os.path.dirname(__file__)
     file_path = ['data']
 
-<<<<<<< HEAD
     def _assemble_expected_fixture(self, xml_name, desired_locations):
-=======
-    # Adding this feature flag allows rendering of hierarchical fixture where requested
-    # and wont interfere with flat fixture generation
-    @flag_enabled('HIERARCHICAL_LOCATION_FIXTURE')
-    def _assert_fixture_has_locations(self, xml_name, desired_locations, flat=False):
->>>>>>> 21631f0c
         ids = {
             "{}_id".format(desired_location.lower().replace(" ", "_")): (
                 self.locations[desired_location].location_id
@@ -54,6 +47,9 @@
             **ids
         )
 
+    # Adding this feature flag allows rendering of hierarchical fixture where requested
+    # and wont interfere with flat fixture generation
+    @flag_enabled('HIERARCHICAL_LOCATION_FIXTURE')
     def _assert_fixture_has_locations(self, xml_name, desired_locations, flat=False):
         generator = flat_location_fixture_generator if flat else location_fixture_generator
         fixture = ElementTree.tostring(generator(self.user, V2)[-1])
@@ -89,10 +85,7 @@
         delete_all_users()
         self.user = create_restore_user(self.domain, 'user', '123')
 
-<<<<<<< HEAD
-=======
     @flag_enabled('HIERARCHICAL_LOCATION_FIXTURE')
->>>>>>> 21631f0c
     def test_no_user_locations_returns_empty(self):
         empty_fixture = "<fixture id='commtrack:locations' user_id='{}' />".format(self.user.user_id)
         fixture = ElementTree.tostring(location_fixture_generator(self.user, V2)[0])
@@ -293,10 +286,7 @@
         delete_all_users()
         self.user = create_restore_user(self.domain, 'web_user', '123', is_mobile_user=False)
 
-<<<<<<< HEAD
-=======
     @flag_enabled('HIERARCHICAL_LOCATION_FIXTURE')
->>>>>>> 21631f0c
     def test_no_user_locations_returns_empty(self):
         empty_fixture = "<fixture id='commtrack:locations' user_id='{}' />".format(self.user.user_id)
         fixture = ElementTree.tostring(location_fixture_generator(self.user, V2)[0])
