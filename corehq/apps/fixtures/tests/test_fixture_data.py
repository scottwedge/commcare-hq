from xml.etree import ElementTree
from django.test import TestCase
from casexml.apps.case.tests.util import check_xml_line_by_line
from casexml.apps.case.xml import V2
from corehq.apps.fixtures import fixturegenerators
from corehq.apps.fixtures.dbaccessors import delete_all_fixture_data_types, \
    get_fixture_data_types_in_domain
from corehq.apps.fixtures.exceptions import FixtureVersionError
from corehq.apps.fixtures.models import FixtureDataType, FixtureTypeField, \
    FixtureDataItem, FieldList, FixtureItemField, FixtureOwnership
from corehq.apps.users.dbaccessors.all_commcare_users import delete_all_users
from corehq.apps.users.models import CommCareUser


class FixtureDataTest(TestCase):

    def setUp(self):
        super(FixtureDataTest, self).setUp()
        self.domain = 'qwerty'
        self.tag = "district"
        delete_all_users()
        delete_all_fixture_data_types()

        self.data_type = FixtureDataType(
            domain=self.domain,
            tag=self.tag,
            name="Districts",
            fields=[
                FixtureTypeField(
                    field_name="state_name",
                    properties=[]
                ),
                FixtureTypeField(
                    field_name="district_name",
                    properties=["lang"]
                ),
                FixtureTypeField(
                    field_name="district_id",
                    properties=[]
                ),
            ],
            item_attributes=[],
        )
        self.data_type.save()

        self.data_item = FixtureDataItem(
            domain=self.domain,
            data_type_id=self.data_type.get_id,
            fields={
                "state_name": FieldList(
                    field_list=[
                        FixtureItemField(
                            field_value="Delhi_state",
                            properties={}
                        )
                    ]
                ),
                "district_name": FieldList(
                    field_list=[
                        FixtureItemField(
                            field_value="Delhi_in_HIN",
                            properties={"lang": "hin"}
                        ),
                        FixtureItemField(
                            field_value="Delhi_in_ENG",
                            properties={"lang": "eng"}
                        )
                    ]
                ),
                "district_id": FieldList(
                    field_list=[
                        FixtureItemField(
                            field_value="Delhi_id",
                            properties={}
                        )
                    ]
                )
            },
            item_attributes={},
        )
        self.data_item.save()

        self.user = CommCareUser.create(self.domain, 'to_delete', '***')

        self.fixture_ownership = FixtureOwnership(
            domain=self.domain,
            owner_id=self.user.get_id,
            owner_type='user',
            data_item_id=self.data_item.get_id
        )
        self.fixture_ownership.save()
        get_fixture_data_types_in_domain.clear(self.domain)

    def tearDown(self):
        self.data_type.delete()
        self.data_item.delete()
        self.user.delete()
        self.fixture_ownership.delete()
        delete_all_users()
        delete_all_fixture_data_types()
        get_fixture_data_types_in_domain.clear(self.domain)
        super(FixtureDataTest, self).tearDown()

    def test_xml(self):
        check_xml_line_by_line(self, """
        <district>
            <state_name>Delhi_state</state_name>
            <district_name lang="hin">Delhi_in_HIN</district_name>
            <district_name lang="eng">Delhi_in_ENG</district_name>
            <district_id>Delhi_id</district_id>
        </district>
        """, ElementTree.tostring(self.data_item.to_xml()))

    def test_ownership(self):
        self.assertItemsEqual([self.data_item.get_id], FixtureDataItem.by_user(self.user, wrap=False))
        self.assertItemsEqual([self.user.get_id], self.data_item.get_all_users(wrap=False))

        fixture, = fixturegenerators.item_lists(self.user.to_ota_restore_user(), V2)

        check_xml_line_by_line(self, """
        <fixture id="item-list:district" user_id="%s">
            <district_list>
                <district>
                    <state_name>Delhi_state</state_name>
                    <district_name lang="hin">Delhi_in_HIN</district_name>
                    <district_name lang="eng">Delhi_in_ENG</district_name>
                    <district_id>Delhi_id</district_id>
                </district>
            </district_list>
        </fixture>
        """ % self.user.user_id, ElementTree.tostring(fixture))

        self.data_item.remove_user(self.user)
        self.assertItemsEqual([], self.data_item.get_all_users())

        self.fixture_ownership = self.data_item.add_user(self.user)
        self.assertItemsEqual([self.user.get_id], self.data_item.get_all_users(wrap=False))

    def test_fixture_removal(self):
        """
        An empty fixture list should be generated for each fixture that the
        use does not have access to (within the domain).
        """

        self.data_item.remove_user(self.user)

        fixtures = fixturegenerators.item_lists(self.user.to_ota_restore_user(), V2)
        self.assertEqual(1, len(fixtures))
        check_xml_line_by_line(
            self,
            """
            <fixture id="item-list:district" user_id="{}">
                <district_list />
            </fixture>
            """.format(self.user.user_id),
            ElementTree.tostring(fixtures[0])
        )

        self.fixture_ownership = self.data_item.add_user(self.user)

    def test_get_indexed_items(self):
        with self.assertRaises(FixtureVersionError):
            fixtures = FixtureDataItem.get_indexed_items(
                self.domain, self.tag, 'state_name')
            delhi_id = fixtures['Delhi_state']['district_id']
            self.assertEqual(delhi_id, 'Delhi_id')

    def test_get_item_by_field_value(self):
        self.assertEqual(
            FixtureDataItem.by_field_value(self.domain, self.data_type, 'state_name', 'Delhi_state').one().get_id,
            self.data_item.get_id
        )

<<<<<<< HEAD
    def test_fixture_is_indexed(self):
        self.data_type.fields[2].is_indexed = True  # Set "district_id" as indexed
        self.data_type.save()

        fixtures = fixturegenerators.item_lists(self.user.to_ota_restore_user(), V2)
        self.assertEqual(len(fixtures), 2)
        check_xml_line_by_line(
            self,
            """
            <schema id="item-list:district">
                <indices>
                    <index>district_id</index>
                </indices>
            </schema>
            """,
            ElementTree.tostring(fixtures[0])
        )
        check_xml_line_by_line(
            self,
            """
            <fixture id="item-list:district" indexed="true" user_id="{}">
                <district_list>
                    <district>
                        <state_name>Delhi_state</state_name>
                        <district_name lang="hin">Delhi_in_HIN</district_name>
                        <district_name lang="eng">Delhi_in_ENG</district_name>
                        <district_id>Delhi_id</district_id>
                    </district>
                </district_list>
            </fixture>
            """.format(self.user.user_id),
            ElementTree.tostring(fixtures[1])
=======
    def test_empty_data_types(self):
        empty_data_type = FixtureDataType(
            domain=self.domain,
            tag='blank',
            name="blank",
            fields=[
                FixtureTypeField(
                    field_name="name",
                    properties=[]
                ),
            ],
            item_attributes=[],
        )
        empty_data_type.save()
        self.addCleanup(empty_data_type.delete)
        get_fixture_data_types_in_domain.clear(self.domain)

        fixtures = fixturegenerators.item_lists(self.user.to_ota_restore_user(), V2)
        self.assertEqual(2, len(fixtures))
        check_xml_line_by_line(
            self,
            """
            <f>
            <fixture id="item-list:blank" user_id="{0}">
              <blank_list/>
            </fixture>
            <fixture id="item-list:district" user_id="{0}">
              <district_list>
                <district>
                  <state_name>Delhi_state</state_name>
                  <district_name lang="hin">Delhi_in_HIN</district_name>
                  <district_name lang="eng">Delhi_in_ENG</district_name>
                  <district_id>Delhi_id</district_id>
                </district>
              </district_list>
            </fixture>
            </f>
            """.format(self.user.user_id),
            '<f>{}\n{}\n</f>'.format(*[ElementTree.tostring(fixture) for fixture in fixtures])
>>>>>>> 9c23dd52
        )<|MERGE_RESOLUTION|>--- conflicted
+++ resolved
@@ -171,7 +171,6 @@
             self.data_item.get_id
         )
 
-<<<<<<< HEAD
     def test_fixture_is_indexed(self):
         self.data_type.fields[2].is_indexed = True  # Set "district_id" as indexed
         self.data_type.save()
@@ -181,30 +180,32 @@
         check_xml_line_by_line(
             self,
             """
-            <schema id="item-list:district">
-                <indices>
-                    <index>district_id</index>
-                </indices>
-            </schema>
-            """,
-            ElementTree.tostring(fixtures[0])
-        )
-        check_xml_line_by_line(
-            self,
-            """
-            <fixture id="item-list:district" indexed="true" user_id="{}">
-                <district_list>
-                    <district>
-                        <state_name>Delhi_state</state_name>
-                        <district_name lang="hin">Delhi_in_HIN</district_name>
-                        <district_name lang="eng">Delhi_in_ENG</district_name>
-                        <district_id>Delhi_id</district_id>
-                    </district>
-                </district_list>
-            </fixture>
+            <fixtures>
+                <schema id="item-list:district">
+                    <indices>
+                        <index>district_id</index>
+                    </indices>
+                </schema>
+                <fixture id="item-list:district" indexed="true" user_id="{}">
+                    <district_list>
+                        <district>
+                            <state_name>Delhi_state</state_name>
+                            <district_name lang="hin">Delhi_in_HIN</district_name>
+                            <district_name lang="eng">Delhi_in_ENG</district_name>
+                            <district_id>Delhi_id</district_id>
+                        </district>
+                    </district_list>
+                </fixture>
+            </fixtures>
             """.format(self.user.user_id),
-            ElementTree.tostring(fixtures[1])
-=======
+            """
+            <fixtures>
+                {}
+                {}
+            </fixtures>
+            """.format(*[ElementTree.tostring(fixture) for fixture in fixtures])
+        )
+
     def test_empty_data_types(self):
         empty_data_type = FixtureDataType(
             domain=self.domain,
@@ -244,5 +245,4 @@
             </f>
             """.format(self.user.user_id),
             '<f>{}\n{}\n</f>'.format(*[ElementTree.tostring(fixture) for fixture in fixtures])
->>>>>>> 9c23dd52
         )