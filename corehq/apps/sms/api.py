--- conflicted
+++ resolved
@@ -5,21 +5,13 @@
 from dimagi.utils.logging import notify_exception
 from corehq import privileges
 from corehq.apps.accounting.utils import domain_has_privilege
-<<<<<<< HEAD
-from corehq.apps.sms.util import (clean_phone_number, format_message_list,
-    clean_text, get_available_backends)
-from corehq.apps.sms.models import (SMSLog, OUTGOING, INCOMING, ForwardingRule,
-    FORWARD_ALL, FORWARD_BY_KEYWORD, WORKFLOW_KEYWORD, PhoneNumber,
-    ERROR_PHONE_NUMBER_OPTED_OUT)
+from corehq.apps.sms.util import (clean_phone_number, clean_text,
+    get_available_backends)
+from corehq.apps.sms.models import (SMSLog, OUTGOING, INCOMING,
+    PhoneNumber, ERROR_PHONE_NUMBER_OPTED_OUT)
 from corehq.apps.sms.messages import (get_message, MSG_OPTED_IN,
     MSG_OPTED_OUT)
 from corehq.apps.sms.mixin import MobileBackend, VerifiedNumber, SMSBackend
-from corehq.apps.smsbillables.models import SmsBillable
-=======
-from corehq.apps.sms.util import clean_phone_number, clean_text
-from corehq.apps.sms.models import SMSLog, OUTGOING, INCOMING
-from corehq.apps.sms.mixin import MobileBackend, VerifiedNumber
->>>>>>> a13f139a
 from corehq.apps.domain.models import Domain
 from datetime import datetime
 
@@ -326,7 +318,6 @@
     return msg
 
 
-<<<<<<< HEAD
 def is_opt_message(text, keyword_list):
     if not isinstance(text, basestring):
         return False
@@ -342,8 +333,6 @@
         backend_class.get_opt_out_keywords())
 
 
-=======
->>>>>>> a13f139a
 def process_incoming(msg, delay=True):
     v = VerifiedNumber.by_phone(msg.phone_number, include_pending=True)
 
