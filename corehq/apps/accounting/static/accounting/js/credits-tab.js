--- conflicted
+++ resolved
@@ -12,13 +12,7 @@
             }, self);
         };
 
-<<<<<<< HEAD
-    var creditFormModel = new CreditFormModel();
-    $form.koApplyBindings(creditFormModel);
-}
-=======
         var creditFormModel = new CreditFormModel();
-        ko.applyBindings(creditFormModel, $form.get(0));
+        $form.koApplyBindings(creditFormModel);
     }
-})();
->>>>>>> 7b28898d
+})();