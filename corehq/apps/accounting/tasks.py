--- conflicted
+++ resolved
@@ -246,11 +246,7 @@
 @task(ignore_result=True)
 def send_purchase_receipt(payment_record, core_product,
                           template_html, template_plaintext,
-<<<<<<< HEAD
-                          additional_context, domain):
-=======
                           additional_context):
->>>>>>> 38f6c625
     email = payment_record.payment_method.web_user
 
     try:
