--- conflicted
+++ resolved
@@ -159,39 +159,7 @@
             table_names = list(table_map)
             engine = connection_manager.get_engine(engine_id)
 
-<<<<<<< HEAD
             diffs = get_table_diffs(engine, table_names, get_metadata(engine_id))
-=======
-            # Temporary measure necessary during the process of renaming tables
-            # - Configs point to new tables which may just be views and not real tables
-            # - The global metadata contains references to the new table names
-            legacy_tables = {}
-            table_names_for_diff = []
-            diff_metadata = sqlalchemy.MetaData()
-            with engine.begin() as connection:
-                for table_name in table_names:
-                    sql_adapter = table_map[table_name]
-                    legacy_table_name = get_legacy_table_name(
-                        sql_adapter.config.domain, sql_adapter.config.table_id
-                    )
-                    if not table_exists(connection, table_name) and table_exists(connection, legacy_table_name):
-                        legacy_tables[legacy_table_name] = table_name
-                        pillow_logging.debug("[rebuild] Using legacy table: %s", legacy_table_name)
-                        # popultate metadata with the table schema
-                        get_indicator_table(
-                            sql_adapter.config,
-                            metadata=diff_metadata,
-                            override_table_name=legacy_table_name
-                        )
-                        table_names_for_diff.append(legacy_table_name)
-                        table_map[legacy_table_name] = sql_adapter
-                    else:
-                        # popultate metadata with the table schema
-                        get_indicator_table(sql_adapter.config, metadata=diff_metadata)
-                        table_names_for_diff.append(table_name)
-
-            diffs = get_table_diffs(engine, table_names_for_diff, diff_metadata)
->>>>>>> 7391fd68
 
             tables_to_act_on = get_tables_rebuild_migrate(diffs, table_names)
             for table_name in tables_to_act_on.rebuild:
