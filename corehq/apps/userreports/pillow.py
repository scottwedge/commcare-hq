from __future__ import absolute_import

from __future__ import division
from __future__ import unicode_literals
import hashlib
from collections import defaultdict, Counter
from datetime import datetime, timedelta

import six
from alembic.autogenerate.api import compare_metadata
from kafka.util import kafka_bytestring

from corehq.apps.change_feed.consumer.feed import KafkaChangeFeed, KafkaCheckpointEventHandler
from corehq.apps.userreports.const import (
    KAFKA_TOPICS, UCR_ES_BACKEND, UCR_SQL_BACKEND, UCR_LABORATORY_BACKEND, UCR_ES_PRIMARY
)
from corehq.apps.userreports.data_source_providers import DynamicDataSourceProvider, StaticDataSourceProvider
from corehq.apps.userreports.exceptions import (
    BadSpecError, TableRebuildError, StaleRebuildError, UserReportsWarning
)
from corehq.apps.userreports.models import AsyncIndicator
from corehq.apps.userreports.specs import EvaluationContext
from corehq.apps.userreports.sql import metadata
from corehq.apps.userreports.tasks import rebuild_indicators
from corehq.apps.userreports.util import get_indicator_adapter, get_backend_id
from corehq.sql_db.connections import connection_manager
from corehq.util.datadog.gauges import datadog_histogram
from corehq.util.soft_assert import soft_assert
from corehq.util.timer import TimingContext
from fluff.signals import (
    migrate_tables,
    get_migration_context,
    get_tables_to_migrate,
    get_tables_to_rebuild,
    reformat_alembic_diffs
)
from pillowtop.checkpoints.manager import KafkaPillowCheckpoint
from pillowtop.exceptions import PillowConfigError
from pillowtop.logger import pillow_logging
from pillowtop.pillow.interface import ConstructedPillow
from pillowtop.processors import BulkPillowProcessor
from pillowtop.utils import ensure_matched_revisions, ensure_document_exists

REBUILD_CHECK_INTERVAL = 60 * 60  # in seconds
LONG_UCR_LOGGING_THRESHOLD = 0.5


def time_ucr_process_change(method):
    def timed(*args, **kw):
        ts = datetime.now()
        result = method(*args, **kw)
        te = datetime.now()
        seconds = (te - ts).total_seconds()
        if seconds > LONG_UCR_LOGGING_THRESHOLD:
            table = args[2]
            doc = args[3]
            log_message = "UCR data source {} on doc_id {} took {} seconds to process".format(
                table.config._id, doc['_id'], seconds
            )
            pillow_logging.warning(log_message)
        return result
    return timed


def _filter_by_hash(configs, ucr_division):
    ucr_start = ucr_division[0]
    ucr_end = ucr_division[-1]
    filtered_configs = []
    for config in configs:
        table_hash = hashlib.md5(config.table_id).hexdigest()[0]
        if ucr_start <= table_hash <= ucr_end:
            filtered_configs.append(config)
    return filtered_configs


class ConfigurableReportTableManagerMixin(object):

    def __init__(self, data_source_provider, auto_repopulate_tables=False, ucr_division=None,
                 include_ucrs=None, exclude_ucrs=None, bootstrap_interval=REBUILD_CHECK_INTERVAL):
        """Initializes the processor for UCRs

        Keyword Arguments:
        ucr_division -- two hexadecimal digits that are used to determine a subset of UCR
                        datasources to process. The second digit should be higher than the
                        first
        include_ucrs -- list of ucr 'table_ids' to be included in this processor
        exclude_ucrs -- list of ucr 'table_ids' to be excluded in this processor
        bootstrap_interval -- time in seconds when the pillow checks for any data source changes
        """
        self.bootstrapped = False
        self.last_bootstrapped = datetime.utcnow()
        self.data_source_provider = data_source_provider
        self.auto_repopulate_tables = auto_repopulate_tables
        self.ucr_division = ucr_division
        self.include_ucrs = include_ucrs
        self.exclude_ucrs = exclude_ucrs
        self.bootstrap_interval = bootstrap_interval
        if self.include_ucrs and self.ucr_division:
            raise PillowConfigError("You can't have include_ucrs and ucr_division")

    def get_all_configs(self):
        return self.data_source_provider.get_data_sources()

    def get_filtered_configs(self, configs=None):
        configs = configs or self.get_all_configs()

        if self.exclude_ucrs:
            configs = [config for config in configs if config.table_id not in self.exclude_ucrs]

        if self.include_ucrs:
            configs = [config for config in configs if config.table_id in self.include_ucrs]
        elif self.ucr_division:
            configs = _filter_by_hash(configs, self.ucr_division)

        return configs

    def needs_bootstrap(self):
        return (
            not self.bootstrapped
            or datetime.utcnow() - self.last_bootstrapped > timedelta(seconds=self.bootstrap_interval)
        )

    def bootstrap_if_needed(self):
        if self.needs_bootstrap():
            self.bootstrap()

    def bootstrap(self, configs=None):
        configs = self.get_filtered_configs(configs)
        if not configs:
            pillow_logging.warning("UCR pillow has no configs to process")

        self.table_adapters_by_domain = defaultdict(list)

        for config in configs:
            self.table_adapters_by_domain[config.domain].append(
                get_indicator_adapter(config, can_handle_laboratory=True, raise_errors=True)
            )

        self.rebuild_tables_if_necessary()
        self.bootstrapped = True
        self.last_bootstrapped = datetime.utcnow()

    def _tables_by_engine_id(self, engine_ids):
        return [
            adapter
            for adapter_list in self.table_adapters_by_domain.values()
            for adapter in adapter_list
            if get_backend_id(adapter.config, can_handle_laboratory=True) in engine_ids
        ]

    def rebuild_tables_if_necessary(self):
        sql_supported_backends = [UCR_SQL_BACKEND, UCR_LABORATORY_BACKEND, UCR_ES_PRIMARY]
        es_supported_backends = [UCR_ES_BACKEND, UCR_LABORATORY_BACKEND, UCR_ES_PRIMARY]
        self._rebuild_sql_tables(self._tables_by_engine_id(sql_supported_backends))
        self._rebuild_es_tables(self._tables_by_engine_id(es_supported_backends))

    def _rebuild_sql_tables(self, adapters):
        tables_by_engine = defaultdict(dict)
        for adapter in adapters:
            sql_adapter = get_indicator_adapter(adapter.config)
            try:
                tables_by_engine[sql_adapter.engine_id][sql_adapter.get_table().name] = sql_adapter
            except BadSpecError:
                _soft_assert = soft_assert(to='{}@{}'.format('jemord', 'dimagi.com'))
                _soft_assert(False, "Broken data source {}".format(adapter.config.get_id))

        _assert = soft_assert(notify_admins=True)
        _notify_rebuild = lambda msg, obj: _assert(False, msg, obj)

        for engine_id, table_map in tables_by_engine.items():
            engine = connection_manager.get_engine(engine_id)
            table_names = list(table_map)
            with engine.begin() as connection:
                migration_context = get_migration_context(connection, table_names)
                raw_diffs = compare_metadata(migration_context, metadata)
                diffs = reformat_alembic_diffs(raw_diffs)

            tables_to_rebuild = get_tables_to_rebuild(diffs, table_names)
            for table_name in tables_to_rebuild:
                sql_adapter = table_map[table_name]
                if not sql_adapter.config.is_static:
                    try:
                        self.rebuild_table(sql_adapter)
                    except TableRebuildError as e:
                        _notify_rebuild(six.text_type(e), sql_adapter.config.to_json())
                else:
                    self.rebuild_table(sql_adapter)

            tables_to_migrate = get_tables_to_migrate(diffs, table_names)
            tables_to_migrate -= tables_to_rebuild
            migrate_tables(engine, raw_diffs, tables_to_migrate)

    def _rebuild_es_tables(self, adapters):
        # note unlike sql rebuilds this doesn't rebuild the indicators
        for adapter in adapters:
            adapter.rebuild_table_if_necessary()

    def rebuild_table(self, adapter):
        config = adapter.config
        if not config.is_static:
            latest_rev = config.get_db().get_rev(config._id)
            if config._rev != latest_rev:
                raise StaleRebuildError('Tried to rebuild a stale table ({})! Ignoring...'.format(config))
        adapter.rebuild_table()
        if self.auto_repopulate_tables:
            rebuild_indicators.delay(adapter.config.get_id)


class ConfigurableReportPillowProcessor(ConfigurableReportTableManagerMixin, BulkPillowProcessor):

    domain_timing_context = Counter()

    def __init__(self, *args, **kwargs):
        self.processor_chunk_size = kwargs.pop('processor_chunk_size', 0)
        super(ConfigurableReportPillowProcessor, self).__init__(*args, **kwargs)

    @time_ucr_process_change
    def _save_doc_to_table(self, domain, table, doc, eval_context):
        # best effort will swallow errors in the table
        try:
            table.best_effort_save(doc, eval_context)
        except UserReportsWarning:
            # remove it until the next bootstrap call
            self.table_adapters_by_domain[domain].remove(table)

    def process_changes_chunk(self, pillow_instance, changes_chunk):
        # Todo; do actual implementation
        for change in changes_chunk:
            self.process_change(pillow_instance, change)

    def process_change(self, pillow_instance, change):
        self.bootstrap_if_needed()

        domain = change.metadata.domain
        if not domain or domain not in self.table_adapters_by_domain:
            # if no domain we won't save to any UCR table
            return

        if change.deleted:
            adapters = list(self.table_adapters_by_domain[domain])
            for table in adapters:
                table.delete({'_id': change.metadata.document_id})

        async_tables = []
        doc = change.get_document()
        ensure_document_exists(change)
        ensure_matched_revisions(change)

        if doc is None:
            return

        with TimingContext() as timer:
            eval_context = EvaluationContext(doc)
            # make copy to avoid modifying list during iteration
            adapters = list(self.table_adapters_by_domain[domain])
            for table in adapters:
                if table.config.filter(doc):
                    if table.run_asynchronous:
                        async_tables.append(table.config._id)
                    else:
                        self._save_doc_to_table(domain, table, doc, eval_context)
                        eval_context.reset_iteration()
                elif table.config.deleted_filter(doc) or table.doc_exists(doc):
                    table.delete(doc)

            if async_tables:
                AsyncIndicator.update_from_kafka_change(change, async_tables)

        self.domain_timing_context.update(**{
            domain: timer.duration
        })

    def checkpoint_updated(self):
        total_duration = sum(self.domain_timing_context.values())
        duration_seen = 0
        top_half_domains = {}
        for domain, duration in self.domain_timing_context.most_common():
            top_half_domains[domain] = duration
            duration_seen += duration
            if duration_seen >= total_duration // 2:
                break

        for domain, duration in top_half_domains.items():
            datadog_histogram('commcare.change_feed.ucr_slow_log', duration, tags=[
                'domain:{}'.format(domain)
            ])
        self.domain_timing_context.clear()


class ConfigurableReportKafkaPillow(ConstructedPillow):
    # the only reason this is a class is to avoid exposing processors
    # for tests to be able to call bootstrap on it.
    # we could easily remove the class and push all the stuff in __init__ to
    # get_kafka_ucr_pillow below if we wanted.

    def __init__(self, processor, pillow_name, topics, num_processes, process_num, retry_errors=False):
        change_feed = KafkaChangeFeed(
            topics, group_id=pillow_name, num_processes=num_processes, process_num=process_num
        )
        checkpoint = KafkaPillowCheckpoint(pillow_name, topics)
        event_handler = KafkaCheckpointEventHandler(
            checkpoint=checkpoint, checkpoint_frequency=1000, change_feed=change_feed,
            checkpoint_callback=processor
        )
        super(ConfigurableReportKafkaPillow, self).__init__(
            name=pillow_name,
            change_feed=change_feed,
            processor=processor,
            checkpoint=checkpoint,
            change_processed_event_handler=event_handler
        )
        # set by the superclass constructor
        assert self.processors is not None
        assert len(self.processors) == 1
        self._processor = self.processors[0]
        assert self._processor.bootstrapped is not None

        # retry errors defaults to False because there is not a solution to
        # distinguish between doc save errors and data source config errors
        self.retry_errors = retry_errors

    def bootstrap(self, configs=None):
        self._processor.bootstrap(configs)

    def rebuild_table(self, sql_adapter):
        self._processor.rebuild_table(sql_adapter)


def get_kafka_ucr_pillow(pillow_id='kafka-ucr-main', ucr_division=None,
                         include_ucrs=None, exclude_ucrs=None, topics=None,
                         num_processes=1, process_num=0, **kwargs):
    topics = topics or KAFKA_TOPICS
    topics = [kafka_bytestring(t) for t in topics]
    return ConfigurableReportKafkaPillow(
        processor=ConfigurableReportPillowProcessor(
            data_source_provider=DynamicDataSourceProvider(),
            auto_repopulate_tables=False,
            ucr_division=ucr_division,
            include_ucrs=include_ucrs,
            exclude_ucrs=exclude_ucrs,
            processor_chunk_size=100,
        ),
        pillow_name=pillow_id,
        topics=topics,
        num_processes=num_processes,
        process_num=process_num,
    )


def get_kafka_ucr_static_pillow(pillow_id='kafka-ucr-static', ucr_division=None,
                                include_ucrs=None, exclude_ucrs=None, topics=None,
                                num_processes=1, process_num=0, **kwargs):
    topics = topics or KAFKA_TOPICS
    topics = [kafka_bytestring(t) for t in topics]
    return ConfigurableReportKafkaPillow(
        processor=ConfigurableReportPillowProcessor(
            data_source_provider=StaticDataSourceProvider(),
            auto_repopulate_tables=True,
            ucr_division=ucr_division,
            include_ucrs=include_ucrs,
            exclude_ucrs=exclude_ucrs,
<<<<<<< HEAD
            processor_chunk_size=100,
=======
            bootstrap_interval=7 * 24 * 60 * 60  # 1 week
>>>>>>> 007db283
        ),
        pillow_name=pillow_id,
        topics=topics,
        num_processes=num_processes,
        process_num=process_num,
        retry_errors=True
    )<|MERGE_RESOLUTION|>--- conflicted
+++ resolved
@@ -359,11 +359,8 @@
             ucr_division=ucr_division,
             include_ucrs=include_ucrs,
             exclude_ucrs=exclude_ucrs,
-<<<<<<< HEAD
             processor_chunk_size=100,
-=======
             bootstrap_interval=7 * 24 * 60 * 60  # 1 week
->>>>>>> 007db283
         ),
         pillow_name=pillow_id,
         topics=topics,
