{% extends "hqwebapp/centered.html" %}
{% load hq_shared_tags %}
{% load hq_bootstrap_tags %}
{% load i18n %}

{% block js-inline %}{{ block.super }}
<style type="text/css">
.rating > span {
display: inline-block;
position: relative;
width: 1.1em;
}
.rating:hover > span:before{
content: "\2605";
position: absolute;
}
.rating > span:hover ~ span:before {
content: "";
}​
</style>

<script>
    ko.bindingHandlers.starRating = {
        init: function(element, valueAccessor) {
            $(element).addClass("starRating");
            for (var i = 0; i < 5; i++)
                $("<span>").appendTo(element);

            // Handle mouse events on the stars
            $("span", element).each(function(index) {
                $(this).hover(
                        function() { $(this).prevAll().add(this).addClass("hoverChosen") },
                        function() { $(this).prevAll().add(this).removeClass("hoverChosen") }
                ).click(function() {
                            var observable = valueAccessor();  // Get the associated observable
                            observable(index+1);               // Write the new rating to it
                        });
            });
        },

        update: function(element, valueAccessor) {
            // Give the first x stars the "chosen" class, where x <= rating
            var observable = valueAccessor();
            $("span", element).each(function(index) {
                $(this).toggleClass("chosen", index < observable());
            });
        }
    };
    function Review(title, rating, user, date_published, info) {
        var self = this;
        self.title = title;
        self.rating = rating;
        self.user = user;
        self.date_published = date_published;
        self.info = info;
    }

    function ReviewViewModel() {
        var self = this;

        self.reviews = ko.observableArray([]);

        self.addReview = function(title, rating, user, date_published, info) {
            self.reviews.push(new Review(title, rating, user, "N/A", info));
        }


    }
</script>
{% endblock %}

{% block centered-content %}

<h2>{{ domain.copied_from.display_name }}</h2>
<hr/>
<h4>App Info</h4>
        <p> {{ domain.description }} </p>

<hr/>

<<<<<<< HEAD
<a href="#add_review_modal" data-toggle="modal" class="btn btn-danger">Write a Review</a>
        <br/><br/>
        <div><h4>Reviews for {{ domain.copied_from.display_name }}</h4></div>
        {% for review in reviews %}
        <hr/>
        <div><b>{{ review.title }}</b></div>
        <div class="rating">
        <span>☆</span><span>☆</span><span>☆</span><span>☆</span><span>☆</span>
        </div>​
        <div><p>{{ review.rating }} <small> by {{ review.nickname }} on {{ review.date_published }}</small></p></div>
        <div>{{ review.info }}</div>

        {% endfor %}

{% endblock %}
=======
<a href="{% url domain_snapshot_info domain.name %}">Test the project</a>
>>>>>>> 17220228


{% block modals %}{{ block.super }}
<div id="add_review_modal" class="modal hide fade">
    <div class="modal-header">
        <a class="close" data-dismiss="modal">&times;</a>
        <h3>Write a review for {{ domain.name }}</h3>
    </div>
    <form class="form-horizontal" method="post" action="{% url app_info domain %}">
        <div class="modal-body">
            <fieldset>
                {% bootstrap_form_errors form %}
                {% bootstrap_fieldset form "Review this App" %}
            </fieldset>
        </div>
        <div class="modal-footer">
            <a href="#" data-dismiss="modal" class="btn">Cancel</a>
            <button type="submit" class="btn btn-primary">Post</button>
        </div>
    </form>
</div>
{% endblock %}<|MERGE_RESOLUTION|>--- conflicted
+++ resolved
@@ -78,7 +78,6 @@
 
 <hr/>
 
-<<<<<<< HEAD
 <a href="#add_review_modal" data-toggle="modal" class="btn btn-danger">Write a Review</a>
         <br/><br/>
         <div><h4>Reviews for {{ domain.copied_from.display_name }}</h4></div>
@@ -94,9 +93,9 @@
         {% endfor %}
 
 {% endblock %}
-=======
+
 <a href="{% url domain_snapshot_info domain.name %}">Test the project</a>
->>>>>>> 17220228
+
 
 
 {% block modals %}{{ block.super }}
