--- conflicted
+++ resolved
@@ -2,13 +2,9 @@
 from django.shortcuts import render
 
 from corehq.apps.crud.views import BaseAdminCRUDFormView
-<<<<<<< HEAD
 from corehq.apps.domain.decorators import (require_superuser,
     login_and_domain_required)
-from dimagi.utils.web import render_to_response
-=======
 from corehq.apps.domain.decorators import require_superuser, domain_admin_required, login_and_domain_required
->>>>>>> 0f45e19f
 
 @login_and_domain_required
 def default_adm_report(request, domain, template="adm/base_template.html", **kwargs):
@@ -25,12 +21,7 @@
             section_name=ADMSectionView.section_name,
         )
     )
-<<<<<<< HEAD
-    return render_to_response(request, template, context)
-=======
-    context["report"].update(show_subsection_navigation=True)
     return render(request, template, context)
->>>>>>> 0f45e19f
 
 @require_superuser
 def default_adm_admin(request):
