--- conflicted
+++ resolved
@@ -90,12 +90,8 @@
 
         context.update({
             'form': form,
-<<<<<<< HEAD
             'current_page': {'page_name': _('Create an Account')},
-            'legacy_password': getattr(settings, 'ENABLE_DRACONIAN_SECURITY_FEATURES', False),
-=======
             'show_password_feedback': not getattr(settings, 'ENABLE_DRACONIAN_SECURITY_FEATURES', False),
->>>>>>> 4e9c4592
         })
         return render(request, 'registration/create_new_user.html', context)
 
