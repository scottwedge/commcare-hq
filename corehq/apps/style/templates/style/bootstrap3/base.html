{% load menu_tags %}{% load i18n %}{% load hq_shared_tags %}{% load cache %}{% load compress %}{% load statici18n %}<!DOCTYPE html>
{% get_current_language as LANGUAGE_CODE %}
<html lang="{{ LANGUAGE_CODE }}">
    <head>
        {% captureas title_block %}{% block title %}{% endblock title %}{% endcaptureas %}
        <title>
            {% if title_block %}{{ title_block }} - {% endif %}{{ SITE_NAME }}
        </title>

        <meta charset="utf-8">
        <meta name="viewport" content="width=device-width, initial-scale=1">
        <meta http-equiv="content-language" content="{{ LANGUAGE_CODE }}">

        {# link tags #}
        <link rel="shortcut icon" href="{% new_static 'style/img/favicon.png' %}" />
        <link type="application/opensearchdescription+xml"
              rel="search"
              href="{% url 'osdd' %}"
              title="CommCare HQ" />

        {% compress css %}
            <link type="text/less"
                  rel="stylesheet"
                  media="all"
                  href="{% new_static 'style/less/bootstrap.less' %}" />
            <link type="text/less"
                  rel="stylesheet"
                  media="all"
                  href="{% new_static 'style/lib/fontawesome-4.1.0/less/font-awesome.less' %}" />
            <link type="text/less"
                  rel="stylesheet"
                  media="all"
                  href="{% new_static 'style/less/font-commcare.less' %}" />
            <link type="text/less"
                  rel="stylesheet"
                  media="all"
                  href="{% new_static 'style/less/style.less' %}" />
        {% endcompress %}

        {% compress css %}
            <link type="text/less"
                  rel="stylesheet"
                  media="all"
                  href="{% new_static 'style/less/b3-migration.less' %}" />
        {% endcompress %}

        {% block stylesheets %}{% endblock stylesheets %}

        {% if request.use_select2 %}
        {% compress css %}
            <link type="text/css"
                   rel="stylesheet"
                   media="all"
                   href="{% new_static 'style/lib/select2/select2.css' %}" />
            <link type="text/css"
                   rel="stylesheet"
                   media="all"
                   href="{% new_static 'style/lib/select2/select2-bootstrap.css' %}" />
        {% endcompress %}
        {% endif %}

        {% if request.use_select2_v4 %}
        {% compress css %}
            <link type="text/css"
                  rel="stylesheet"
                  media="all"
                  href="{% new_static 'style/lib/select2-4.0/dist/css/select2.min.css' %}" />
        {% endcompress %}
        {% endif %}

        {% if request.use_jquery_ui_multiselect %}
        {% compress css %}
            <link type="text/css"
                  rel="stylesheet"
                  media="screen"
                  href="{% new_static "hqwebapp/js/lib/jquery-ui/multiselect/ui.multiselect.css" %}" />
        {% endcompress %}
        {% endif %}


        {% if request.use_nvd3 %}
        {% compress css %}
            <link type="text/css"
                  rel="stylesheet"
                  media="all"
                  href="{% new_static 'nvd3/src/nv.d3.css' %}" />
        {% endcompress %}
        {% endif %}

        {% if request.use_daterangepicker %}
        {% compress css %}
            <link type="text/css"
                  rel="stylesheet"
                  media="screen"
                  href="{% new_static "bootstrap-daterangepicker/daterangepicker.css" %}" />
        {% endcompress %}
        {% endif %}

        {% if request.use_timepicker %}
        {% compress css %}
            <link type="text/less"
                  rel="stylesheet"
                  media="screen"
                  href="{% new_static "bootstrap-timepicker/less/timepicker.less" %}" />
        {% endcompress %}
        {% endif %}

        {% if request.use_jquery_ui %}
        {% compress css %}
            <link type="text/css"
                  rel="stylesheet"
                  media="screen"
                  href="{% new_static "jquery-ui/themes/redmond/jquery-ui.min.css" %}" />
        {% endcompress %}
        {% endif %}

        {% if request.use_datatables %}
        {% compress css %}
            <link type="text/css"
                  rel="stylesheet"
                  media="all"
                  href="{% new_static 'datatables-bootstrap3/BS3/assets/css/datatables.css' %}" />
        {% endcompress %}
        {% endif %}

        {% if request.guided_tour %}
            <link type="text/css"
                  rel="stylesheet"
                  media="screen"
                  href="{% new_static 'bootstrap-tour/build/css/bootstrap-tour.min.css' %}" />
        {% endif %}

        {# Core Libraries #}
        {% compress js %}
        {% include "style/includes/bootstrap3/core_libraries.html" %}
        {% endcompress %} 

<<<<<<< HEAD
=======
        {% if formdesigner %}
        <script src="{% new_static 'jquery-migrate/jquery-migrate.min.js' %}"></script>
        {% endif %}

>>>>>>> ccbfe9b3
        {% if request.use_jquery_ui %}
        {% compress js %}
        <script type="text/javascript" src="{% new_static 'jquery-ui/jquery-ui.min.js' %}"></script>
        {% endcompress %}
        {% endif %}

        {% if request.use_jquery_ui_multiselect %}
            {% compress js %}
                <script src="{% new_static 'hqwebapp/js/lib/jquery-ui/jquery-ui-1.9.2.multiselect-deps.custom.min.js' %}"></script>
                <script src="{% new_static 'hqwebapp/js/lib/jquery-ui/multiselect/ui.multiselect.js' %}"></script>
            {% endcompress %}
        {% endif %}

        <script type="text/javascript" src="{% new_static 'style/lib/bootstrap-3.2.0/dist/js/bootstrap.min.js' %}"></script>

        {# Up here because if daterangepicker is called from within a form widget, #}
        {# the javascript requiring the config file is run before js-inline #}
        {% if request.use_daterangepicker %}
        {% compress js %}
        <script type="text/javascript" src="{% new_static 'moment/moment.js' %}"></script>
        <script type="text/javascript" src="{% new_static 'bootstrap-daterangepicker/daterangepicker.js' %}"></script>
        <script type="text/javascript" src="{% new_static 'style/js/daterangepicker.config.js' %}"></script>
        {% endcompress %}
        {% endif %}

        {% block head %}
        {% endblock %}

        {% include 'style/includes/analytics_all.html' %}

        {% if less_debug %}
            <script>
                less = {
                    env: "development",
                    useFileCache: true,
                    logLevel: 2,
                    errorReporting: 'console',
                    async: false,
                    fileAsync: false,
                    poll: 1000,
                    functions: {},
                    dumpLineNumbers: "comments",
                    relativeUrls: false
                };
            </script>
            <script src="{% new_static 'less/dist/less-1.7.3.min.js' cache=True %}"></script>
            {% if less_watch %}<script>less.watch();</script>{% endif %}
        {% endif %}
    </head>
    <body>
        {% maintenance_alert %}
        <div class="hq-container">
            <div id="hq-navigation"
                 class="navbar navbar-default navbar-static-top navbar-hq-main-menu">
                <div class="container-fluid">
                    <div class="navbar-header">
                        <a href="{% url "homepage" %}" class="navbar-brand">
                            <img src="{{ LOGO_URL }}" alt="{{ SITE_NAME }} Logo" />
                        </a>
                    </div>
                    <nav class="collapse navbar-collapse" role="navigation">
                        {% block tabs %}
                            {% format_main_menu %}
                        {% endblock %}
                        <div class="btn-toolbar pull-right">
                        {% if request.user.is_authenticated %}
                            {% include 'style/includes/global_navigation_bar.html' %}
                        {% else %}
                            <a href="{% url "login" DOMAIN_TYPE %}" class="btn btn-primary">{% trans 'Sign In' %}</a>
                        {% endif %}
                        </div>
                    </nav>
                    {% format_subtab_menu %}
                </div>
            </div>
            {% if request.project.is_snapshot %}
                <div class="alert alert-info">
                    {% trans "This is a snapshot of " %}{{ request.project.copied_from.display_name }}
                </div>
            {% endif %}

            {% if not no_header %}
                <div id="unsupported-browser" class="alert alert-error alert-block alert-full" style="display: none;">
                    <p><i class="fa fa-warning-sign"></i><strong>{% trans 'CommCare HQ does not work well with Internet Explorer.'%}</strong></p>
                    <p>
                        {% blocktrans %}
                        We recommend
                        <a href="https://www.google.com/chrome">Chrome</a>
                        or <a href="http://www.mozilla.org/">Firefox</a>.
                        {% endblocktrans %}
                    </p>
                </div>
                <div class="container-fluid">
                    <div class="row">
                        <div class="col-sm-12">
                           {% if messages %}
                                {% for message in messages %}
                                    <div class="alert alert-margin-top fade in alert-block alert-full page-level-alert{% if message.tags %} {{ message.tags }}{% endif %}">
                                        <a class="close" data-dismiss="alert" href="#">&times;</a>
                                        {% if 'html' in message.tags %}{{ message|safe }}{% else %}{{ message }}{% endif %}
                                    </div>
                                {% endfor %}
                            {% endif %}
                            <div id="message-alerts" data-bind="foreach: alerts">
                                <div data-bind="attr: {'class': alert_class}">
                                    <a class="close" data-dismiss="alert" href="#">&times;</a>
                                    <span data-bind="text: message"></span>
                                </div>
                            </div>
                        </div>
                    </div>
                </div>
            {% endif %}
            {% block content %}{% endblock content %}
        </div>
        <footer>
            <nav id="hq-footer"
                 role="navigation"
                 class="navbar navbar-inverse navbar-hq-footer">
                <div class="container-fluid">
                    <div class="navbar-header">
                        <a href="http://www.commcarehq.org/">
                            <img src="{% new_static 'hqwebapp/img/commcare-flower-footer.png' %}" alt="CommCare" />
                        </a>
                        <a href="http://www.dimagi.com/">
                            <img src="{% static 'hqwebapp/img/dimagi-footer.png' %}"
                                 alt="Powered by Dimagi, Inc." />
                        </a>
                    </div>
                    <p class="text-align-center pull-left text-hq-copyright">
                        {% blocktrans %}
                            <a href="http://www.commcarehq.org/">CommCare HQ</a>
                            is copyright &copy;
                        {% endblocktrans %}{% now "Y" %}
                        <a href="http://www.dimagi.com/">Dimagi, Inc.</a>
                        {% if user.is_authenticated %}
                            &nbsp;|&nbsp;
                            <a href="{% trans 'http://www.commcarehq.org/home' %}">{% trans 'Learn more about CommCare HQ' %}</a>.
                        {% endif %}
                        <br />
                        <a href="{% url "eula" %}">{% trans "Read CommCare HQ's End User License Agreement" %}</a>
                        &nbsp;|&nbsp;
                        <a href="{% trans 'http://www.dimagi.com/policy' %}">{% trans 'Privacy' %}</a>
                        &nbsp;|&nbsp;
                        <a href="{% url 'product_agreement' %}">{% trans 'Product Subscription Agreement' %}</a>
                    </p>
                    <div class="btn-toolbar pull-right">
                        <button type="button"
                                class="btn btn-footer-highlight"
                                data-toggle="modal"
                                data-target="#modalReportIssue">
                            <i class="fa fa-comment"></i>&nbsp;
                            {% trans 'Report an Issue' %}
                        </button>
                        <a href="{% trans 'https://wiki.commcarehq.org/display/commcarepublic/Home' %}"
                           target="_blank"
                           class="btn btn-footer">
                            <i class="fa fa-info-circle"></i>&nbsp;
                            {% trans 'CommCare Help Site' %}
                        </a>
                        <a href="{% trans 'http://groups.google.com/group/commcare-users/subscribe' %}"
                           target="_blank"
                           class="btn btn-footer">
                            <i class="fa fa-envelope"></i>&nbsp;
                            {% trans 'Mailing List' %}
                        </a>
                    </div>
                </div>
            </nav>
        </footer>

        {# modals #}
        {% block modals %}{% endblock modals %}

        {# javascript below this line #}

        <script style="text/javascript">
            var USE_BOOTSTRAP_3 = true;
        </script>

        {# HQ Specific Libraries #}
        <script src="{% statici18n LANGUAGE_CODE %}"></script> {# DO NOT COMPRESS #}
        {% compress js %}
        <script src="{% new_static 'hqwebapp/js/ajax_csrf_setup.js' %}"></script>
        <script type="text/javascript" src="{% new_static 'style/js/hq-bug-report.js' %}"></script>
        <script type="text/javascript" src="{% new_static 'style/js/layout.js' %}"></script>
        <script type="text/javascript" src="{% new_static 'style/js/form_tools.js' %}"></script>
        <script type="text/javascript" src="{% new_static 'style/js/hq.helpers.js' %}"></script>
        <script type="text/javascript" src="{% new_static 'style/js/commcarehq.js' %}"></script>
        {% endcompress %}

        <script type="text/javascript">
            COMMCAREHQ.SaveButton = COMMCAREHQ.makeSaveButton({
                SAVE: '{% trans "Save"|escapejs %}',
                SAVING: '{% trans "Saving..."|escapejs %}',
                SAVED: '{% trans "Saved"|escapejs %}',
                RETRY: '{% trans "Try Again"|escapejs %}',
                ERROR_SAVING: '{% trans "There was an error saving"|escapejs %}'
            }, 'btn btn-success');
            COMMCAREHQ.DeleteButton = COMMCAREHQ.makeSaveButton({
                SAVE: '{% trans "Delete"|escapejs %}',
                SAVING: '{% trans "Deleting..."|escapejs %}',
                SAVED: '{% trans "Deleted"|escapejs %}',
                RETRY: '{% trans "Try Again"|escapejs %}',
                ERROR_SAVING: '{% trans "There was an error deleting"|escapejs %}'
            }, 'btn btn-danger');

            $('.hq-help-template').each(function () {
                COMMCAREHQ.makeHqHelp($(this).data()).insertAfter(this);
                $(this).remove();
            });
        </script>
        {# JavaScript Display Logic Libaries #}

        {% compress js %}
        {% include "style/includes/bootstrap3/ko.html" %}
        {% endcompress %}

        <script type="text/javascript">
            /*
                This is the knockout-based, javascript analog of messages in Django.

                Use the function `alert_user` to make a message appear on the page.
                This accepts two args, message, and emphasis.  Emphasis corresponds to bootstrap
                styling, and can be "success", "danger", "info", or "warning"

                alert_user("Awesome job!", "success");
            */
            function message_alert (message, tags) {
                var alert_obj = {
                    "message": message,
                    "alert_class": "alert fade in alert-block alert-full page-level-alert"
                }
                if (tags) {
                    alert_obj.alert_class += " " + tags;
                };
                return alert_obj;
            }
            var message_alerts = ko.observableArray();

            function alert_user (message, emphasis) {
                message_alerts.push(message_alert(message, "alert-" + emphasis));
            }

            var message_element = $("#message-alerts").get(0);
            ko.cleanNode(message_element);
            $(message_element).koApplyBindings({
                alerts: message_alerts,
            });

        </script>

        {% if request.use_angular_js %}
        {% compress js %}
        {% include "style/includes/bootstrap3/angular.html" %}
        {% endcompress %}
        {% endif %}

        {% if request.use_select2 %}
        {% compress js %}
        <script type="text/javascript" src="{% new_static 'style/lib/select2/select2.js' %}"></script>
        {% endcompress %}
        {% endif %}

        {% if request.use_select2_v4 %}
        {% compress js %}
        <script type="text/javascript" src="{% new_static 'style/lib/select2-4.0/dist/js/select2.full.min.js' %}"></script>
        {% endcompress %}
        {% endif %}

        {% if request.use_nvd3 %}
        {% compress js %}
        <script src="{% new_static 'nvd3/lib/d3.v2.js' %}"></script>
        <script src="{% new_static 'nvd3/lib/fisheye.js' %}"></script>
        <script type="text/javascript" src="{% new_static 'd3/d3.min.js' %}"></script>
        <script type="text/javascript" src="{% new_static 'nvd3/nv.d3.min.js' %}"></script>
        {% endcompress %}
        {% endif %}

        {% if request.use_datatables %}
        {% compress js %}
        <script src="{% new_static 'datatables/media/js/jquery.dataTables.min.js' %}"></script>
        <script src="{% new_static 'datatables-fixedcolumns/js/dataTables.fixedColumns.js' %}"></script>
        <script src="{% new_static 'datatables-bootstrap3/BS3/assets/js/datatables.js' %}"></script>
        {% endcompress %}
        {% endif %}

        {% if request.use_typeahead %}
        {% compress js %}
        <script src="{% new_static 'bootstrap3-typeahead/bootstrap3-typeahead.min.js' %}"></script>
        <script src="{% new_static 'style/js/bootstrap-multi-typeahead.js' %}"></script>
        {% endcompress %}
        {% endif %}

        {% if request.use_timepicker %}
        {% compress js %}
        <script type="text/javascript" src="{% new_static 'bootstrap-timepicker/js/bootstrap-timepicker.js' %}"></script>
        {% endcompress %}
        {% endif %}

        {% if request.guided_tour %}
        {% compress js %}
        <script src="{% new_static 'tour/js/tour.utils.js' %}"></script>
        <script type="text/javascript" src="{% new_static 'bootstrap-tour/build/js/bootstrap-tour.min.js' %}"></script>
        {% endcompress %}
        {% endif %}

        {% block js %}{% endblock js %}

        {# Report Issue #}
        {% include 'style/includes/modal_report_issue.html' %}

        {# EULA #}
        {% include 'style/includes/modal_eula.html' %}

        {# 30 Day Trial #}
        {% include 'style/includes/modal_30_day_trial.html' %}

        <!--[if IE]>
        <script>
            $(function () {
                $('#unsupported-browser').show();
            });
        </script>
        <![endif]-->
        
        {# todo keyboard shortcuts #}

        {% block js-inline %}{% endblock js-inline %}

    </body>
</html><|MERGE_RESOLUTION|>--- conflicted
+++ resolved
@@ -135,13 +135,6 @@
         {% include "style/includes/bootstrap3/core_libraries.html" %}
         {% endcompress %} 
 
-<<<<<<< HEAD
-=======
-        {% if formdesigner %}
-        <script src="{% new_static 'jquery-migrate/jquery-migrate.min.js' %}"></script>
-        {% endif %}
-
->>>>>>> ccbfe9b3
         {% if request.use_jquery_ui %}
         {% compress js %}
         <script type="text/javascript" src="{% new_static 'jquery-ui/jquery-ui.min.js' %}"></script>
