--- conflicted
+++ resolved
@@ -355,13 +355,8 @@
         </script>
         {# JavaScript Display Logic Libaries #}
 
-<<<<<<< HEAD
         {% if request.couch_user %}
-        <script type="text/javascript" src="{% new_static '/notifications/js/NotificationsService.ko.js' %}"></script>
-=======
-        {% if request.couch_user and request|toggle_enabled:"NOTIFICATIONS" %}
         <script type="text/javascript" src="{% static '/notifications/js/NotificationsService.ko.js' %}"></script>
->>>>>>> 89f673c1
         <script type="text/javascript">
             $(function () {
                 $('#js-settingsmenu-notifications').startNotificationsService('{% url 'notifications_service' %}');
