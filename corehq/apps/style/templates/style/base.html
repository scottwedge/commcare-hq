--- conflicted
+++ resolved
@@ -364,10 +364,7 @@
         <script src="{% static 'style/js/main.js' %}"></script>
         {% endcompress %}
 
-<<<<<<< HEAD
         {% addtoblock js-inline %}
-=======
->>>>>>> c95da6b8
         <script>
             $(function(){
                 $('.hq-help-template').each(function () {
@@ -380,10 +377,7 @@
 
         {% if request.couch_user %}
         <script src="{% static 'notifications/js/NotificationsService.ko.js' %}"></script>
-<<<<<<< HEAD
         {% addtoblock js-inline %}
-=======
->>>>>>> c95da6b8
         <script>
             $(function () {
                 var $notificationsMenu = $('#js-settingsmenu-notifications');
@@ -396,11 +390,7 @@
         {% endif %}
 
         {% include "style/includes/ko.html" %}
-<<<<<<< HEAD
         {% addtoblock js-inline %}
-=======
-
->>>>>>> c95da6b8
         <script>
             /*
                 This is the knockout-based, javascript analog of messages in Django.
@@ -555,10 +545,7 @@
         {% compress js %}
             <script src="{% static 'blazy/blazy.js' %}"></script>
         {% endcompress %}
-<<<<<<< HEAD
         {% addtoblock js-inline %}
-=======
->>>>>>> c95da6b8
         <script>
           var hqLazy = new Blazy({
             container: 'body',
