--- conflicted
+++ resolved
@@ -18,14 +18,11 @@
       color: #ffffff;
     }
   }
-<<<<<<< HEAD
+  &.nav > li li a {
+    padding-left: 30px;
+  }
 }
 
 .page-actions-toolbar {
   padding: 15px;
-=======
-  &.nav > li li a {
-    padding-left: 30px;
-  }
->>>>>>> 6d96d19a
 }