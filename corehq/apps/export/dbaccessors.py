--- conflicted
+++ resolved
@@ -74,8 +74,6 @@
     from .models import FormExportInstance
     key = [domain, 'FormExportInstance']
     return _get_export_instance(FormExportInstance, key)
-<<<<<<< HEAD
-=======
 
 
 def get_odata_case_configs_by_domain(domain):
@@ -83,7 +81,6 @@
         config for config in get_case_exports_by_domain(domain)
         if config.is_odata_config
     ]
->>>>>>> f775cec0
 
 
 def get_brief_exports(domain, form_or_case=None):
