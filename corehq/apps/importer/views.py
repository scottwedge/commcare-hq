import os.path
from django.http import HttpResponseRedirect
from dimagi.utils.web import render_to_response
from casexml.apps.case.models import CommCareCase, const
from casexml.apps.phone.xml import get_case_xml
from corehq.apps.hqcase.utils import submit_case_blocks
from corehq.apps.importer import base
from corehq.apps.importer.util import ExcelFile, get_case_properties
from couchdbkit.exceptions import MultipleResultsFound, NoResultFound
from tempfile import mkstemp
from django.views.decorators.http import require_POST
from datetime import datetime, date
from xlrd import xldate_as_tuple
from corehq.apps.users.decorators import require_permission
from corehq.apps.users.models import Permissions
from soil.util import expose_download
from soil import DownloadBase
from django.contrib import messages
from django.utils.translation import ugettext as _

require_can_edit_data = require_permission(Permissions.edit_data)

EXCEL_SESSION_ID = "excel_id"
MAX_ALLOWED_ROWS = 500

@require_can_edit_data
def excel_config(request, domain):
    if request.method == 'POST':
        if request.FILES:
            named_columns = request.POST['named_columns']
            uses_headers = named_columns == 'yes'
            uploaded_file_handle = request.FILES['file']
            
            extension = os.path.splitext(uploaded_file_handle.name)[1][1:].strip().lower()
            
            if extension in ExcelFile.ALLOWED_EXTENSIONS:
                # NOTE: this is kinda messy and needs to be cleaned up but
                # just trying to get something functional in place.
                # We may not always be able to reference files from subsequent
                # views if your worker changes, so we have to store it elsewhere
                # using the soil framework.
                
                # stash content in the default storage for subsequent views
                file_ref = expose_download(uploaded_file_handle.read(),
                                           expiry=1*60*60)
                request.session[EXCEL_SESSION_ID] = file_ref.download_id

                spreadsheet = _get_spreadsheet(file_ref, uses_headers)
                if not spreadsheet:
                    return _spreadsheet_expired(request, domain)
                columns = spreadsheet.get_header_columns()
                row_count = spreadsheet.get_num_rows()
                if row_count > MAX_ALLOWED_ROWS:
                    messages.error(request, _('Sorry, your spreadsheet is too big. '
                                              'Please reduce the number of '
                                              'rows to less than %s and try again') % MAX_ALLOWED_ROWS)
                else:
                    # get case types in this domain
                    case_types = []
                    for row in CommCareCase.view('hqcase/types_by_domain',reduce=True,group=True,startkey=[domain],endkey=[domain,{}]).all():
                        if not row['key'][1] in case_types:
                            case_types.append(row['key'][1])

                    if len(case_types) > 0:
                        return render_to_response(request, "importer/excel_config.html", {
                                                    'named_columns': named_columns, 
                                                    'columns': columns,
                                                    'case_types': case_types,
                                                    'domain': domain,
                                                    'report': {
                                                        'name': 'Import: Configuration'
                                                     },
                                                    'slug': base.ImportCases.slug})
                    else:
                        messages.error(request, _('No cases have been submitted to this domain. '
                                                  'You cannot update case details from an Excel '
                                                  'file until you have existing cases.'))
            else:
                messages.error(request, _('The Excel file you chose could not be processed. '
                                          'Please check that it is saved as a Microsoft Excel '
                                          '97/2000 .xls file.'))
        else:
            messages.error(request, _('Please choose an Excel file to import.'))
    #TODO show bad/invalid file error on this page
<<<<<<< HEAD
    return HttpResponseRedirect(base.ImportCases.get_url(domain=domain) + "?error=" + error_type)
=======
    return HttpResponseRedirect(base.ImportCases.get_url(domain))
>>>>>>> f1750f16
      
@require_POST
@require_can_edit_data
def excel_fields(request, domain):
    named_columns = request.POST['named_columns']
    uses_headers = named_columns == 'yes'
    case_type = request.POST['case_type']
    search_column = request.POST['search_column']
    search_field = request.POST['search_field']
    key_value_columns = request.POST['key_value_columns']
    key_column = ''
    value_column = ''
    
    download_ref = DownloadBase.get(request.session.get(EXCEL_SESSION_ID))
    
    spreadsheet = _get_spreadsheet(download_ref, uses_headers)
    if not spreadsheet:
        return _spreadsheet_expired(request, domain)

    columns = spreadsheet.get_header_columns()
    
    if key_value_columns == 'yes':
        key_column = request.POST['key_column']
        value_column = request.POST['value_column']
        
        excel_fields = []
        key_column_index = columns.index(key_column)        
        
        # if key/value columns were specified, get all the unique keys listed
        if key_column_index:        
            excel_fields = spreadsheet.get_unique_column_values(key_column_index)
                
        # concatenate unique key fields with the rest of the columns
        excel_fields = columns + excel_fields
        # remove key/value column names from list
        excel_fields.remove(key_column)
        if value_column in excel_fields:
            excel_fields.remove(value_column)                 
    else:
        excel_fields = columns
                  
    case_fields = get_case_properties(domain, case_type)
    
    # hide search column and matching case fields from the update list
    try:    
        excel_fields.remove(search_column)
    except:
        pass
    
    try:    
        case_fields.remove(search_field)
    except:
        pass                    
    
    return render_to_response(request, "importer/excel_fields.html", {
                                'named_columns': named_columns,
                                'case_type': case_type,                                                               
                                'search_column': search_column, 
                                'search_field': search_field,                                                        
                                'key_column': key_column,
                                'value_column': value_column,
                                'columns': columns,
                                'excel_fields': excel_fields,
                                'excel_fields_range': range(len(excel_fields)),
                                'case_fields': case_fields,
                                'domain': domain,
                                'report': {
                                    'name': 'Import: Match columns to fields'
                                 },
                                'slug': base.ImportCases.slug})

@require_POST
@require_can_edit_data
def excel_commit(request, domain):  
    named_columns = request.POST['named_columns']
    uses_headers = named_columns == 'yes'
    case_type = request.POST['case_type']
    search_column = request.POST['search_column']
    search_field = request.POST['search_field']
    key_column = request.POST['key_column']
    value_column = request.POST['value_column']
    
    # TODO musn't be able to select an excel_field twice (in html)
    excel_fields = request.POST.getlist('excel_field[]')
    case_fields = request.POST.getlist('case_field[]')
    custom_fields = request.POST.getlist('custom_field[]')
    date_yesno = request.POST.getlist('date_yesno[]')

    # turn all the select boxes into a useful struct
    field_map = {}
    for i, field in enumerate(excel_fields):
        if field and (case_fields[i] or custom_fields[i]):
            field_map[field] = {'case': case_fields[i], 'custom': custom_fields[i], 'date': int(date_yesno[i])}
        
    download_ref = DownloadBase.get(request.session.get(EXCEL_SESSION_ID))
    spreadsheet = _get_spreadsheet(download_ref, uses_headers)
    if not spreadsheet:
        return _spreadsheet_expired(request, domain)

    if spreadsheet.has_errors:
<<<<<<< HEAD
        return HttpResponseRedirect(base.ImportCases.get_url(domain=domain) + "?error=cache")
=======
        messages.error(request, _('The session containing the file you '
                                  'uploaded has expired - please upload '
                                  'a new one.'))
        return HttpResponseRedirect(base.ImportCases.get_url(domain) + "?error=cache")
>>>>>>> f1750f16
    
    columns = spreadsheet.get_header_columns()        
    
    # find indexes of user selected columns
    search_column_index = columns.index(search_column)
    
    try:
        key_column_index = columns.index(key_column)
    except ValueError:
        key_column_index = False
    
    try:
        value_column_index = columns.index(value_column)
    except ValueError:
        value_column_index = False

    no_match_count = 0
    match_count = 0
    too_many_matches = 0
    
    cases = {}
   
    # start looping through all the rows
    for i in range(spreadsheet.get_num_rows()):
        # skip first row if it is a header field
        if i == 0 and named_columns:
            continue
        
        row = spreadsheet.get_row(i)
        found = False
        
        search_id = row[search_column_index]

        # see what has come out of the spreadsheet
        try:
            float(search_id)
            # no error, so something that looks like a number came out of the cell
            # in which case we should remove any decimal places
            search_id = int(search_id)
        except ValueError:
            # error, so probably a string
            pass
        
        # couchdb wants a string 
        search_id = str(search_id)    
                
        if search_field == 'case_id':
            try:
                case = CommCareCase.get(search_id)
                if case.domain == domain:
                    found = True
            except Exception:
                pass
        elif search_field == 'external_id':
            try:
                case = CommCareCase.view('hqcase/by_domain_external_id', 
                                         key=[domain, search_id], 
                                         reduce=False, 
                                         include_docs=True).one()
                found = True if case else False
            except NoResultFound:
                pass
            except MultipleResultsFound:
                too_many_matches += 1     
               
        if found:
            match_count += 1
        else:
            no_match_count += 1
            continue
        
        # here be monsters
        fields_to_update = {}
        
        for key in field_map:          
            update_value = False
            
            if key_column_index and key == row[key_column_index]:
                update_value = row[value_column_index]
            else:                
                # nothing was set so maybe it is a regular column
                try:
                    update_value = row[columns.index(key)]
                except Exception:
                    pass
            
            if update_value:
                # case field to update
                if field_map[key]['custom']:
                    # custom (new) field was entered
                    update_field_name = field_map[key]['custom']
                else:
                    # existing case field was chosen
                    update_field_name = field_map[key]['case']
                
                if field_map[key]['date'] == 1:
                    update_value = date(*xldate_as_tuple(update_value, 0)[:3])
                                    
                fields_to_update[update_field_name] = update_value
    
        if case.type == case_type:      
            if cases.has_key(search_id):
                cases[search_id]['fields'].update(fields_to_update)
            else:
                cases[search_id] = {'obj': case, 'fields': fields_to_update}
            
    # run updates
    for id, case in cases.iteritems():
        for name, value in case['fields'].iteritems():
            case['obj'].set_case_property(name, value)
                                               
        case['obj'].modified_on = datetime.utcnow()
                
        # spoof case update xform submission
        case_block = get_case_xml(case['obj'], (const.CASE_ACTION_UPDATE,), version='2.0')
        submit_case_blocks(case_block, domain)
            
    # unset filename session var
    try:
        del request.session[EXCEL_SESSION_ID]
    except KeyError:
        pass            
    
    return render_to_response(request, "importer/excel_commit.html", {
                                'match_count': match_count,
                                'no_match_count': no_match_count,
                                'too_many_matches': too_many_matches,
                                'domain': domain,
                                'report': {
                                    'name': 'Import: Completed'
                                 },
                                'slug': base.ImportCases.slug})

def _spreadsheet_expired(req, domain):
    messages.error(req, _('Sorry, your session has expired. Please start over and try again.'))
    return HttpResponseRedirect(base.ImportCases.get_url(domain))

def _get_spreadsheet(download_ref, column_headers=True):
    if not download_ref:
        return None

    # even though we already have the raw data in the download object,
    # unfortunately the excel library only likes to use files so we 
    # have to resave it in a temp file before opening.

    # only .xls is supported
    fd, filename = mkstemp(suffix='.xls')
    with os.fdopen(fd, "wb") as destination:
        # write the download reference to the temp file
        destination.write(download_ref.get_content())
    
    return ExcelFile(filename, column_headers)
    <|MERGE_RESOLUTION|>--- conflicted
+++ resolved
@@ -82,11 +82,8 @@
         else:
             messages.error(request, _('Please choose an Excel file to import.'))
     #TODO show bad/invalid file error on this page
-<<<<<<< HEAD
-    return HttpResponseRedirect(base.ImportCases.get_url(domain=domain) + "?error=" + error_type)
-=======
-    return HttpResponseRedirect(base.ImportCases.get_url(domain))
->>>>>>> f1750f16
+    return HttpResponseRedirect(base.ImportCases.get_url(domain=domain))
+
       
 @require_POST
 @require_can_edit_data
@@ -187,14 +184,10 @@
         return _spreadsheet_expired(request, domain)
 
     if spreadsheet.has_errors:
-<<<<<<< HEAD
-        return HttpResponseRedirect(base.ImportCases.get_url(domain=domain) + "?error=cache")
-=======
         messages.error(request, _('The session containing the file you '
                                   'uploaded has expired - please upload '
                                   'a new one.'))
-        return HttpResponseRedirect(base.ImportCases.get_url(domain) + "?error=cache")
->>>>>>> f1750f16
+        return HttpResponseRedirect(base.ImportCases.get_url(domain=domain) + "?error=cache")
     
     columns = spreadsheet.get_header_columns()        
     
