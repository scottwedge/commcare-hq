--- conflicted
+++ resolved
@@ -17,26 +17,16 @@
         // get username from web user account
         if (doc.django_user_id != null)
         {
-<<<<<<< HEAD
             name = doc.django_user_id
-=======
-            name = doc.django_user.username;
->>>>>>> 2d2a9fc1
         }
         else 
         {
         	// if no web user, use the latest commcare account username
            for (var i=doc.commcare_accounts.length-1;i>=0;i--)
             {
-<<<<<<< HEAD
                 if (doc.commcare_accounts[i].django_user_id != null){
                     name = doc.commcare_accounts[i].django_user_id
                     break
-=======
-                if (doc.commcare_accounts[i].django_user.username.length > 0){
-                    name = doc.commcare_accounts[i].django_user.username;
-                    break;
->>>>>>> 2d2a9fc1
                 }
             } 
         }
