<<<<<<< HEAD
from django.http import HttpResponseForbidden, Http404
from corehq.apps.domain.decorators import login_and_domain_required
from functools import wraps
from corehq.apps.users.models import CouchUser
=======
from django.http import HttpResponseForbidden
from corehq.apps.domain.decorators import login_and_domain_required, domain_specific_login_redirect
>>>>>>> d320cb99


def require_permission(permission, data=None, login_decorator=login_and_domain_required):
    try:
        permission = permission.name
    except AttributeError:
        try:
            permission = permission.__name__
        except AttributeError:
            pass

    def decorator(view_func):
        def _inner(request, domain, *args, **kwargs):
            if not hasattr(request, "couch_user"):
                return domain_specific_login_redirect(request, domain)
            elif request.user.is_superuser or request.couch_user.has_permission(domain, permission, data=data):
                return view_func(request, domain, *args, **kwargs)
            else:
                return HttpResponseForbidden()

        if login_decorator:
            return login_decorator(_inner)
        else:
            return _inner

    return decorator


require_can_edit_web_users = require_permission('edit_web_users')
require_can_edit_commcare_users = require_permission('edit_commcare_users')


def require_permission_to_edit_user(view_func):
    @wraps(view_func)
    def _inner(request, domain, couch_user_id, *args, **kwargs):
        go_ahead = False
        if hasattr(request, "couch_user"):
            user = request.couch_user
            if user.is_superuser or user.user_id == couch_user_id or (hasattr(user, "is_domain_admin") and user.is_domain_admin()):
                go_ahead = True
            else:
                couch_user = CouchUser.get_by_user_id(couch_user_id)
                if not couch_user:
                    raise Http404()
                if couch_user.is_commcare_user() and request.couch_user.can_edit_commcare_users():
                    go_ahead = True
                elif couch_user.is_web_user() and request.couch_user.can_edit_web_users():
                    go_ahead = True
        if go_ahead:
            return login_and_domain_required(view_func)(request, domain, couch_user_id, *args, **kwargs)
        else:
            raise Http404()
    return _inner<|MERGE_RESOLUTION|>--- conflicted
+++ resolved
@@ -1,12 +1,7 @@
-<<<<<<< HEAD
 from django.http import HttpResponseForbidden, Http404
-from corehq.apps.domain.decorators import login_and_domain_required
+from corehq.apps.domain.decorators import login_and_domain_required, domain_specific_login_redirect
 from functools import wraps
 from corehq.apps.users.models import CouchUser
-=======
-from django.http import HttpResponseForbidden
-from corehq.apps.domain.decorators import login_and_domain_required, domain_specific_login_redirect
->>>>>>> d320cb99
 
 
 def require_permission(permission, data=None, login_decorator=login_and_domain_required):
@@ -38,7 +33,6 @@
 require_can_edit_web_users = require_permission('edit_web_users')
 require_can_edit_commcare_users = require_permission('edit_commcare_users')
 
-
 def require_permission_to_edit_user(view_func):
     @wraps(view_func)
     def _inner(request, domain, couch_user_id, *args, **kwargs):
@@ -58,5 +52,5 @@
         if go_ahead:
             return login_and_domain_required(view_func)(request, domain, couch_user_id, *args, **kwargs)
         else:
-            raise Http404()
+            return domain_specific_login_redirect(request, domain)
     return _inner