--- conflicted
+++ resolved
@@ -579,11 +579,8 @@
             'pagination_limit_cookie_name': (
                 'hq.pagination.limit.mobile_workers_list.%s' % self.domain),
             'can_edit_billing_info': self.request.couch_user.is_domain_admin(self.domain),
-<<<<<<< HEAD
             'strong_mobile_passwords': self.request.project.strong_mobile_passwords,
-=======
             'location_url': reverse('corehq.apps.locations.views.child_locations_for_select2', args=[self.domain]),
->>>>>>> b350a0bf
         }
 
     @property
