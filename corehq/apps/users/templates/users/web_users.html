{% extends 'style/bootstrap3/base_section.html' %}
{% load crispy_forms_tags %}
{% load i18n %}
{% load hq_shared_tags %}
{% load djangular_tags %}

<<<<<<< HEAD
{% block js %}
<script src="{% static 'hqwebapp/js/main.js' %}"></script>
<script src="{% new_static 'users/js/roles.js' %}"></script>
<script src="{% new_static 'users/js/web_users_list.ng.js' %}"></script>
=======
{% block js %}{{ block.super }}
    <script src="{% static 'hqwebapp/js/main.js' %}"></script>
    <script src="{% static 'style/lib/knockout_plugins/knockout_mapping.ko.min.js' %}"></script>
    <script src="{% static 'style/ko/knockout_bindings.ko.js' %}"></script>
    <script src="{% static 'users/js/roles.js' %}"></script>
>>>>>>> 28b76ef8
{% endblock %}

{% block js-inline %}{{ block.super }}
<script type="text/javascript">
(function (angular, undefined) {
    'use strict';
    var usersApp = angular.module('usersApp', ['hq.web_users']);
    usersApp.config(['$httpProvider', function($httpProvider) {
        $httpProvider.defaults.headers.common['X-Requested-With'] = 'XMLHttpRequest';
    }]);
    usersApp.config(["djangoRMIProvider", function(djangoRMIProvider) {
        djangoRMIProvider.configure({% djng_current_rmi %});
    }]);
}(window.angular));
</script>
<script>
    $(function () {
        function selectText(element) {
            /* copied from http://stackoverflow.com/questions/985272/jquery-selecting-text-in-an-element-akin-to-highlighting-with-your-mouse */
            var doc = document;
            var text = element[0];

            if (doc.body.createTextRange) { // ms
                var range = doc.body.createTextRange();
                range.moveToElementText(text);
                range.select();
            } else if (window.getSelection) { // moz, opera, webkit
                var selection = window.getSelection();
                var range = doc.createRange();
                range.selectNodeContents(text);
                selection.removeAllRanges();
                selection.addRange(range);
            }
        }
        $('#adminEmails').on('shown.bs.collapse', function () {
            selectText($('#adminEmails .panel-body'));
            $(window).trigger('scroll');
        });
    });
</script>
<script>
    $(function () {
        $('#restrict_users').on('change', function () {
            var $saveButton = $('#save_restrict_option');
            $saveButton
                    .removeAttr('disabled')
                    .removeClass('disabled btn-default')
                    .addClass('btn-success')
                    .text('{% trans "Save" %}');
        });
        $('#save_restrict_option').click(function(e) {
            var post_url = '{% url "location_restriction_for_users" domain %}';
            $(this).text('Saving ...');
            $.post(post_url,
                {restrict_users: $('#restrict_users')[0].checked},
                function(data, status) {
                    $('#save_restrict_option')
                            .text('{% trans "Saved" %}')
                            .removeClass('btn-success')
                            .attr('disabled', 'disabled')
                            .addClass('disabled btn-default');
            });
            e.preventDefault();
        });

        $('.resend-invite').click(function (e) {
            $(this).addClass('disabled').attr('disabled', 'disabled');
            var post_url = '{% url "reinvite_web_user" domain %}';
            var doc_id = this.getAttribute('data-invite');
            var self = this;
            $.post(post_url, {invite: doc_id},
                function(data) {
                    $(self).parent().text(data.response);
                    self.remove();
                }
            );
            e.preventDefault();
        });

        var $userRolesTable = $('#user-roles-table');
        $userRolesTable.userRoles({
            userRoles: {{ user_roles|JSON }},
            defaultRole: {{ default_role|JSON }},
            saveUrl: '{% url "post_user_role" domain %}',
            deleteUrl: '{% url "delete_user_role" domain %}',
            reportOptions: {{ report_list|JSON }},
            allowEdit: {{ can_edit_roles|BOOL }}
        });
        $userRolesTable.show();

        function handleDeletion($el, title, body, post_url, data) {
            var id = $el.data('id');
            $('#confirm-delete').off('click');
            $('#confirm-delete').on('click', function () {
                var $button = $(this);
                $button.addClass('disabled').attr('disabled', 'disabled');
                $.post(post_url, {id: id},
                    function(data) {
                        $el.closest("tr").remove();
                        $button.removeClass('disabled').attr('disabled', false);
                        $('#modal-deletion').modal('hide');
                    }
                );
            });
            $('#modal-deletion').find(".modal-title").html(title);
            $('#modal-deletion').find(".modal-body").html($("<p/>").append(body));
            $('#modal-deletion').modal('show');
        };

        $('.delete-request').on('click', function(e) {
            handleDeletion($(this),
                '{% trans "Delete request" %}',
                '{% trans "Are you sure you want to delete this request?" %}',
                '{% url "delete_request" domain %}'
            );
            e.preventDefault();
        });
        $('.delete-invitation').on('click', function(e) {
            handleDeletion($(this),
                '{% trans "Delete invitation" %}',
                '{% trans "Are you sure you want to delete this invitation?" %}',
                '{% url "delete_invitation" domain %}'
            );
            e.preventDefault();
        });
    });
</script>
{% endblock %}

{% block page_content %}
    <p class="lead">
        {% blocktrans %}
            Web Users can manage and view data on CommCare HQ.
            However, these users cannot submit forms from phones
            using the CommCare Application.
        {% endblocktrans %}
        <div class="btn-toolbar">
            <a class="btn btn-success"
               href="{% url "invite_web_user" domain %}">
                <i class="fa fa-plus"></i> {% trans 'Invite Web User' %}
            </a>
        </div>
    </p>

    {% if requests %}
        <div class="panel panel-info">
            <div class="panel-heading">
                <h3 class="panel-title">
                    {% trans 'Pending Access Requests' %}
                </h3>
            </div>
            <div class="panel-body">
                <table class="table table-striped table-responsive">
                    <thead>
                        <tr>
                            <th>{% trans "Name" %}</th>
                            <th>{% trans "E-mail" %}</th>
                            <th>{% trans "Actions" %}</th>
                        </tr>
                    </thead>
                    <tbody>
                    {% for req in requests %}
                        <tr>
                            <td>
                                {{ req.full_name }}
                            </td>
                            <td>
                                {{ req.email }}
                            </td>
                            <td>
                                <div>
                                    <a href="{% url "invite_web_user" domain %}?request_id={{ req.id }}"
                                        class="approve-request btn btn-default">
                                        <i class="fa fa-check-square-o"></i>
                                        {% trans "Approve Request" %}
                                    </a>
                                    <a href="#" class="btn btn-danger delete-request"
                                       data-id={{ req.id }}>
                                        <i class="fa fa-trash"></i>
                                        {% trans "Delete Request" %}
                                    </a>
                                </div>
                            </td>
                        </tr>
                    {% endfor %}
                    </tbody>
                </table>
            </div>
        </div>
    {% endif %}

    <div ng-app="usersApp">
        <div class="panel panel-default" ng-controller="paginatedListController">
            <div class="panel-heading">
                <div class="row">
                    <div class="col-sm-6">
                        <h3 class="panel-title" style="padding-top: 7px;">{% trans 'Current Users' %}</h3>
                    </div>
                    <div class="col-sm-6">
                        <div class="input-group">
                            <input type="text"
                                   class="form-control"
                                   ng-model="query"
                                   placeholder="{% trans "Filter Users..." %}">
                            <span class="input-group-btn">
                                <button class="btn btn-default"
                                        ng-click="filterUsers()"
                                        type="button">
                                    <i class="fa fa-search"></i>
                                </button>
                            </span>
                        </div><!-- /input-group -->
                    </div>
                </div>
            </div>
            <div class="panel-body">
                <table class="table table-striped table-responsive"
                       style="margin-bottom: 0;">
                    <thead>
                        <tr>
                            <th>{% trans "E-mail" %}</th>
                            <th>{% trans "Role" %}</th>
                            <th>{% trans "Name" %}</th>
                            <th>{% trans "Phone Numbers" %}</th>
                            <th>{% trans "Remove" %}</th>
                        </tr>
                    </thead>
                    <tbody>
                        <tr ng-show="notLoaded">
                            <td colspan="5">{% trans "Loading Users..." %}</td>
                        </tr>
                        <tr ng-repeat="user in paginatedItems">
                            {% angularjs %}
                            <td><a href="{{ user.editUrl }}">{{ user.email }}</a></td>
                            <td>{{ user.role }}</td>
                            <td>{{ user.name }}</td>
                            <td>
                                <ul>
                                    <li ng-repeat="number in user.phoneNumbers">{{ number }}</li>
                                </ul>
                            </td>
                            <td>
                                <div ng-show="user.removeUrl">
                                    <button type="button"
                                            class="btn btn-danger"
                                            data-toggle="modal"
                                            data-target="#remove_membership_{{ user.id }}">
                                        <i class="fa fa-remove"></i> {% trans "Remove Membership" %}
                                    </button>
                                    <div id="remove_membership_{{ user.id }}"
                                         class="modal fade">
                                        <div class="modal-dialog">
                                            <form class="modal-content"
                                                  action="{{ user.removeUrl }}"
                                                  method="post">
                                                <div class="modal-header">
                                                    <button type="button" class="close">
                                                        <span aria-hidden="true">&times;</span>
                                                        <span class="sr-only">{% trans "Close" %}</span>
                                                    </button>
                                                    <h4 class="modal-title">{% trans "Remove User Membership" %}: {{ user.name }}</h4>
                                                </div>
                                                <div class="modal-body">
                                                    <p class="lead">{% trans "Are you sure you want to remove this users's membership?" %}</p>
                                                    <ul class="dl-horizontal">
                                                        <dt>{% trans "E-mail" %}</dt>
                                                        <dd>{{ user.email }}</dd>
                                                        <dt>{% trans "Name" %}</dt>
                                                        <dd>{{ user.name }}</dd>
                                                        <dt>{% trans "Membership" %}</dt>
                                                        <dd>{{ user.domain }}</dd>
                                                        <dt>{% trans "Role" %}</dt>
                                                        <dd>{{ user.role }}</dd>
                                                    </ul>
                                                </div>
                                                <div class="modal-footer">
                                                    <button type="button"
                                                            class="btn btn-default"
                                                            data-dismiss="modal">
                                                        {% trans "Cancel" %}
                                                    </button>
                                                    <button type="submit"
                                                            class="btn btn-danger">
                                                        {% trans "Remove Membership" %}
                                                    </button>
                                                </div>
                                            </form>
                                        </div>
                                    </div>
                                </div>
                            </td>
                            {% endangularjs %}
                        </tr>
                    </tbody>
                </table>
                <pagination direction-links="true"
                            total-items="total"
                            items-per-page="limit"
                            previous-text="&laquo;"
                            next-text="&raquo;"
                            max-size="maxSize"
                            ng-model="currentPage"
                            ng-change="pageChanged()"></pagination>

                {% if uses_locations and request|toggle_enabled:"RESTRICT_WEB_USERS_BY_LOCATION" %}
                    <div class="checkbox">
                        <label>
                            <input type="checkbox"
                                   id="restrict_users"
                                   name="restrict_users"
                                   value="True" {% if domain_object.location_restriction_for_users %}checked{% endif %}/>
                            {% trans "Restrict Web User access based on location" %}
                        </label>
                        <button type="button"
                                class="btn btn-sm btn-default disabled"
                                id="save_restrict_option">
                            {% trans "Saved" %}
                        </button>
                    </div>
                {% endif %}
            </div>
        </div>
    </div>

    {% if invitations %}
        <div class="panel panel-info">
            <div class="panel-heading">
                <h3 class="panel-title">
                    {% trans 'Pending Invitations' %}
                </h3>
            </div>
            <div class="panel-body">
                <table class="table table-striped table-responsive">
                    <thead>
                        <tr>
                            <th>{% trans "E-mail" %}</th>
                            <th>{% trans "Role" %}</th>
                            <th>{% trans "Date" %} (UTC)</th>
                            <th>{% trans "Actions" %}</th>
                        </tr>
                    </thead>
                    <tbody>
                    {% for invitation in invitations %}
                        <tr>
                            <td>
                                {{ invitation.email }}
                            </td>
                            <td>
                                {{ invitation.role_label }}
                            </td>
                            <td>
                                {{ invitation.invited_on }}
                                {% if  invitation.invited_on|date:"m/d/Y"|add_days:31|timeuntil != "0 minutes"%}
                                <span class="label label-info">
                                    {{ invitation.invited_on|date:"m/d/Y"|add_days:31|timeuntil }} remaining
                                </span>
                                {% else %}
                                <span class="label label-important">
                                     {% trans "Expired" %}
                                </span>
                                {% endif %}
                            </td>
                            <td>
                                <div>
                                    <a href="#" class="resend-invite btn btn-default"
                                       data-invite={{ invitation.get_id }}>
                                        <i class="fa fa-envelope-o"></i>
                                        {% trans "Resend Invitation" %}
                                    </a>
                                    <a href="#" class="btn btn-danger delete-invitation"
                                       data-id={{ invitation.get_id }}>
                                        <i class="fa fa-trash"></i>
                                        {% trans "Delete Invitation" %}
                                    </a>
                                </div>
                            </td>
                        </tr>
                    {% endfor %}
                    </tbody>
                </table>
            </div>
        </div>
    {% endif %}

    <div class="panel panel-default" id="user-roles-table" style="display: none;">
        <div class="panel-heading">
            <h3 class="panel-title">
                {% trans 'Roles' %}
            </h3>
        </div>
        <div class="panel-body">
            <table class="table table-striped table-responsive">
                <thead>
                    <tr>
                        <th></th>
                        <th>
                          {% trans "Edit Web Users" %}
                          <span class="hq-help-template"
                                data-title="Edit {% hq_web_user %}s"
                                data-content="{% trans "Specify web user access permissions; invite new web users to the domain; manage account settings for web users." %}"></span>
                        </th>
                        <th>
                          {% trans "Edit Mobile Workers" %}
                          <span class="hq-help-template"
                                data-title="Edit {% commcare_user %}s"
                                data-content="{% trans "Manage account settings for mobile workers; create accounts for mobile workers; archive and/or delete mobile users." %}"></span>
                        </th>
                        <th>
                          {% trans "Edit Data" %}
                          <span class="hq-help-template"
                                data-title="Edit Data"
                                data-content="{% trans "View, export, and edit form and case data; reassign cases." %}"></span>
                        </th>
                        <th>
                          {% trans "Edit Apps" %}
                          <span class="hq-help-template"
                                data-title="Edit Apps"
                                data-content="{% trans "Modify the structure and configuration of the application." %}"></span>
                        </th>
                        <th>
                          {% trans "Edit Reports" %}
                          <span class="hq-help-template"
                                data-title="View Reports"
                                data-content="{% trans "See all CommCareHQ performance reports." %}"></span>
                        </th>
                        <th data-bind="visible: allowEdit">{% trans "Actions" %}</th>
                    </tr>
                </thead>
                <tbody data-bind="foreach: userRoles">
                    <tr>
                        <th>
                            <span data-bind="visible: name, text: name"></span>
                            <h6 data-bind="visible: !name()">({% trans "No Name" %})</h6>
                        </th>
                        <td><i data-bind="staticChecked: permissions.edit_web_users"></i></td>
                        <td><i data-bind="staticChecked: permissions.edit_commcare_users"></i></td>
                        <td><i data-bind="staticChecked: permissions.edit_data"></i></td>
                        <td><i data-bind="staticChecked: permissions.edit_apps"></i></td>
                        <td>
                            <span data-bind="visible: reportPermissions.all(), staticChecked: true"></span>
                            <div data-bind="visible: !reportPermissions.all() && reportPermissions.filteredSpecific().length">
                                Only
                                <ul data-bind="foreach: reportPermissions.specific">
                                    <li data-bind="html: name, visible: value"></li>
                                </ul>
                            </div>
                            <span data-bind="visible: !reportPermissions.all() && !reportPermissions.specific().length, staticChecked: false"></span>
                        </td>
                        <td data-bind="visible: $root.allowEdit">
                            <button class="btn btn-default" data-bind="css: {disabled: !$data._id}, click: $data._id ? $root.setRoleBeingEdited : null">
                                <i class="fa fa-edit"></i>
                                {% trans "Edit Role" %}
                            </button>
                            <button class="btn btn-danger" data-bind="css: {disabled: !$data._id || $data.hasUsersAssigned}, click: $data._id ? $root.setRoleBeingDeleted : null">
                                <i class="fa fa-trash"></i>
                                {% trans "Delete Role" %}
                            </button>
                        </td>
                    </tr>
                </tbody>
            </table>
            {% if can_edit_roles %}
                <button class="btn btn-default"
                        data-bind="click: function () {$root.setRoleBeingEdited($root.defaultRole)}">
                    <i class="fa fa-plus"></i>
                    {% trans "Add Role" %}
                </button>
                <div data-bind="modal: roleBeingDeleted" tabindex="-1" role="dialog">
                    <div data-bind="with: roleBeingDeleted"
                         class="modal-dialog">
                        <div class="modal-content">
                            <div class="modal-header">
                                <button type="button"
                                        class="close"
                                        data-bind="click: $root.unsetRoleBeingDeleted">
                                    <span aria-hidden="true">&times;</span>
                                    <span class="sr-only">{% trans "Close" %}</span>
                                </button>
                                <h4 class="modal-title" data-bind="text: modalTitle"></h4>
                            </div>
                            <div class="modal-body">
                                <h4 data-bind="text: modalConfirmation"></h4>
                            </div>
                            <div class="modal-footer">
                                <button type="button"
                                        class="btn btn-default"
                                        data-bind="click: $root.unsetRoleBeingDeleted">
                                    {% trans "Cancel" %}
                                </button>
                                <div data-bind="deleteButton: $root.modalDeleteButton.state, saveOptions: $root.modalDeleteButton.saveOptions"></div>
                            </div>
                        </div>
                    </div>
                </div>
                <div data-bind="modal: roleBeingEdited" tabindex="-1" role="dialog">
                    <div data-bind="with: roleBeingEdited"
                         class="modal-dialog">
                        <div class="modal-content">
                            <div class="modal-header">
                                <button type="button"
                                        class="close"
                                        data-bind="click: $root.unsetRoleBeingEdited">
                                    <span aria-hidden="true">&times;</span>
                                    <span class="sr-only">{% trans "Close" %}</span>
                                </button>
                                <h4 class="modal-title" data-bind="text: modalTitle"></h4>
                            </div>
                            <div class="modal-body">
                                <div class="form form-horizontal">
                                    <div class="form-group">
                                        <label class="col-sm-4 control-label"
                                               for="role-name">
                                            {% trans "Role Name" %}
                                        </label>
                                        <div class="col-sm-8 controls">
                                            <input data-bind="value: name"
                                                   type="text"
                                                   id="role-name"
                                                   class="form-control" />
                                        </div>
                                    </div>
                                    <div class="form-group">
                                        <label class="col-sm-4 control-label">
                                            {% trans "Edit Web Users" %}
                                        </label>
                                        <div class="col-sm-8 controls">
                                            <div class="checkbox">
                                                <label>
                                                    <input type="checkbox"
                                                           data-bind="checked: permissions.edit_web_users" />
                                                    {% trans "Allow role to edit Web Users." %}
                                                </label>
                                            </div>
                                        </div>
                                    </div>
                                    <div class="form-group">
                                        <label class="col-sm-4 control-label">
                                            {% trans "Edit Mobile Workers" %}
                                        </label>
                                        <div class="col-sm-8 controls">
                                            <div class="checkbox">
                                                <label>
                                                    <input type="checkbox"
                                                           data-bind="checked: permissions.edit_commcare_users" />
                                                    {% trans "Allow role to edit Mobile Workers." %}
                                                </label>
                                            </div>
                                        </div>
                                    </div>
                                    <div class="form-group">
                                        <label class="col-sm-4 control-label">
                                            {% trans "Edit Data" %}
                                        </label>
                                        <div class="col-sm-8 controls">
                                            <div class="checkbox">
                                                <label>
                                                    <input type="checkbox"
                                                           data-bind="checked: permissions.edit_data" />
                                                    {% trans "Allow role to edit Data." %}
                                                </label>
                                            </div>
                                        </div>
                                    </div>
                                    <div class="form-group">
                                        <label class="col-sm-4 control-label">
                                            {% trans "Edit Applications" %}
                                        </label>
                                        <div class="col-sm-8 controls">
                                            <div class="checkbox">
                                                <label>
                                                    <input type="checkbox"
                                                           data-bind="checked: permissions.edit_apps" />
                                                    {% trans "Allow role to edit Applications." %}
                                                </label>
                                            </div>
                                        </div>
                                    </div>
                                    <div class="form-group">
                                        <label class="col-sm-4 control-label">
                                            {% trans "View All Reports" %}
                                        </label>
                                        <div class="col-sm-8 controls">
                                            <div class="checkbox">
                                                <label>
                                                    <input type="checkbox"
                                                           data-bind="checked: reportPermissions.all" />
                                                    {% trans "Allow role to view all reports." %}
                                                </label>
                                            </div>
                                        </div>
                                    </div>
                                    <div class="form-group"
                                         data-bind="visible: !reportPermissions.all()">
                                        <label class="col-sm-4 control-label">
                                            {% trans "View Specific Reports" %}
                                        </label>
                                        <div class="col-sm-8 controls">
                                            <div class="panel panel-default">
                                                <div class="panel-heading">
                                                    {% trans "Select which reports the role can view:" %}
                                                </div>
                                                <div class="panel-body"
                                                     data-bind="foreach: reportPermissions.specific, visibleFade: !reportPermissions.all()">
                                                    <div class="checkbox">
                                                        <label>
                                                            <input type="checkbox" data-bind="checked: value"/>
                                                            <span data-bind="html: name"></span>
                                                        </label>
                                                    </div>
                                                </div>
                                            </div>
                                        </div>
                                    </div>
                                </div>
                            </div>
                            <div class="modal-footer">
                                <button type="button"
                                        class="btn btn-default"
                                        data-bind="click: $root.unsetRoleBeingEdited">
                                    {% trans "Cancel" %}
                                </button>
                                <div data-bind="saveButton2: $root.modalSaveButton.state,
                                                saveOptions: $root.modalSaveButton.saveOptions"></div>
                            </div>
                        </div>
                    </div>
                </div>
            {% endif %}
        </div>
    </div>
    {% if user.is_superuser %}
        <div class="panel panel-default">
            <div class="panel-heading"
                 role="tab"
                 id="adminEmailsHeading">
                <h4 class="panel-title">
                    <a class="collapsed"
                       data-toggle="collapse"
                       href="#adminEmails"
                       aria-expanded="false"
                       aria-controls="adminEmails">
                        {% trans "Copy and paste admin emails" %}
                    </a>
                </h4>
            </div>
            <div id="adminEmails"
                 class="panel-collapse collapse"
                 role="tabpanel"
                 aria-labelledby="adminEmailsHeading">
                <div class="panel-body">
                    {% for user in admins %}
                        {% if user.first_name or user.last_name %}
                            "{{ user.first_name }} {{ user.last_name }}"
                            &lt;{{ user.username }}&gt;,
                        {% else %}
                            {{ user.username }},
                        {% endif %}
                    {% endfor %}
                </div>
            </div>
        </div>
    {% endif %}

{% endblock %}

{% block modals %}{{ block.super }}
<div id="modal-deletion" class="modal fade">
    <div class="modal-dialog">
        <div class="modal-content">
            <div class="modal-header">
                <button type="button"
                        class="close"
                        data-bind="click: $root.unsetRoleBeingDeleted">
                    <span aria-hidden="true">&times;</span>
                    <span class="sr-only">{% trans "Close" %}</span>
                </button>
                <h4 class="modal-title"></h4>
            </div>
            <div class="modal-body"></div>
            <div class="modal-footer">
                <button type="button" class="btn btn-default" data-dismiss="modal">{% trans "Cancel" %}</button>
                <a class="btn btn-danger" id="confirm-delete">{% trans "Delete" %}</a>
            </div>
        </div>
    </div>
</div>
{% endblock %}<|MERGE_RESOLUTION|>--- conflicted
+++ resolved
@@ -4,18 +4,11 @@
 {% load hq_shared_tags %}
 {% load djangular_tags %}
 
-<<<<<<< HEAD
-{% block js %}
-<script src="{% static 'hqwebapp/js/main.js' %}"></script>
-<script src="{% new_static 'users/js/roles.js' %}"></script>
-<script src="{% new_static 'users/js/web_users_list.ng.js' %}"></script>
-=======
 {% block js %}{{ block.super }}
     <script src="{% static 'hqwebapp/js/main.js' %}"></script>
     <script src="{% static 'style/lib/knockout_plugins/knockout_mapping.ko.min.js' %}"></script>
     <script src="{% static 'style/ko/knockout_bindings.ko.js' %}"></script>
     <script src="{% static 'users/js/roles.js' %}"></script>
->>>>>>> 28b76ef8
 {% endblock %}
 
 {% block js-inline %}{{ block.super }}
