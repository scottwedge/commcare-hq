import copy
from datetime import datetime
import json
from corehq import Domain
from corehq.apps.accounting.models import (
    SoftwarePlanEdition,
    Subscription,
)
from corehq.apps.app_manager.models import Application
from corehq.apps.reports.datatables import DataTablesHeader, DataTablesColumn
from corehq.apps.reports.dispatcher import AdminReportDispatcher
from corehq.apps.reports.generic import ElasticTabularReport, GenericTabularReport
from django.utils.translation import ugettext as _, ugettext_noop
from corehq.apps.users.models import WebUser
from corehq.elastic import es_query, parse_args_for_es, fill_mapping_with_facets
from corehq.pillows.mappings.app_mapping import APP_INDEX
from corehq.pillows.mappings.user_mapping import USER_INDEX
from corehq.apps.app_manager.commcare_settings import SETTINGS as CC_SETTINGS
from corehq.toggles import IS_DEVELOPER


INDICATOR_DATA = {
    "active_domain_count": {
        "ajax_view": "admin_reports_stats_data",
        "chart_name": "active_domains",
        "chart_title": "Active Project Spaces",
        "hide_cumulative_charts": True,
        "histogram_type": "active_domains",
        "interval": "week",
        "xaxis_label": "# domains",
    },
    "active_self_started_domain_count": {
        "ajax_view": "admin_reports_stats_data",
        "chart_name": "active_self_started_domains",
        "chart_title": "Active Self Started Project Spaces",
        "hide_cumulative_charts": True,
        "params_es_dict": {
            "self_started": ["T"],
        },
        "histogram_type": "active_domains",
        "interval": "week",
        "xaxis_label": "# domains",
    },
    "domain_count": {
        "ajax_view": "admin_reports_stats_data",
        "chart_name": "domains",
        "chart_title": "Total Project Spaces",
        "date_field_opts": [
            {
                "name": "Date Created",
                "value": "date_created",
            },
        ],
        "histogram_type": "domains",
        "interval": "week",
        "xaxis_label": "# domains",
    },
    "domain_self_started_count": {
        "ajax_view": "admin_reports_stats_data",
        "chart_name": "self_started_domains",
        "chart_title": "Self-Started Project Spaces",
        "date_field_opts": [
            {
                "name": "Date Created",
                "value": "date_created",
            },
        ],
        "params_es_dict": {
            "internal.self_started": ["T"],
        },
        "histogram_type": "domains",
        "interval": "week",
        "xaxis_label": "# domains",
    },
    "forms": {
        "ajax_view": "admin_reports_stats_data",
        "chart_name": "forms",
        "chart_title": "All Forms",
        "histogram_type": "forms",
        "interval": "week",
        "xaxis_label": "# forms",
    },
    "forms_mobile": {
        "ajax_view": "admin_reports_stats_data",
        "chart_name": "forms_mobile",
        "chart_title": "Forms Submitted by Mobile Workers",
        "histogram_type": "forms",
        "interval": "week",
        "params_es_dict": {
            "user_type_mobile": True,
        },
        "xaxis_label": "# forms",
    },
    "forms_web": {
        "ajax_view": "admin_reports_stats_data",
        "chart_name": "forms_web",
        "chart_title": "Forms Submitted by Web Users",
        "histogram_type": "forms",
        "interval": "week",
        "params_es_dict": {
            "user_type_mobile": False,
        },
        "xaxis_label": "# forms",
    },
    "users": {
        "ajax_view": "admin_reports_stats_data",
        "chart_name": "users",
        "chart_title": "Total Users",
        "histogram_type": "users",
        "interval": "week",
        "xaxis_label": "# users",
    },
    "users_mobile": {
        "ajax_view": "admin_reports_stats_data",
        "chart_name": "users_mobile",
        "chart_title": "Mobile Users (submitted)",
        "histogram_type": "users",
        "interval": "week",
        "params_es_dict": {
            "user_type_mobile": True,
        },
        "xaxis_label": "# users",
    },
    "users_web": {
        "ajax_view": "admin_reports_stats_data",
        "chart_name": "users_web",
        "chart_title": "Web Users (submitted)",
        "histogram_type": "users",
        "interval": "week",
        "params_es_dict": {
            "user_type_mobile": False,
        },
        "xaxis_label": "# users",
    },
<<<<<<< HEAD
    "active_users_mobile": {
        "ajax_view": "admin_reports_stats_data",
        "chart_name": "active_users_mobile",
        "chart_title": "Active Mobile Users (last 30 days)",
        "hide_cumulative_charts": True,
        "histogram_type": "users",
        "interval": "month",
        "is_cumulative": False,
        "params_es_dict": {
            "user_type_mobile": True,
        },
        "xaxis_label": "# users",
=======
    "sms_domain_count": {
        "ajax_view": "admin_reports_stats_data",
        "chart_name": "sms_domains",
        "chart_title": "Total Projects That Have Used SMS",
        "date_field_opts": [
            {
                "name": "Date Created",
                "value": "date_created",
            },
        ],
        "histogram_type": "sms_domains",
        "interval": "week",
        "xaxis_label": "# domains",
    },
    "commconnect_domain_count": {
        "ajax_view": "admin_reports_stats_data",
        "chart_name": "commconnect_domains",
        "chart_title": "Total CommConnect Enabled Domains",
        "params_es_dict": {
            "commconnect_enabled": ["T"],
        },
        "date_field_opts": [
            {
                "name": "Date Created",
                "value": "date_created",
            },
        ],
        "histogram_type": "domains",
        "interval": "week",
        "xaxis_label": "# domains",
    },
    "incoming_sms_domain_count": {
        "ajax_view": "admin_reports_stats_data",
        "chart_name": "incoming_sms_domains",
        "chart_title": "Total Projects Using Incoming SMS",
        "params_es_dict": {
            "direction": ["i"],
        },
        "date_field_opts": [
            {
                "name": "Date Created",
                "value": "date_created",
            },
        ],
        "histogram_type": "sms_domains",
        "interval": "week",
        "xaxis_label": "# domains",
    },
    "sms_only_domain_count": {
        "ajax_view": "admin_reports_stats_data",
        "chart_name": "sms_only_domains",
        "chart_title": "Total SMS Only Projects",
        "date_field_opts": [
            {
                "name": "Date Created",
                "value": "date_created",
            },
        ],
        "histogram_type": "sms_only_domains",
        "interval": "week",
        "xaxis_label": "# domains",
    },
    "active_commconnect_domain_count": {
        "ajax_view": "admin_reports_stats_data",
        "chart_name": "active_commconnect_domains",
        "chart_title": "Active CommConnect Project Spaces",
        "hide_cumulative_charts": True,
        "histogram_type": "active_commconnect_domains",
        "interval": "week",
        "xaxis_label": "# domains",
    },
    "total_outgoing_sms": {
        "ajax_view": "admin_reports_stats_data",
        "chart_name": "total_outgoing_sms",
        "chart_title": "Total Outgoing SMS",
        "date_field_opts": [
            {
                "name": "Date Sent",
                "value": "date",
            },
        ],
        "params_es_dict": {
            "direction": ["o"],
        },
        "histogram_type": "real_sms_messages",
        "interval": "week",
        "xaxis_label": "# domains",
    },
    "total_incoming_sms": {
        "ajax_view": "admin_reports_stats_data",
        "chart_name": "total_incoming_sms",
        "chart_title": "Total Incoming SMS",
        "date_field_opts": [
            {
                "name": "Date Sent",
                "value": "date",
            },
        ],
        "params_es_dict": {
            "direction": ["i"],
        },
        "histogram_type": "real_sms_messages",
        "interval": "week",
        "xaxis_label": "# domains",
    },
    "total_outgoing_client_sms": {
        "ajax_view": "admin_reports_stats_data",
        "chart_name": "total_outgoing_client_sms",
        "chart_title": "Total Outgoing Client SMS",
        "date_field_opts": [
            {
                "name": "Date Sent",
                "value": "date",
            },
        ],
        "params_es_dict": {
            "direction": ["i"],
            "couch_recipient_doc_type": ["commcarecase"]
        },
        "histogram_type": "real_sms_messages",
        "interval": "week",
        "xaxis_label": "# domains",
    },
    "total_incoming_client_sms": {
        "ajax_view": "admin_reports_stats_data",
        "chart_name": "total_incoming_client_sms",
        "chart_title": "Total Incoming Client SMS",
        "date_field_opts": [
            {
                "name": "Date Sent",
                "value": "date",
            },
        ],
        "params_es_dict": {
            "direction": ["i"],
            "couch_recipient_doc_type": ["commcarecase"]
        },
        "histogram_type": "real_sms_messages",
        "interval": "week",
        "xaxis_label": "# domains",
    },
    "total_mobile_workers": {
        "ajax_view": "admin_reports_stats_data",
        "chart_name": "total_mobile_workers",
        "chart_title": "Total Mobile Workers",
        "histogram_type": "mobile_workers",
        "interval": "week",
        "xaxis_label": "# workers",
    },
    "active_mobile_workers": {
        "ajax_view": "admin_reports_stats_data",
        "chart_name": "active_mobile_workers",
        "chart_title": "Active Mobile Workers",
        "hide_cumulative_charts": True,
        "params_es_dict": {
            "couch_recipient_doc_type": ["commcareuser"],
        },
        "histogram_type": "active_mobile_users",
        "interval": "week",
        "xaxis_label": "# workers",
    },
    "active_dimagi_owned_gateways": {
        "ajax_view": "admin_reports_stats_data",
        "chart_name": "active_dimagi_owned_gateways",
        "chart_title": "Active Projects Using Dimagi Owned Gateways",
        "hide_cumulative_charts": True,
        "histogram_type": "active_dimagi_gateways",
        "interval": "week",
        "xaxis_label": "# domains",
    },
    "total_clients": {
        "ajax_view": "admin_reports_stats_data",
        "chart_name": "total_clients",
        "chart_title": "Total Clients",
        "histogram_type": "mobile_clients",
        "interval": "week",
        "xaxis_label": "# workers",
    },
    "active_clients": {
        "ajax_view": "admin_reports_stats_data",
        "chart_name": "active_mobile_clients",
        "chart_title": "Active Mobile Clients",
        "hide_cumulative_charts": True,
        "params_es_dict": {
            "couch_recipient_doc_type": ["commcarecase"],
        },
        "histogram_type": "active_mobile_users",
        "interval": "week",
        "xaxis_label": "# workers",
>>>>>>> abb447e5
    },
}


class AdminReport(GenericTabularReport):
    dispatcher = AdminReportDispatcher
    base_template = "hqadmin/faceted_report.html"

class AdminFacetedReport(AdminReport, ElasticTabularReport):
    default_sort = None
    es_prefix = "es_" # facet keywords in the url will be prefixed with this
    asynchronous = False
    ajax_pagination = True
    exportable = True
    es_queried = False
    es_facet_list = []
    es_facet_mapping = []
    section_name = ugettext_noop("ADMINREPORT")
    es_url = ''

    @property
    def template_context(self):
        ctxt = super(AdminFacetedReport, self).template_context

        self.run_query(0)
        if self.es_params.get('search'):
            ctxt["search_query"] = self.es_params.get('search')[0]
        ctxt.update({
            'layout_flush_content': True,
            'facet_map': self.es_facet_map,
            'query_str': self.request.META['QUERY_STRING'],
            'facet_prefix': self.es_prefix,
            'facet_report': self,
            'grouped_facets': True,
            'startdate': self.request.GET.get('startdate', ''),
            'enddate': self.request.GET.get('enddate', ''),
            'interval': self.request.GET.get('interval', ''),
        })
        return ctxt

    @property
    def total_records(self):
        return int(self.es_results['hits']['total'])

    def is_custom_param(self, param):
        return param.startswith(self.es_prefix)

    @property
    def shared_pagination_GET_params(self):
        ret = super(AdminFacetedReport, self).shared_pagination_GET_params
        for param in self.request.GET.iterlists():
            if self.is_custom_param(param[0]):
                for val in param[1]:
                    ret.append(dict(name=param[0], value=val))
        return ret

    def es_query(self, params=None, size=None):
        if params is None:
            params = {}
        terms = ['search']
        q = {"query": {"match_all":{}}}

        search_query = params.get('search', "")
        if search_query:
            q['query'] = {
                "bool": {
                    "must": {
                        "match" : {
                            "_all" : {
                                "query" : search_query,
                                "operator" : "and", }}}}}

        q["facets"] = {}

        q["sort"] = self.get_sorting_block()
        start_at=self.pagination.start
        size = size if size is not None else self.pagination.count
        return es_query(params, self.es_facet_list, terms, q, self.es_url, start_at, size, facet_size=25)

    @property
    def es_results(self):
        if not self.es_queried:
            self.run_query()
        return self.es_response

    def run_query(self, size=None):
        self.es_params, _ = parse_args_for_es(self.request, prefix=self.es_prefix)
        results = self.es_query(self.es_params, size)
        self.es_facet_map = fill_mapping_with_facets(self.es_facet_mapping, results, self.es_params)
        self.es_response = results
        self.es_queried = True
        return self.es_response

    @property
    def export_table(self):
        self.pagination.count = 1000000 # terrible hack to get the export to return all rows
        self.show_name = True
        return super(AdminFacetedReport, self).export_table

class AdminUserReport(AdminFacetedReport):
    slug = "user_list"
    name = ugettext_noop('User List')
    facet_title = ugettext_noop("User Facets")
    search_for = ugettext_noop("users...")
    default_sort = {'username.exact': 'asc'}
    es_url = USER_INDEX + '/user/_search'

    es_facet_list = [
        "is_active", # this is NOT "has submitted a form in the last 30 days"
        "is_staff",
        "is_superuser",
        "domain",
        "doc_type",
    ]

    es_facet_mapping = [
        ("", True, [
            {"facet": "is_active", "name": "Can Log In?", "expanded": True },
            {"facet": "is_superuser", "name": "SuperUser?", "expanded": True },
            {"facet": "is_staff", "name": "Staff?", "expanded": True },
            {"facet": "domain", "name": "Domain", "expanded": True },
            {"facet": "doc_type", "name": "User Type", "expanded": True },
        ]),
    ]

    @property
    def headers(self):
        headers = DataTablesHeader(
            DataTablesColumn(_("Username"), prop_name="username.exact"),
            DataTablesColumn(_("Project Spaces")),
            DataTablesColumn(_("Date Joined"), prop_name="date_joined"),
            DataTablesColumn(_("Last Login"), prop_name="last_login"),
            DataTablesColumn(_("Type"), prop_name="doc_type"),
            DataTablesColumn(_("SuperUser?"), prop_name="is_superuser"),
        )
        return headers

    @property
    def rows(self):
        users = [res['_source'] for res in self.es_results.get('hits', {}).get('hits', [])]

        def format_date(dstr, default):
            # use [:19] so that only only the 'YYYY-MM-DDTHH:MM:SS' part of the string is parsed
            return datetime.strptime(dstr[:19], '%Y-%m-%dT%H:%M:%S').strftime('%Y/%m/%d %H:%M:%S') if dstr else default

        def get_domains(user):
            if user.get('doc_type') == "WebUser":
                return ", ".join([dm['domain'] for dm in user.get('domain_memberships', [])])
            return user.get('domain_membership', {}).get('domain', _('No Domain Data'))

        for u in users:
            yield [
                u.get('username'),
                get_domains(u),
                format_date(u.get('date_joined'), _('No date')),
                format_date(u.get('last_login'), _('No date')),
                u.get('doc_type'),
                u.get('is_superuser'),
            ]

def create_mapping_from_list(l, name="", expand_outer=False, expand_inner=False, name_change_fn=None):
    name_change_fn = name_change_fn or (lambda x: x)
    facets = [{"facet": item, "name": name_change_fn(item), "expanded": expand_inner } for item in sorted(l)]
    return (name, expand_outer, facets)

class AdminAppReport(AdminFacetedReport):
    slug = "app_list"
    name = ugettext_noop('Application List')
    facet_title = ugettext_noop("App Facets")
    search_for = ugettext_noop("apps...")
    default_sort = {'name.exact': 'asc'}
    es_url = APP_INDEX + '/app/_search'

    excluded_properties = ["_id", "_rev", "_attachments", "admin_password_charset", "short_odk_url", "version",
                           "admin_password", "built_on", ]
    profile_list = ["profile.%s.%s" % (c['type'], c['id']) for c in CC_SETTINGS if c['type'] != 'hq']
    calculated_properties_mapping = ("Calculations", True,
                                     [{"facet": "cp_is_active", "name": "Active", "expanded": True }])

    @property
    def properties(self):
        return filter(lambda p: p and p not in self.excluded_properties, Application.properties().keys())

    @property
    def es_facet_list(self):
        props = self.properties + self.profile_list + ["cp_is_active"]
        return filter(lambda p: p not in self.excluded_properties, props)

    @property
    def es_facet_mapping(self):
        def remove_profile(name):
            return name[len("profile."):]
        profile_mapping = create_mapping_from_list(self.profile_list, "Profile", True, True, remove_profile)
        other_mapping = create_mapping_from_list(self.properties, "Other")
        return [profile_mapping, self.calculated_properties_mapping, other_mapping]

    @property
    def headers(self):
        headers = DataTablesHeader(
            DataTablesColumn(_("Name"), prop_name="name.exact"),
            DataTablesColumn(_("Project Space"), prop_name="domain"),
            DataTablesColumn(_("Build Comment"), prop_name="build_comment"),
        )
        return headers

    @property
    def rows(self):
        apps = [res['_source'] for res in self.es_results.get('hits', {}).get('hits', [])]

        for app in apps:
            yield [
                app.get('name'),
                app.get('domain'),
                app.get('build_comment'),
            ]


class GlobalAdminReports(AdminReport):
    base_template = "hqadmin/indicator_report.html"
    section_name = ugettext_noop("ADMINREPORT")  # not sure why ...

    @property
    def template_context(self):
        context = super(AdminReport, self).template_context
        indicator_data = copy.deepcopy(INDICATOR_DATA)
        from django.core.urlresolvers import reverse
        for key in self.indicators:
            indicator_data[key]["ajax_url"] = reverse(
                indicator_data[key]["ajax_view"]
            )
            if not ("params_es_dict" in indicator_data[key]):
                indicator_data[key]["params_es_dict"] = {}
            if self.use_real_project_spaces:
                indicator_data[key]["params_es_dict"].update({
                    "is_test": ["false"],
                })
            indicator_data[key]["params_es"] = json.dumps(
                indicator_data[key]["params_es_dict"]
            )
        context.update({
            'indicator_data': indicator_data,
            'indicators': self.indicators,
            'report_breadcrumbs': '<a href=".">%s</a>' % self.name,
        })
        return context

    @property
    def domains(self):
        return Domain.get_all()

    @property
    def indicators(self):
        raise NotImplementedError

    @property
    def use_real_project_spaces(self):
        return True


class RealProjectSpacesReport(GlobalAdminReports):
    slug = 'real_project_spaces'
    name = ugettext_noop('Real Project Spaces')
    indicators = [
        'domain_count',
        'domain_self_started_count',
    ]


class ActiveRealProjectSpacesReport(GlobalAdminReports):
    slug = 'active_real_project_spaces'
    name = ugettext_noop('Active Project Spaces')
    indicators = [
        'active_domain_count',
        'active_self_started_domain_count',
    ]

class RealProjectSpacesPlansReport(GlobalAdminReports):
    slug = 'real_project_spaces_plans'
    name = ugettext_noop('Real Project Spaces - Plans')
    indicators = []

    @property
    def headers(self):
        return DataTablesHeader(
            DataTablesColumn(_("# Community Projects")),
            DataTablesColumn(_("# Standard Projects")),
            DataTablesColumn(_("# Pro Projects")),
            DataTablesColumn(_("# Advanced Projects")),
            DataTablesColumn(_("# Enterprise Projects")),
        )

    @property
    def rows(self):
        return [
            [
                Subscription.objects.filter(
                    plan_version__plan__edition=SoftwarePlanEdition.COMMUNITY,
                    is_active=True,
                ).count(),
                Subscription.objects.filter(
                    plan_version__plan__edition=SoftwarePlanEdition.STANDARD,
                    is_active=True,
                ).count(),
                Subscription.objects.filter(
                    plan_version__plan__edition=SoftwarePlanEdition.PRO,
                    is_active=True,
                ).count(),
                Subscription.objects.filter(
                    plan_version__plan__edition=SoftwarePlanEdition.ADVANCED,
                    is_active=True,
                ).count(),
                Subscription.objects.filter(
                    plan_version__plan__edition=SoftwarePlanEdition.ENTERPRISE,
                    is_active=True,
                ).count(),
            ]
        ]


class FormSubmissionsReport(GlobalAdminReports):
    slug = 'form_submissions'
    name = _('Form Submissions')
    indicators = [
        'forms',
        'forms_mobile',
        'forms_web',
    ]


class UserReport(GlobalAdminReports):
    slug = 'user_report'
    name = _('User Report')
    indicators = [
        'users',
        'users_mobile',
        'users_web',
<<<<<<< HEAD
        'active_users_mobile',
    ]
=======
    ]

class CommConnectProjectSpacesReport(GlobalAdminReports):
    slug = 'commconnect_project_spaces'
    name = ugettext_noop('CommConnect Project Spaces')
    indicators = [
        'sms_domain_count',
        'commconnect_domain_count',
        'incoming_sms_domain_count',
        'sms_only_domain_count',
        'active_commconnect_domain_count',
        'active_dimagi_owned_gateways',
    ]

    @property
    def use_real_project_spaces(self):
        return False

class RealSMSMessages(GlobalAdminReports):
    slug = 'real_sms_messages'
    name = ugettext_noop('Real SMS Messages')
    indicators = [
        'total_outgoing_sms',
        'total_incoming_sms',
        'total_outgoing_client_sms',
        'total_incoming_client_sms',
        'total_mobile_workers',
        'active_mobile_workers',
        'total_clients',
        'active_clients',
    ]

    @property
    def use_real_project_spaces(self):
        return False
>>>>>>> abb447e5
<|MERGE_RESOLUTION|>--- conflicted
+++ resolved
@@ -132,7 +132,6 @@
         },
         "xaxis_label": "# users",
     },
-<<<<<<< HEAD
     "active_users_mobile": {
         "ajax_view": "admin_reports_stats_data",
         "chart_name": "active_users_mobile",
@@ -145,7 +144,7 @@
             "user_type_mobile": True,
         },
         "xaxis_label": "# users",
-=======
+    },
     "sms_domain_count": {
         "ajax_view": "admin_reports_stats_data",
         "chart_name": "sms_domains",
@@ -335,7 +334,6 @@
         "histogram_type": "active_mobile_users",
         "interval": "week",
         "xaxis_label": "# workers",
->>>>>>> abb447e5
     },
 }
 
@@ -672,10 +670,7 @@
         'users',
         'users_mobile',
         'users_web',
-<<<<<<< HEAD
         'active_users_mobile',
-    ]
-=======
     ]
 
 class CommConnectProjectSpacesReport(GlobalAdminReports):
@@ -710,5 +705,4 @@
 
     @property
     def use_real_project_spaces(self):
-        return False
->>>>>>> abb447e5
+        return False