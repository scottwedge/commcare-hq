--- conflicted
+++ resolved
@@ -335,16 +335,9 @@
 
         var autoRefresh = new AutoRefreshModel();
         $(function () {
-<<<<<<< HEAD
-            ko.applyBindings(celeryViewModel, $("#celeryblock").get(0));
-            ko.applyBindings(couchViewModel, $("#couchblock").get(0));
-            ko.applyBindings(pillowtopViewModel, $('#pillowtop-status').get(0));
-=======
             $("#celeryblock").koApplyBindings(celeryViewModel);
             $("#couchblock").koApplyBindings(couchViewModel);
             $('#pillowtop-status').koApplyBindings(pillowtopViewModel);
-            $('#elastic-vs-couch').koApplyBindings(dbComparisonsViewModel);
->>>>>>> 0b29f7a1
             autoRefresh.addModel(celeryViewModel);
             autoRefresh.addModel(couchViewModel);
             autoRefresh.addModel(pillowtopViewModel);
