--- conflicted
+++ resolved
@@ -119,12 +119,8 @@
             latest = HistoricalPillowCheckpoint.get_latest(checkpoint.checkpoint_id)
             checkpoint.reset()
             checkpoint.update_to(latest.seq)
-<<<<<<< HEAD
-            self.assertDictEqual(json.loads(checkpoint.get_current_sequence_id()), json.loads(current_seq))
-=======
             if checkpoint.get_current_sequence_id() != current_seq:
                 self.assertDictEqual(json.loads(checkpoint.get_current_sequence_id()), json.loads(current_seq))
->>>>>>> db2a9b2b
 
 
 class TestParseCeleryWorkerPings(SimpleTestCase):
