from lxml import etree

import HTMLParser
import json
import socket
from datetime import timedelta, date, datetime
from collections import defaultdict, namedtuple, OrderedDict
from StringIO import StringIO

import dateutil
from dimagi.utils.decorators.memoized import memoized
from dimagi.utils.csv import UnicodeWriter
from django.utils.safestring import mark_safe
from django.views.decorators.http import require_POST
from django.conf import settings
from django.contrib import messages
from django.contrib.auth.models import User
from django.contrib.auth import login
from django.core import management, cache
from django.shortcuts import render
from django.template.loader import render_to_string
from django.views.generic import FormView, TemplateView, View
from django.utils.decorators import method_decorator
from django.utils.translation import ugettext as _, ugettext_lazy
from django.http import (
    HttpResponseRedirect,
    HttpResponse,
    HttpResponseBadRequest,
    HttpResponseNotFound,
    JsonResponse
)
from restkit import Resource
from restkit.errors import Unauthorized
from couchdbkit import ResourceNotFound

from casexml.apps.case.models import CommCareCase
from casexml.apps.phone.xml import SYNC_XMLNS
from corehq.apps.callcenter.indicator_sets import CallCenterIndicators
from corehq.apps.callcenter.utils import CallCenterCase
from corehq.apps.domain.auth import basicauth
from corehq.apps.hqwebapp.tasks import send_html_email_async
from corehq.apps.hqwebapp.views import BaseSectionPageView
from corehq.apps.style.decorators import use_datatables, use_jquery_ui, \
    use_nvd3_v3
from corehq.form_processor.backends.sql.dbaccessors import CaseAccessorSQL
from corehq.form_processor.backends.couch.dbaccessors import CaseAccessorCouch
from corehq.form_processor.exceptions import XFormNotFound, CaseNotFound
from corehq.form_processor.models import XFormInstanceSQL, CommCareCaseSQL
from corehq.form_processor.serializers import XFormInstanceSQLRawDocSerializer, \
    CommCareCaseSQLRawDocSerializer
from corehq.form_processor.interfaces.dbaccessors import CaseAccessors
from corehq.toggles import any_toggle_enabled, SUPPORT
from corehq.util import reverse
from corehq.util.couchdb_management import couch_config
from corehq.util.supervisord.api import (
    PillowtopSupervisorApi,
    SupervisorException,
    all_pillows_supervisor_status,
    pillow_supervisor_status
)
from corehq.apps.app_manager.models import ApplicationBase
from corehq.apps.app_manager.dbaccessors import get_app_ids_in_domain
from corehq.apps.data_analytics.models import MALTRow, GIRRow
from corehq.apps.data_analytics.const import GIR_FIELDS
from corehq.apps.data_analytics.admin import MALTRowAdmin
from corehq.apps.domain.decorators import (
<<<<<<< HEAD
    require_superuser, require_developer,
    login_or_basic, domain_admin_required
)
=======
    require_superuser, require_superuser_or_developer,
    login_or_basic, domain_admin_required,
    check_lockout)
>>>>>>> e4579e9a
from corehq.apps.domain.models import Domain
from corehq.apps.ota.views import get_restore_response, get_restore_params
from corehq.apps.users.models import CommCareUser, WebUser, CouchUser
from corehq.apps.users.util import format_username
from corehq.elastic import parse_args_for_es, run_query, ES_META
from corehq.util.timer import TimingContext
from couchforms.models import XFormInstance
from dimagi.utils.couch.database import get_db, is_bigcouch
from dimagi.utils.dates import force_to_date
from dimagi.utils.django.management import export_as_csv_action
from dimagi.utils.decorators.datespan import datespan_in_request
from dimagi.utils.parsing import json_format_date
from dimagi.utils.web import json_response
from pillowtop.exceptions import PillowNotFoundError
from pillowtop.utils import get_all_pillows_json, get_pillow_json, get_pillow_config_by_name

from . import service_checks, escheck
from .forms import AuthenticateAsForm, BrokenBuildsForm, SuperuserManagementForm, ReprocessMessagingCaseUpdatesForm
from .history import get_recent_changes, download_changes
from .models import HqDeploy, VCMMigration
from .reporting.reports import get_project_spaces, get_stats_data
from .utils import get_celery_stats
from corehq.apps.es.domains import DomainES
from corehq.apps.es import filters

@require_superuser
def default(request):
    return HttpResponseRedirect(reverse('admin_report_dispatcher', args=('domains',)))

datespan_default = datespan_in_request(
    from_param="startdate",
    to_param="enddate",
    default_days=30,
)


def get_rabbitmq_management_url():
    if settings.BROKER_URL.startswith('amqp'):
        amqp_parts = settings.BROKER_URL.replace('amqp://','').split('/')
        mq_management_url = amqp_parts[0].replace('5672', '15672')
        return "http://%s" % mq_management_url.split('@')[-1]
    else:
        return None


def get_hqadmin_base_context(request):
    return {
        "domain": None,
    }


class BaseAdminSectionView(BaseSectionPageView):
    section_name = ugettext_lazy("Admin Reports")

    @property
    def section_url(self):
        return reverse('default_admin_report')

    @property
    def page_url(self):
        return reverse(self.urlname)


class AuthenticateAs(BaseAdminSectionView):
    urlname = 'authenticate_as'
    page_title = _("Login as Other User")
    template_name = 'hqadmin/authenticate_as.html'

    @method_decorator(require_superuser)
    def dispatch(self, *args, **kwargs):
        return super(AuthenticateAs, self).dispatch(*args, **kwargs)

    @property
    def page_context(self):
        return {
            'hide_filters': True,
            'form': AuthenticateAsForm(initial=self.kwargs)
        }

    def post(self, request, *args, **kwargs):
        form = AuthenticateAsForm(self.request.POST)
        if form.is_valid():
            username = form.cleaned_data['username']
            request.user = User.objects.get(username=username)

            # http://stackoverflow.com/a/2787747/835696
            # This allows us to bypass the authenticate call
            request.user.backend = 'django.contrib.auth.backends.ModelBackend'
            login(request, request.user)
            return HttpResponseRedirect('/')
        return self.get(request, *args, **kwargs)


class SuperuserManagement(BaseAdminSectionView):
    urlname = 'superuser_management'
    page_title = _("Grant or revoke superuser access")
    template_name = 'hqadmin/superuser_management.html'

    @method_decorator(require_superuser)
    def dispatch(self, *args, **kwargs):
        return super(SuperuserManagement, self).dispatch(*args, **kwargs)

    @property
    def page_context(self):
        # only staff can toggle is_staff
        can_toggle_is_staff = self.request.user.is_staff
        # render validation errors if rendered after POST
        args = [can_toggle_is_staff, self.request.POST] if self.request.POST else [can_toggle_is_staff]
        return {
            'form': SuperuserManagementForm(*args)
        }

    def post(self, request, *args, **kwargs):
        can_toggle_is_staff = request.user.is_staff
        form = SuperuserManagementForm(can_toggle_is_staff, self.request.POST)
        if form.is_valid():
            users = form.cleaned_data['users']
            is_superuser = 'is_superuser' in form.cleaned_data['privileges']
            is_staff = 'is_staff' in form.cleaned_data['privileges']

            for user in users:
                # save user object only if needed and just once
                should_save = False
                if user.is_superuser is not is_superuser:
                    user.is_superuser = is_superuser
                    should_save = True

                if can_toggle_is_staff and user.is_staff is not is_staff:
                    user.is_staff = is_staff
                    should_save = True

                if should_save:
                    user.save()
            messages.success(request, _("Successfully updated superuser permissions"))

        return self.get(request, *args, **kwargs)


class RecentCouchChangesView(BaseAdminSectionView):
    urlname = 'view_recent_changes'
    template_name = 'hqadmin/couch_changes.html'
    page_title = ugettext_lazy("Recent Couch Changes")

    @use_nvd3_v3
    @use_datatables
    @use_jquery_ui
    @method_decorator(require_developer)
    def dispatch(self, *args, **kwargs):
        return super(RecentCouchChangesView, self).dispatch(*args, **kwargs)

    @property
    def page_context(self):
        count = int(self.request.GET.get('changes', 1000))
        changes = list(get_recent_changes(get_db(), count))
        domain_counts = defaultdict(lambda: 0)
        doc_type_counts = defaultdict(lambda: 0)
        for change in changes:
            domain_counts[change['domain']] += 1
            doc_type_counts[change['doc_type']] += 1

        def _to_chart_data(data_dict):
            return [
                {'label': l, 'value': v} for l, v in sorted(data_dict.items(), key=lambda tup: tup[1], reverse=True)
            ][:20]

        return {
            'count': count,
            'recent_changes': changes,
            'domain_data': {'key': 'domains', 'values': _to_chart_data(domain_counts)},
            'doc_type_data': {'key': 'doc types', 'values': _to_chart_data(doc_type_counts)},
        }


@require_developer
def download_recent_changes(request):
    count = int(request.GET.get('changes', 10000))
    resp = HttpResponse(content_type='text/csv')
    resp['Content-Disposition'] = 'attachment; filename="recent_changes.csv"'
    download_changes(get_db(), count, resp)
    return resp


@require_developer
def system_ajax(request):
    """
    Utility ajax functions for polling couch and celerymon
    """
    type = request.GET.get('api', None)
    task_limit = getattr(settings, 'CELERYMON_TASK_LIMIT', 12)
    celery_monitoring = getattr(settings, 'CELERY_FLOWER_URL', None)
    db = XFormInstance.get_db()
    if type == "_active_tasks":
        try:
            tasks = filter(lambda x: x['type'] == "indexer", db.server.active_tasks())
        except Unauthorized:
            return json_response({'error': "Unable to access CouchDB Tasks (unauthorized)."}, status_code=500)

        if not is_bigcouch():
            return json_response(tasks)
        else:
            # group tasks by design doc
            task_map = defaultdict(dict)
            for task in tasks:
                meta = task_map[task['design_document']]
                tasks = meta.get('tasks', [])
                tasks.append(task)
                meta['tasks'] = tasks

            design_docs = []
            for dd, meta in task_map.items():
                meta['design_document'] = dd[len('_design/'):]
                total_changes = sum(task['total_changes'] for task in meta['tasks'])
                for task in meta['tasks']:
                    task['progress_contribution'] = task['changes_done'] * 100 / total_changes

                design_docs.append(meta)
            return json_response(design_docs)
    elif type == "_stats":
        return json_response({})
    elif type == "_logs":
        pass
    elif type == 'pillowtop':
        pillow_meta = get_all_pillows_json()
        supervisor_status = all_pillows_supervisor_status([meta['name'] for meta in pillow_meta])
        for meta in pillow_meta:
            meta.update(supervisor_status[meta['name']])
        return json_response(sorted(pillow_meta, key=lambda m: m['name'].lower()))
    elif type == 'stale_pillows':
        es_index_status = [
            escheck.check_case_es_index(interval=3),
            escheck.check_xform_es_index(interval=3),
            escheck.check_reportcase_es_index(interval=3),
            escheck.check_reportxform_es_index(interval=3)
        ]
        return json_response(es_index_status)

    if celery_monitoring:
        cresource = Resource(celery_monitoring, timeout=3)
        if type == "flower_poll":
            ret = []
            try:
                t = cresource.get("api/tasks", params_dict={'limit': task_limit}).body_string()
                all_tasks = json.loads(t)
            except Exception, ex:
                return json_response({'error': "Error with getting from celery_flower: %s" % ex}, status_code=500)

            for task_id, traw in all_tasks.items():
                # it's an array of arrays - looping through [<id>, {task_info_dict}]
                if 'name' in traw and traw['name']:
                    traw['name'] = '.'.join(traw['name'].split('.')[-2:])
                else:
                    traw['name'] = None
                ret.append(traw)
            ret = sorted(ret, key=lambda x: x['succeeded'], reverse=True)
            return HttpResponse(json.dumps(ret), content_type='application/json')
    return HttpResponse('{}', content_type='application/json')


@require_developer
def check_services(request):

    def run_test(test):
        try:
            result = test()
        except Exception as e:
            status = "EXCEPTION"
            msg = repr(e)
        else:
            status = "SUCCESS" if result.success else "FAILURE"
            msg = result.msg
        return "{} {}: {}<br/>".format(status, test.__name__, msg)

    return HttpResponse("<pre>" + "".join(map(run_test, service_checks.checks)) + "</pre>")


class SystemInfoView(BaseAdminSectionView):
    page_title = ugettext_lazy("System Info")
    urlname = 'system_info'
    template_name = "hqadmin/system_info.html"

    @use_datatables
    @use_jquery_ui
    @method_decorator(require_developer)
    def dispatch(self, request, *args, **kwargs):
        return super(SystemInfoView, self).dispatch(request, *args, **kwargs)

    @property
    def page_context(self):
        environment = settings.SERVER_ENVIRONMENT

        context = get_hqadmin_base_context(self.request)
        context['couch_update'] = self.request.GET.get('couch_update', 5000)
        context['celery_update'] = self.request.GET.get('celery_update', 10000)
        context['db_update'] = self.request.GET.get('db_update', 30000)
        context['self.request'] = getattr(settings, 'CELERY_FLOWER_URL', None)

        context['is_bigcouch'] = is_bigcouch()
        context['rabbitmq_url'] = get_rabbitmq_management_url()
        context['hide_filters'] = True
        context['current_system'] = socket.gethostname()
        context['deploy_history'] = HqDeploy.get_latest(environment, limit=5)

        context['user_is_support'] = hasattr(self.request, 'user') and SUPPORT.enabled(self.request.user.username)

        context['redis'] = service_checks.check_redis()
        context['rabbitmq'] = service_checks.check_rabbitmq()
        context['celery_stats'] = get_celery_stats()
        context['heartbeat'] = service_checks.check_heartbeat()

        context['elastic'] = escheck.check_es_cluster_health()

        return context


@require_POST
@require_developer
def pillow_operation_api(request):
    pillow_name = request.POST["pillow_name"]
    operation = request.POST["operation"]
    try:
        pillow_config = get_pillow_config_by_name(pillow_name)
        pillow = pillow_config.get_instance()
    except PillowNotFoundError:
        pillow_config = None
        pillow = None

    def get_response(error=None):
        response = {
            'pillow_name': pillow_name,
            'operation': operation,
            'success': error is None,
            'message': error,
        }
        response.update(pillow_supervisor_status(pillow_name))
        if pillow_config:
            response.update(get_pillow_json(pillow_config))
        return json_response(response)

    @any_toggle_enabled(SUPPORT)
    def reset_pillow(request):
        pillow.reset_checkpoint()
        if PillowtopSupervisorApi().restart_pillow(pillow_name):
            return get_response()
        else:
            return get_response("Checkpoint reset but failed to restart pillow. "
                                "Restart manually to complete reset.")

    @any_toggle_enabled(SUPPORT)
    def start_pillow(request):
        if PillowtopSupervisorApi().start_pillow(pillow_name):
            return get_response()
        else:
            return get_response('Unknown error')

    @any_toggle_enabled(SUPPORT)
    def stop_pillow(request):
        if PillowtopSupervisorApi().stop_pillow(pillow_name):
            return get_response()
        else:
            return get_response('Unknown error')

    if pillow:
        try:
            if operation == 'reset_checkpoint':
                reset_pillow(request)
            if operation == 'start':
                start_pillow(request)
            if operation == 'stop':
                stop_pillow(request)
            if operation == 'refresh':
                return get_response()
        except SupervisorException as e:
            return get_response(str(e))
    else:
        return get_response("No pillow found with name '{}'".format(pillow_name))


class AdminRestoreView(TemplateView):
    template_name = 'hqadmin/admin_restore.html'

    @method_decorator(require_superuser)
    def dispatch(self, request, *args, **kwargs):
        return super(AdminRestoreView, self).dispatch(request, *args, **kwargs)


    def get(self, request, *args, **kwargs):
        full_username = request.GET.get('as', '')
        if not full_username or '@' not in full_username:
            return HttpResponseBadRequest('Please specify a user using ?as=user@domain')

        username, domain = full_username.split('@')
        if not domain.endswith(settings.HQ_ACCOUNT_ROOT):
            full_username = format_username(username, domain)

        self.user = CommCareUser.get_by_username(full_username)
        if not self.user:
            return HttpResponseNotFound('User %s not found.' % full_username)

        self.app_id = kwargs.get('app_id', None)

        raw = request.GET.get('raw') == 'true'
        if raw:
            response, _ = self._get_restore_response()
            return response

        return super(AdminRestoreView, self).get(request, *args, **kwargs)

    def _get_restore_response(self):
        return get_restore_response(
            self.user.domain, self.user, app_id=self.app_id,
            **get_restore_params(self.request)
        )

    def get_context_data(self, **kwargs):
        context = super(AdminRestoreView, self).get_context_data(**kwargs)
        response, timing_context = self._get_restore_response()
        timing_context = timing_context or TimingContext(self.user.username)
        string_payload = ''.join(response.streaming_content)
        xml_payload = etree.fromstring(string_payload)
        restore_id_element = xml_payload.find('{{{0}}}Sync/{{{0}}}restore_id'.format(SYNC_XMLNS))
        num_cases = len(xml_payload.findall('{http://commcarehq.org/case/transaction/v2}case'))
        formatted_payload = etree.tostring(xml_payload, pretty_print=True)
        context.update({
            'payload': formatted_payload,
            'restore_id': restore_id_element.text if restore_id_element is not None else None,
            'status_code': response.status_code,
            'timing_data': timing_context.to_list(),
            'num_cases': num_cases,
        })
        return context


class DomainAdminRestoreView(AdminRestoreView):
    urlname = 'domain_admin_restore'

    def dispatch(self, request, *args, **kwargs):
        return TemplateView.dispatch(self, request, *args, **kwargs)

    @method_decorator(login_or_basic)
    @method_decorator(domain_admin_required)
    def get(self, request, *args, **kwargs):
        return super(DomainAdminRestoreView, self).get(request, *args, **kwargs)


class ManagementCommandsView(BaseAdminSectionView):
    urlname = 'management_commands'
    page_title = ugettext_lazy("Management Commands")
    template_name = 'hqadmin/management_commands.html'

    @method_decorator(require_superuser)
    @use_jquery_ui
    @use_datatables
    def dispatch(self, request, *args, **kwargs):
        return super(ManagementCommandsView, self).dispatch(request, *args, **kwargs)

    @property
    def page_context(self):
        commands = [(_('Remove Duplicate Domains'), 'remove_duplicate_domains')]
        context = get_hqadmin_base_context(self.request)
        context["hide_filters"] = True
        context["commands"] = commands
        return context


class VCMMigrationView(BaseAdminSectionView):
    urlname = 'vcm_migration'
    page_title = ugettext_lazy("Vellum Case Management Migration")
    template_name = 'hqadmin/vcm_migration.html'
    email_template_html = 'hqadmin/vcm_email_content.html'
    email_template_txt = 'hqadmin/vcm_email_content.txt'

    email_subject = _("CommCare Easy References Upgrade")
    email_from = settings.REPORT_BUILDER_ADD_ON_EMAIL

    @property
    def migration_date(self):
        return force_to_date(datetime.now() + timedelta(days=14))

    @property
    def page_context(self):
        context = get_hqadmin_base_context(self.request)
        context.update({
            'audits': VCMMigration.objects.order_by('-migrated', '-emailed', 'domain'),
            'email_body': render_to_string(self.email_template_html, {
                'domain': 'DOMAIN',
                'migration_date': self.migration_date,
                'email': self.email_from,
            }),
            'email_subject': self.email_subject,
            'url': reverse(self.urlname),
        })
        return context

    @method_decorator(require_superuser)
    def dispatch(self, request, *args, **kwargs):
        return super(VCMMigrationView, self).dispatch(request, *args, **kwargs)

    def post(self, request, *args, **kwargs):
        action = self.request.POST['action']

        # Ajax request
        if action == 'notes':
            migration = VCMMigration.objects.get(domain=self.request.POST['domain'])
            migration.notes = self.request.POST['notes']
            migration.save()
            return json_response({'success': 'success'})

        # Form submission
        if action == 'add':
            emails = self.request.POST['items'].split(",")
            notes = self.request.POST['notes']
            errors = []
            successes = []
            for email in emails:
                user = CouchUser.get_by_username(email)
                if not user:
                    errors.append("User {} not found".format(email))
                else:
                    for domain in user.domains:
                        try:
                            migration = VCMMigration.objects.get(domain=domain)
                            successes.append("Updated domain {} for {}".format(domain, email))
                        except VCMMigration.DoesNotExist:
                            migration = VCMMigration.objects.create(domain=domain)
                            successes.append("Added domain {} for {}".format(domain, email))
                        finally:
                            if notes:
                                if migration.notes:
                                    migration.notes = migration.notes + '; '
                                else:
                                    migration.notes = ''
                                migration.notes = migration.notes + notes
                                migration.save()
            if len(successes):
                messages.success(request, mark_safe("<br>".join(successes)), extra_tags='html')
            if len(errors):
                messages.error(request, mark_safe("<br>".join(errors)), extra_tags='html')
        else:
            domains = self.request.POST['items'].split(",")
            errors = set([])
            successes = set([])
            for domain in domains:
                migration = VCMMigration.objects.get(domain=domain)
                if not migration.notes:
                    migration.notes = ''
                app_count = 0
                if action == 'email':
                    email_context = {
                        'domain': domain,
                        'migration_date': self.migration_date,
                        'email': self.email_from,
                    }
                    html_content = render_to_string(self.email_template_html, email_context)
                    text_content = render_to_string(self.email_template_txt, email_context)
                    send_html_email_async.delay(
                        self.email_subject,
                        migration.admins,
                        html_content,
                        text_content=text_content,
                        email_from=self.email_from)
                    migration.emailed = datetime.now()
                    migration.save()
                    successes.add(domain)
                elif action == 'migrate':
                    for app_id in get_app_ids_in_domain(domain):
                        try:
                            management.call_command('migrate_app_to_cmitfb', app_id)
                            app_count = app_count + 1
                        except Exception:
                            if migration.notes:
                                migration.notes = migration.notes + '; '
                            migration.notes = migration.notes + "failed on app {}".format(app_id)
                            errors.add(domain)
                    if domain not in errors:
                        if migration.notes:
                            migration.notes = migration.notes + '; '
                        migration.notes = migration.notes + "successfully migrated {} domains".format(app_count)
                        successes.add(domain)
                    migration.migrated = datetime.now()
                    migration.save()
            if len(successes):
                messages.success(request, "Succeeded with the following {} domains: {}".format(
                                 len(successes), ", ".join(successes)))
            if len(errors):
                messages.error(request, "Errors in the following {} domains: {}".format(
                               len(errors), ", ".join(errors)))
        return self.get(request, *args, **kwargs)


@require_POST
@require_superuser
def run_command(request):
    cmd = request.POST.get('command')
    if cmd not in ['remove_duplicate_domains']: # only expose this one command for now
        return json_response({"success": False, "output": "Command not available"})

    output_buf = StringIO()
    management.call_command(cmd, stdout=output_buf)
    output = output_buf.getvalue()
    output_buf.close()

    return json_response({"success": True, "output": output})


class FlagBrokenBuilds(FormView):
    template_name = "hqadmin/flag_broken_builds.html"
    form_class = BrokenBuildsForm

    @method_decorator(require_superuser)
    def dispatch(self, *args, **kwargs):
        return super(FlagBrokenBuilds, self).dispatch(*args, **kwargs)

    def form_valid(self, form):
        db = ApplicationBase.get_db()
        build_jsons = db.all_docs(keys=form.build_ids, include_docs=True)
        docs = []
        for doc in [build_json['doc'] for build_json in build_jsons.all()]:
            if doc.get('doc_type') in ['Application', 'RemoteApp']:
                doc['build_broken'] = True
                docs.append(doc)
        db.bulk_save(docs)
        return HttpResponse("posted!")


@require_superuser
@datespan_in_request(from_param="startdate", to_param="enddate", default_days=90)
def stats_data(request):
    histo_type = request.GET.get('histogram_type')
    interval = request.GET.get("interval", "week")
    datefield = request.GET.get("datefield")
    get_request_params_json = request.GET.get("get_request_params", None)
    get_request_params = (
        json.loads(HTMLParser.HTMLParser().unescape(get_request_params_json))
        if get_request_params_json is not None else {}
    )

    stats_kwargs = {
        k: get_request_params[k]
        for k in get_request_params if k != "domain_params_es"
    }
    if datefield is not None:
        stats_kwargs['datefield'] = datefield

    domain_params_es = get_request_params.get("domain_params_es", {})

    if not request.GET.get("enddate"):  # datespan should include up to the current day when unspecified
        request.datespan.enddate += timedelta(days=1)

    domain_params, __ = parse_args_for_es(request, prefix='es_')
    domain_params.update(domain_params_es)

    domains = get_project_spaces(facets=domain_params)

    return json_response(get_stats_data(
        histo_type,
        domains,
        request.datespan,
        interval,
        **stats_kwargs
    ))


@require_superuser
@datespan_in_request(from_param="startdate", to_param="enddate", default_days=365)
def admin_reports_stats_data(request):
    return stats_data(request)


class _Db(object):
    """
    Light wrapper for providing interface like Couchdbkit's Database objects.
    """

    def __init__(self, dbname, getter, doc_type):
        self.dbname = dbname
        self._getter = getter
        self.doc_type = doc_type

    def get(self, record_id):
        try:
            return self._getter(record_id)
        except (XFormNotFound, CaseNotFound):
            raise ResourceNotFound("missing")


_SQL_DBS = OrderedDict((db.dbname, db) for db in [
    _Db(
        XFormInstanceSQL._meta.db_table,
        lambda id_: XFormInstanceSQLRawDocSerializer(XFormInstanceSQL.get_obj_by_id(id_)).data,
        XFormInstanceSQL.__name__
    ),
    _Db(
        CommCareCaseSQL._meta.db_table,
        lambda id_: CommCareCaseSQLRawDocSerializer(CommCareCaseSQL.get_obj_by_id(id_)).data,
        CommCareCaseSQL.__name__
    ),
])


def _get_db_from_db_name(db_name):
    if db_name in _SQL_DBS:
        return _SQL_DBS[db_name]
    elif db_name == couch_config.get_db(None).dbname:  # primary db
        return couch_config.get_db(None)
    else:
        return couch_config.get_db(db_name)


def _lookup_id_in_database(doc_id, db_name=None):
    db_result = namedtuple('db_result', 'dbname result status')
    STATUSES = defaultdict(lambda: 'warning', {
        'missing': 'default',
        'deleted': 'danger',
    })

    if db_name:
        dbs = [_get_db_from_db_name(db_name)]
    else:
        couch_dbs = couch_config.all_dbs_by_slug.values()
        sql_dbs = _SQL_DBS.values()
        dbs = couch_dbs + sql_dbs

    db_results = []
    response = {"doc_id": doc_id}
    for db in dbs:
        try:
            doc = db.get(doc_id)
        except ResourceNotFound as e:
            db_results.append(db_result(db.dbname, e.msg, STATUSES[e.msg]))
        else:
            db_results.append(db_result(db.dbname, 'found', 'success'))
            response.update({
                "doc": json.dumps(doc, indent=4, sort_keys=True),
                "doc_type": doc.get('doc_type', getattr(db, 'doc_type', 'Unknown')),
                "dbname": db.dbname,
            })

    response['db_results'] = db_results
    return response


@require_superuser
def web_user_lookup(request):
    template = "hqadmin/web_user_lookup.html"
    web_user_email = request.GET.get("q")
    if not web_user_email:
        return render(request, template, {})

    web_user = WebUser.get_by_username(web_user_email)
    if web_user is None:
        messages.error(
            request, "Sorry, no user found with email {}. Did you enter it correctly?".format(web_user_email)
        )
    return render(request, template, {
        'web_user': web_user
    })


@require_superuser
def doc_in_es(request):
    doc_id = request.GET.get("id")
    if not doc_id:
        return render(request, "hqadmin/doc_in_es.html", {})

    def to_json(doc):
        return json.dumps(doc, indent=4, sort_keys=True) if doc else "NOT FOUND!"

    query = {"filter": {"ids": {"values": [doc_id]}}}
    found_indices = {}
    es_doc_type = None
    for index in ES_META:
        res = run_query(index, query)
        if 'hits' in res and res['hits']['total'] == 1:
            es_doc = res['hits']['hits'][0]['_source']
            found_indices[index] = to_json(es_doc)
            es_doc_type = es_doc_type or es_doc.get('doc_type')

    context = {
        "doc_id": doc_id,
        "es_info": {
            "status": "found" if found_indices else "NOT FOUND IN ELASTICSEARCH!",
            "doc_type": es_doc_type,
            "found_indices": found_indices,
        },
        "couch_info": _lookup_id_in_database(doc_id),
    }
    return render(request, "hqadmin/doc_in_es.html", context)


@require_superuser
def raw_couch(request):
    get_params = dict(request.GET.iteritems())
    return HttpResponseRedirect(reverse("raw_doc", params=get_params))


@require_superuser
def raw_doc(request):
    doc_id = request.GET.get("id")
    db_name = request.GET.get("db_name", None)
    if db_name and "__" in db_name:
        db_name = db_name.split("__")[-1]
    context = _lookup_id_in_database(doc_id, db_name) if doc_id else {}
    other_couch_dbs = sorted(filter(None, couch_config.all_dbs_by_slug.keys()))
    context['all_databases'] = ['commcarehq'] + other_couch_dbs + _SQL_DBS.keys()
    return render(request, "hqadmin/raw_couch.html", context)


@require_superuser
def callcenter_test(request):
    user_id = request.GET.get("user_id")
    date_param = request.GET.get("date")
    enable_caching = request.GET.get('cache')
    doc_id = request.GET.get('doc_id')

    if not user_id and not doc_id:
        return render(request, "hqadmin/callcenter_test.html", {"enable_caching": enable_caching})

    error = None
    user = None
    user_case = None
    domain = None
    if user_id:
        try:
            user = CommCareUser.get(user_id)
            domain = user.project
        except ResourceNotFound:
            error = "User Not Found"
    elif doc_id:
        try:
            doc = CommCareUser.get_db().get(doc_id)
            domain = Domain.get_by_name(doc['domain'])
            doc_type = doc.get('doc_type', None)
            if doc_type == 'CommCareUser':
                case_type = domain.call_center_config.case_type
                user_case = CaseAccessors(doc['domain']).get_case_by_domain_hq_user_id(doc['_id'], case_type)
            elif doc_type == 'CommCareCase':
                if doc.get('hq_user_id'):
                    user_case = CommCareCase.wrap(doc)
                else:
                    error = 'Case ID does does not refer to a Call Center Case'
        except ResourceNotFound:
            error = "User Not Found"

    try:
        query_date = dateutil.parser.parse(date_param)
    except ValueError:
        error = "Unable to parse date, using today"
        query_date = date.today()

    def view_data(case_id, indicators):
        new_dict = OrderedDict()
        key_list = sorted(indicators.keys())
        for key in key_list:
            new_dict[key] = indicators[key]
        return {
            'indicators': new_dict,
            'case': CommCareCase.get(case_id),
        }

    if user or user_case:
        custom_cache = None if enable_caching else cache.caches['dummy']
        override_case = CallCenterCase.from_case(user_case)
        cci = CallCenterIndicators(
            domain.name,
            domain.default_timezone,
            domain.call_center_config.case_type,
            user,
            custom_cache=custom_cache,
            override_date=query_date,
            override_cases=[override_case] if override_case else None
        )
        data = {case_id: view_data(case_id, values) for case_id, values in cci.get_data().items()}
    else:
        data = {}

    context = {
        "error": error,
        "mobile_user": user,
        "date": json_format_date(query_date),
        "enable_caching": enable_caching,
        "data": data,
        "doc_id": doc_id
    }
    return render(request, "hqadmin/callcenter_test.html", context)


class DownloadMALTView(BaseAdminSectionView):
    urlname = 'download_malt'
    page_title = ugettext_lazy("Download MALT")
    template_name = "hqadmin/malt_downloader.html"

    @method_decorator(require_superuser)
    def dispatch(self, request, *args, **kwargs):
        return super(DownloadMALTView, self).dispatch(request, *args, **kwargs)

    def get(self, request, *args, **kwargs):
        from django.core.exceptions import ValidationError
        if 'year_month' in request.GET:
            try:
                year, month = request.GET['year_month'].split('-')
                year, month = int(year), int(month)
                return _malt_csv_response(month, year)
            except (ValueError, ValidationError):
                messages.error(
                    request,
                    _("Enter a valid year-month. e.g. 2015-09 (for September 2015)")
                )
        return super(DownloadMALTView, self).get(request, *args, **kwargs)


def _malt_csv_response(month, year):
    query_month = "{year}-{month}-01".format(year=year, month=month)
    queryset = MALTRow.objects.filter(month=query_month)
    return export_as_csv_action(exclude=['id'])(MALTRowAdmin, None, queryset)


class DownloadGIRView(BaseAdminSectionView):
    urlname = 'download_gir'
    page_title = ugettext_lazy("Download GIR")
    template_name = "hqadmin/gir_downloader.html"

    @method_decorator(require_superuser)
    def dispatch(self, request, *args, **kwargs):
        return super(DownloadGIRView, self).dispatch(request, *args, **kwargs)

    def get(self, request, *args, **kwargs):
        from django.core.exceptions import ValidationError
        if 'year_month' in request.GET:
            try:
                year, month = request.GET['year_month'].split('-')
                year, month = int(year), int(month)
                return _gir_csv_response(month, year)
            except (ValueError, ValidationError):
                messages.error(
                    request,
                    _("Enter a valid year-month. e.g. 2015-09 (for September 2015)")
                )
        return super(DownloadGIRView, self).get(request, *args, **kwargs)


def _gir_csv_response(month, year):
    query_month = "{year}-{month}-01".format(year=year, month=month)
    prev_month = "{year}-{month}-01".format(year=year, month=month - 1)
    two_ago = "{year}-{month}-01".format(year=year, month=month - 2)
    if not GIRRow.objects.filter(month=query_month).exists():
        return HttpResponse('Sorry, that month is not yet available')
    queryset = GIRRow.objects.filter(month__in=[query_month, prev_month, two_ago]).order_by('-month')
    domain_months = defaultdict(list)
    for item in queryset:
        domain_months[item.domain_name].append(item)
    field_names = GIR_FIELDS
    response = HttpResponse(content_type='text/csv')
    response['Content-Disposition'] = u'attachment; filename=gir.csv'
    writer = UnicodeWriter(response)
    writer.writerow(list(field_names))
    for months in domain_months.values():
        writer.writerow(months[0].export_row(months[1:]))
    return response


@require_superuser
def branches_on_staging(request, template='hqadmin/branches_on_staging.html'):
    branches = _get_branches_merged_into_autostaging()
    branches_by_submodule = [(None, branches)] + [
        (cwd, _get_branches_merged_into_autostaging(cwd))
        for cwd in _get_submodules()
    ]
    return render(request, template, {
        'branches_by_submodule': branches_by_submodule,
    })


def _get_branches_merged_into_autostaging(cwd=None):
    import sh
    git = sh.git.bake(_tty_out=False, _cwd=cwd)
    # %p %s is parent hashes + subject of commit message, which will look like:
    # <merge base> <merge head> Merge <stuff> into autostaging
    try:
        pipe = git.log('origin/master...', grep='Merge .* into autostaging', format='%p %s')
    except sh.ErrorReturnCode_128:
        # when origin/master isn't fetched, you'll get
        #   fatal: ambiguous argument 'origin/master...': \
        #   unknown revision or path not in the working tree.
        git.fetch()
        return _get_branches_merged_into_autostaging(cwd=cwd)
    CommitBranchPair = namedtuple('CommitBranchPair', ['commit', 'branch'])
    return sorted(
        (CommitBranchPair(
            *line.strip()
            .replace("Merge remote-tracking branch 'origin/", '')
            .replace("Merge branch '", '')
            .replace("' into autostaging", '')
            .split(' ')[1:]
        ) for line in pipe),
        key=lambda pair: pair.branch
    )


def _get_submodules():
    """
    returns something like
    ['corehq/apps/hqmedia/static/hqmedia/MediaUploader',
     'corehq/apps/prelogin',
     'submodules/auditcare-src',
     ...]
    """
    import sh
    git = sh.git.bake(_tty_out=False)
    return [
        line.strip()[1:].split()[1]
        for line in git.submodule()
    ]


class CallcenterUCRCheck(BaseAdminSectionView):
    urlname = 'callcenter_ucr_check'
    page_title = ugettext_lazy("Check Callcenter UCR tables")
    template_name = "hqadmin/call_center_ucr_check.html"

    @method_decorator(require_superuser)
    def dispatch(self, request, *args, **kwargs):
        return super(CallcenterUCRCheck, self).dispatch(request, *args, **kwargs)

    @property
    def page_context(self):
        from corehq.apps.callcenter.data_source import get_call_center_domains
        from corehq.apps.callcenter.checks import get_call_center_data_source_stats

        if 'domain' not in self.request.GET:
            return {}

        domain = self.request.GET.get('domain', None)
        if domain:
            domains = [domain]
        else:
            domains = [dom.name for dom in get_call_center_domains() if dom.use_fixtures]

        domain_stats = get_call_center_data_source_stats(domains)

        context = {
            'data': sorted(domain_stats.values(), key=lambda s: s.name),
            'domain': domain
        }

        return context


class DimagisphereView(TemplateView):

    def get_context_data(self, **kwargs):
        context = super(DimagisphereView, self).get_context_data(**kwargs)
        context['tvmode'] = 'tvmode' in self.request.GET
        return context


class ReprocessMessagingCaseUpdatesView(BaseAdminSectionView):
    urlname = 'reprocess_messaging_case_updates'
    page_title = ugettext_lazy("Reprocess Messaging Case Updates")
    template_name = 'hqadmin/messaging_case_updates.html'

    @method_decorator(require_superuser)
    def dispatch(self, request, *args, **kwargs):
        return super(ReprocessMessagingCaseUpdatesView, self).dispatch(request, *args, **kwargs)

    @property
    @memoized
    def form(self):
        if self.request.method == 'POST':
            return ReprocessMessagingCaseUpdatesForm(self.request.POST)
        return ReprocessMessagingCaseUpdatesForm()

    @property
    def page_context(self):
        context = get_hqadmin_base_context(self.request)
        context.update({
            'form': self.form,
        })
        return context

    def get_case(self, case_id):
        try:
            return CaseAccessorSQL.get_case(case_id)
        except CaseNotFound:
            pass

        try:
            return CaseAccessorCouch.get_case(case_id)
        except ResourceNotFound:
            pass

        return None

    def post(self, request, *args, **kwargs):
        from corehq.apps.reminders.signals import case_changed_receiver as reminders_case_changed_receiver
        from corehq.apps.sms.signals import case_changed_receiver as sms_case_changed_receiver

        if self.form.is_valid():
            case_ids = self.form.cleaned_data['case_ids']
            case_ids_not_processed = []
            case_ids_processed = []
            for case_id in case_ids:
                case = self.get_case(case_id)
                if not case or case.doc_type != 'CommCareCase':
                    case_ids_not_processed.append(case_id)
                else:
                    reminders_case_changed_receiver(None, case)
                    sms_case_changed_receiver(None, case)
                    case_ids_processed.append(case_id)

            if case_ids_processed:
                messages.success(self.request,
                    _("Processed the following case ids: {}").format(','.join(case_ids_processed)))

            if case_ids_not_processed:
                messages.error(self.request,
                    _("Could not find cases belonging to these case ids: {}")
                    .format(','.join(case_ids_not_processed)))

        return self.get(request, *args, **kwargs)


def top_five_projects_by_country(request):
    data = {}
    internalMode = request.user.is_superuser
    attributes = ['internal.area', 'internal.sub_area', 'cp_n_active_cc_users', 'deployment.countries']

    if internalMode:
        attributes = ['name', 'internal.organization_name', 'internal.notes'] + attributes

    if 'country' in request.GET:
        country = request.GET.get('country')
        projects = (DomainES().is_active_project().real_domains()
                    .filter(filters.term('deployment.countries', country))
                    .sort('cp_n_active_cc_users', True).source(attributes).size(5).run().hits)
        data = {country: projects, 'internal': internalMode}

    return json_response(data)


class WebUserDataView(View):
    urlname = 'web_user_data'

    @method_decorator(check_lockout)
    @method_decorator(basicauth())
    def get(self, request, *args, **kwargs):
        couch_user = CouchUser.from_django_user(request.user)
        if couch_user.is_web_user():
            data = {'domains': couch_user.domains}
            return JsonResponse(data)
        else:
            return HttpResponse('Only web users can access this endpoint', status=400)<|MERGE_RESOLUTION|>--- conflicted
+++ resolved
@@ -64,15 +64,9 @@
 from corehq.apps.data_analytics.const import GIR_FIELDS
 from corehq.apps.data_analytics.admin import MALTRowAdmin
 from corehq.apps.domain.decorators import (
-<<<<<<< HEAD
     require_superuser, require_developer,
     login_or_basic, domain_admin_required
 )
-=======
-    require_superuser, require_superuser_or_developer,
-    login_or_basic, domain_admin_required,
-    check_lockout)
->>>>>>> e4579e9a
 from corehq.apps.domain.models import Domain
 from corehq.apps.ota.views import get_restore_response, get_restore_params
 from corehq.apps.users.models import CommCareUser, WebUser, CouchUser
