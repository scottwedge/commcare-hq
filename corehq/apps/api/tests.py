--- conflicted
+++ resolved
@@ -102,10 +102,6 @@
         Role.get_cache().clear()
         generator.instantiate_accounting()
         cls.domain = Domain.get_or_create_with_name('qwerty', is_active=True)
-<<<<<<< HEAD
-=======
-        cls.list_endpoint = cls._get_list_endpoint()
->>>>>>> dd7725e8
         cls.username = 'rudolph@qwerty.commcarehq.org'
         cls.password = '***'
         cls.user = WebUser.create(cls.domain.name, cls.username, cls.password)
@@ -125,13 +121,6 @@
                 'resource_name': self.resource._meta.resource_name
             }
         )
-
-    @classmethod
-    def _get_list_endpoint(cls):
-        return reverse('api_dispatch_list',
-                kwargs=dict(domain=cls.domain.name,
-                            api_name=cls.api_name,
-                            resource_name=cls.resource._meta.resource_name))
 
     @classmethod
     def tearDownClass(cls):
@@ -1763,8 +1752,8 @@
     resource = v0_5.ConfigurableReportDataResource
     api_name = "v0.5"
 
-    @classmethod
-    def _get_list_endpoint(cls):
+    @property
+    def list_endpoint(cls):
         return None
 
     def single_endpoint(self, id, get_params=None):
