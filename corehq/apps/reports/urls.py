import logging

from django.conf.urls import *
from django.core.exceptions import ImproperlyConfigured
from corehq.apps.reports.util import get_installed_custom_modules
from corehq.apps.reports.dispatcher import (ProjectReportDispatcher, 
        CustomProjectReportDispatcher, BasicReportDispatcher)

# from .filters.urls import urlpatterns as filter_urls
from corehq.apps.userreports.reports.view import (
    ConfigurableReport,
    CustomConfigurableReportDispatcher,
)
from corehq.apps.userreports.views import (
    ConfigureChartReport,
    ConfigureListReport,
    ConfigureTableReport,
    ConfigureWorkerReport,
    ConfigureMapReport,
    EditReportInBuilder,
    ReportBuilderDataSourceSelect,
    ReportBuilderTypeSelect,
)
from .filters import urls as filter_urls
from .views import (
    EditFormInstance,
    AddSavedReportConfigView,
<<<<<<< HEAD
    MySavedReportsView,
    ScheduledReportsView,
=======
    FormDataView,
    CaseDetailsView,
    CaseAttachmentsView,
>>>>>>> 3eb20746
)


custom_report_urls = patterns('',
    CustomProjectReportDispatcher.url_pattern(),
)

urlpatterns = patterns('corehq.apps.reports.views',
    ConfigurableReport.url_pattern(),
    CustomConfigurableReportDispatcher.url_pattern(),

    url(r'^builder/select_type/$', ReportBuilderTypeSelect.as_view(), name=ReportBuilderTypeSelect.urlname),
    url(r'^builder/(?P<report_type>list|chart|table|worker|map)/select_source/$', ReportBuilderDataSourceSelect.as_view(), name='report_builder_select_source'),
    url(r'^builder/configure/chart/$', ConfigureChartReport.as_view(), name="configure_chart_report"),
    url(r'^builder/configure/list/$', ConfigureListReport.as_view(), name="configure_list_report"),
    url(r'^builder/configure/table/$', ConfigureTableReport.as_view(), name="configure_table_report"),
    url(r'^builder/configure/worker/$', ConfigureWorkerReport.as_view(), name="configure_worker_report"),
    url(r'^builder/configure/map/$', ConfigureMapReport.as_view(), name="configure_map_report"),
    url(r'^builder/edit/(?P<report_id>[\w\-]+)/$', EditReportInBuilder.as_view(), name='edit_report_in_builder'),

    url(r'^$', "default", name="reports_home"),
    url(r'^saved/', MySavedReportsView.as_view(), name=MySavedReportsView.urlname),
    url(r'^saved_reports', 'old_saved_reports'),

    url(r'^case_data/(?P<case_id>[\w\-]+)/$', CaseDetailsView.as_view(), name=CaseDetailsView.urlname),
    url(r'^case_data/(?P<case_id>[\w\-]+)/forms/$', 'case_forms', name="single_case_forms"),
    url(r'^case_data/(?P<case_id>[\w\-]+)/attachments/$',
        CaseAttachmentsView.as_view(), name=CaseAttachmentsView.urlname),
    url(r'^case_data/(?P<case_id>[\w\-]+)/view/xml/$', 'case_xml', name="single_case_xml"),
    url(r'^case_data/(?P<case_id>[\w\-]+)/rebuild/$', 'rebuild_case_view', name="rebuild_case"),
    url(r'^case_data/(?P<case_id>[\w\-]+)/resave/$', 'resave_case', name="resave_case"),
    url(r'^case_data/(?P<case_id>[\w\-]+)/close/$', 'close_case_view', name="close_case"),
    url(r'^case_data/(?P<case_id>[\w\-]+)/undo-close/$', 'undo_close_case_view', name="undo_close_case"),
    url(r'^case_data/(?P<case_id>[\w\-]+)/export_transactions/$',
        'export_case_transactions', name="export_case_transactions"),
    url(r'^case_data/(?P<case_id>[\w\-]+)/(?P<xform_id>[\w\-:]+)/$', 'case_form_data', name="case_form_data"),

    # Download and view form data
    url(r'^form_data/(?P<instance_id>[\w\-:]+)/$', FormDataView.as_view(), name=FormDataView.urlname),
    url(r'^form_data/(?P<instance_id>[\w\-:]+)/download/$', 'download_form', name='download_form'),
    url(r'^form_data/(?P<instance_id>[\w\-:]+)/edit/$', EditFormInstance.as_view(), name='edit_form_instance'),
    url(r'^form_data/(?P<instance_id>[\w\-:]+)/restore_version/$', 'restore_edit', name='restore_edit'),
    url(r'^form_data/download/media/$',
        'form_multimedia_export', name='form_multimedia_export'),
    url(r'^form_data/(?P<instance_id>[\w\-:]+)/download-attachment/$',
        'download_attachment', name='download_attachment'),
    url(r'^form_data/(?P<instance_id>[\w\-:]+)/archive/$', 'archive_form', name='archive_form'),
    url(r'^form_data/(?P<instance_id>[\w\-:]+)/unarchive/$', 'unarchive_form', name='unarchive_form'),
    url(r'^form_data/(?P<instance_id>[\w\-:]+)/rebuild/$', 'resave_form', name='resave_form'),

    # export API
    url(r"^export/$", 'export_data'),

    # Download Exports
    # todo should eventually be moved to corehq.apps.export
    # Custom
    url(r"^export/custom/(?P<export_id>[\w\-]+)/download/$", 'export_default_or_custom_data', name="export_custom_data"),
    # Default
    url(r"^export/default/download/$", "export_default_or_custom_data", name="export_default_data"),
    # Bulk
    url(r"^export/bulk/download/$", "export_default_or_custom_data", name="export_bulk_download", kwargs=dict(bulk_export=True)),
    # saved
    url(r"^export/saved/download/(?P<export_id>[\w\-]+)/$", "hq_download_saved_export", name="hq_download_saved_export"),
    url(r"^export/saved/update/$", "hq_update_saved_export", name="hq_update_saved_export"),

    # Full Excel export
    url(r'^full_excel_export/(?P<export_hash>[\w\-]+)/(?P<format>[\w\-]+)$', "export_report", name="export_report"),

    # once off email
    url(r"^email_onceoff/(?P<report_slug>[\w_]+)/$", 'email_report', kwargs=dict(once=True)),
    url(r"^custom/email_onceoff/(?P<report_slug>[\w_]+)/$", 'email_report',
        kwargs=dict(report_type=CustomProjectReportDispatcher.prefix, once=True)),

    # Saved reports
    url(r"^configs$", AddSavedReportConfigView.as_view(), name=AddSavedReportConfigView.name),
    url(r"^configs/(?P<config_id>[\w-]+)$", 'delete_config',
        name='delete_report_config'),

    # Scheduled reports
    url(r'^scheduled_reports/(?P<scheduled_report_id>[\w-]+)?$',
        ScheduledReportsView.as_view(), name=ScheduledReportsView.urlname),
    url(r'^scheduled_report/(?P<scheduled_report_id>[\w-]+)/delete$',
        'delete_scheduled_report', name='delete_scheduled_report'),
    url(r'^send_test_scheduled_report/(?P<scheduled_report_id>[\w-]+)/$',
         'send_test_scheduled_report', name='send_test_scheduled_report'),
    url(r'^view_scheduled_report/(?P<scheduled_report_id>[\w_]+)/$',
        'view_scheduled_report', name='view_scheduled_report'),

    # Internal Use
    url(r"^export/forms/all/$", 'export_all_form_metadata', name="export_all_form_metadata"),
    url(r"^export/forms/all/async/$", 'export_all_form_metadata_async', name="export_all_form_metadata_async"),
    url(r'^download/cases/$', 'download_cases', name='download_cases'),
    url(r'^download/internal/cases/$', 'download_cases_internal', name='download_cases_internal'),

    url(r'^custom/', include(custom_report_urls)),
    url(r'^filters/', include(filter_urls)),
    ProjectReportDispatcher.url_pattern(),
)

report_urls = patterns('',
    BasicReportDispatcher.url_pattern(),
)

for module in get_installed_custom_modules():
    module_name = module.__name__.split('.')[-1]
    try:
        custom_report_urls += patterns('',
             (r"^%s/" % module_name, include('{0}.urls'.format(module.__name__))),
        )
    except ImproperlyConfigured:
        logging.info("Module %s does not provide urls" % module_name)<|MERGE_RESOLUTION|>--- conflicted
+++ resolved
@@ -23,16 +23,13 @@
 )
 from .filters import urls as filter_urls
 from .views import (
+    AddSavedReportConfigView,
+    CaseAttachmentsView,
+    CaseDetailsView,
     EditFormInstance,
-    AddSavedReportConfigView,
-<<<<<<< HEAD
+    FormDataView,
     MySavedReportsView,
     ScheduledReportsView,
-=======
-    FormDataView,
-    CaseDetailsView,
-    CaseAttachmentsView,
->>>>>>> 3eb20746
 )
 
 
