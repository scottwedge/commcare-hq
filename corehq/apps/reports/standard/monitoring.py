--- conflicted
+++ resolved
@@ -289,13 +289,7 @@
     fix_left_col = True
     emailable = True
     is_cacheable = True
-<<<<<<< HEAD
-    description = _("Number of submissions by form.")
-=======
-
-
     description = ugettext_noop("Number of submissions by form.")
->>>>>>> 0b01b051
 
     @property
     def headers(self):
