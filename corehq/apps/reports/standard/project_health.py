from collections import namedtuple
import datetime
from django.utils.translation import ugettext_noop
from corehq.apps.data_analytics.models import MALTRow
from corehq.apps.domain.models import Domain
from corehq.apps.users.models import CommCareUser
from corehq.apps.reports.standard import ProjectReport
from corehq.apps.style.decorators import use_nvd3
from corehq.apps.users.util import raw_username
from corehq.toggles import PROJECT_HEALTH_DASHBOARD
from dimagi.ext import jsonobject
from dimagi.utils.dates import add_months
from dimagi.utils.decorators.memoized import memoized
from corehq.apps.es.groups import GroupES
from corehq.apps.es.users import UserES
from itertools import chain
from corehq.apps.locations.models import SQLLocation


def get_performance_threshold(domain_name):
    return Domain.get_by_name(domain_name).internal.performance_threshold or 15


class UserActivityStub(namedtuple('UserStub', ['user_id', 'username', 'num_forms_submitted',
                                               'is_performing', 'previous_stub', 'next_stub'])):

    @property
    def is_active(self):
        return self.num_forms_submitted > 0

    @property
    def is_newly_performing(self):
        return self.is_performing and (self.previous_stub is None or not self.previous_stub.is_performing)

    @property
    def delta_forms(self):
        previous_forms = 0 if self.previous_stub is None else self.previous_stub.num_forms_submitted
        return self.num_forms_submitted - previous_forms

    @property
    def num_forms_submitted_next_month(self):
        return self.next_stub.num_forms_submitted if self.next_stub else 0

    @property
    def delta_forms_next_month(self):
        return self.num_forms_submitted_next_month - self.num_forms_submitted


class MonthlyPerformanceSummary(jsonobject.JsonObject):
    month = jsonobject.DateProperty()
    domain = jsonobject.StringProperty()
    performance_threshold = jsonobject.IntegerProperty()
    active = jsonobject.IntegerProperty()
    performing = jsonobject.IntegerProperty()

    def __init__(self, domain, month, users, has_filter, performance_threshold, previous_summary=None):
        self._previous_summary = previous_summary
        self._next_summary = None
        base_queryset = MALTRow.objects.filter(
            domain_name=domain,
            month=month,
            user_type__in=['CommCareUser', 'CommCareUser-Deleted'],
        )
        if has_filter:
            base_queryset = base_queryset.filter(
                user_id__in=users,
            )
        self._distinct_user_ids = base_queryset.distinct('user_id')

        num_performing_user = (base_queryset
                               .filter(num_of_forms__gte=performance_threshold)
                               .distinct('user_id')
                               .count())

        super(MonthlyPerformanceSummary, self).__init__(
            month=month,
            domain=domain,
            performance_threshold=performance_threshold,
            active=self._distinct_user_ids.count(),
            inactive=0,
            total_users_by_month=0,
            percent_active=0,
            performing=num_performing_user,
        )

    def set_next_month_summary(self, next_month_summary):
        self._next_summary = next_month_summary

    def set_num_inactive_users(self, num_inactive_users):
        self.inactive = num_inactive_users

    def set_percent_active(self):
        self.total_users_by_month = self.number_of_inactive_users + self.number_of_active_users
        self.percent_active = float(self.number_of_active_users) / float(self.total_users_by_month)

    @property
    def number_of_performing_users(self):
        return self.performing

    @property
    def number_of_low_performing_users(self):
        return self.active - self.performing

    @property
    def number_of_active_users(self):
        return self.active

    @property
    def number_of_inactive_users(self):
        return self.inactive

    @property
    def previous_month(self):
        prev_year, prev_month = add_months(self.month.year, self.month.month, -1)
        return datetime.datetime(prev_year, prev_month, 1)

    @property
    def delta_performing(self):
        if self._previous_summary:
            return self.number_of_performing_users - self._previous_summary.number_of_performing_users
        else:
            return self.number_of_performing_users

    @property
    def delta_performing_pct(self):
        if self.delta_performing and self._previous_summary and self._previous_summary.number_of_performing_users:
            return float(self.delta_performing / float(self._previous_summary.number_of_performing_users)) * 100.

    @property
    def delta_low_performing(self):
        if self._previous_summary:
            return self.number_of_low_performing_users - self._previous_summary.number_of_low_performing_users
        else:
            return self.number_of_low_performing_users

    @property
    def delta_low_performing_pct(self):
        if self.delta_low_performing and self._previous_summary \
                and self._previous_summary.number_of_low_performing_users:
            return float(self.delta_low_performing /
                         float(self._previous_summary.number_of_low_performing_users)) * 100.

    @property
    def delta_active(self):
        return self.active - self._previous_summary.active if self._previous_summary else self.active

    @property
    def delta_active_pct(self):
        if self.delta_active and self._previous_summary and self._previous_summary.active:
            return float(self.delta_active / float(self._previous_summary.active)) * 100.

    @property
    def delta_inactive(self):
        return self.inactive - self._previous_summary.inactive if self._previous_summary else self.inactive

    @property
    def delta_inactive_pct(self):
        if self.delta_inactive and self._previous_summary:
            if self._previous_summary.number_of_inactive_users == 0:
                return self.delta_inactive * 100.
            return float(self.delta_inactive / float(self._previous_summary.number_of_inactive_users)) * 100.

    @memoized
    def get_all_user_stubs(self):
        return {
            row.user_id: UserActivityStub(
                user_id=row.user_id,
                username=raw_username(row.username),
                num_forms_submitted=row.num_of_forms,
                is_performing=row.num_of_forms >= self.performance_threshold,
                previous_stub=None,
                next_stub=None,
            ) for row in self._distinct_user_ids
        }

    @memoized
    def get_all_user_stubs_with_extra_data(self):
        if self._previous_summary:
            previous_stubs = self._previous_summary.get_all_user_stubs()
            next_stubs = self._next_summary.get_all_user_stubs() if self._next_summary else {}
            user_stubs = self.get_all_user_stubs()
            ret = []
            for user_stub in user_stubs.values():
                ret.append(UserActivityStub(
                    user_id=user_stub.user_id,
                    username=user_stub.username,
                    num_forms_submitted=user_stub.num_forms_submitted,
                    is_performing=user_stub.is_performing,
                    previous_stub=previous_stubs.get(user_stub.user_id),
                    next_stub=next_stubs.get(user_stub.user_id),
                ))
            for missing_user_id in set(previous_stubs.keys()) - set(user_stubs.keys()):
                previous_stub = previous_stubs[missing_user_id]
                ret.append(UserActivityStub(
                    user_id=previous_stub.user_id,
                    username=previous_stub.username,
                    num_forms_submitted=0,
                    is_performing=False,
                    previous_stub=previous_stub,
                    next_stub=next_stubs.get(missing_user_id),
                ))
            return ret

    def get_unhealthy_users(self):
        """
        Get a list of unhealthy users - defined as those who were "performing" last month
        but are not this month (though are still active).
        """
        if self._previous_summary:
            unhealthy_users = filter(
                lambda stub: stub.is_active and not stub.is_performing and not
                CommCareUser.get(stub.user_id).is_deleted(),
                self.get_all_user_stubs_with_extra_data()
            )
            return sorted(unhealthy_users, key=lambda stub: stub.delta_forms)

    def get_dropouts(self):
        """
        Get a list of dropout users - defined as those who were active last month
        but are not active this month
        """
        if self._previous_summary:
            dropouts = filter(
                lambda stub: not stub.is_active and not
                CommCareUser.get(stub.user_id).is_deleted(),
                self.get_all_user_stubs_with_extra_data()
            )
            return sorted(dropouts, key=lambda stub: stub.delta_forms)

    def get_newly_performing(self):
        """
        Get a list of "newly performing" users - defined as those who are "performing" this month
        after not performing last month.
        """
        if self._previous_summary:
            dropouts = filter(
                lambda stub: stub.is_newly_performing and not
                CommCareUser.get(stub.user_id).is_deleted(),
                self.get_all_user_stubs_with_extra_data()
            )
            return sorted(dropouts, key=lambda stub: -stub.delta_forms)


class ProjectHealthDashboard(ProjectReport):
    slug = 'project_health'
    name = ugettext_noop("Project Performance")
    base_template = "reports/project_health/project_health_dashboard.html"

    fields = [
        'corehq.apps.reports.filters.location.LocationGroupFilter',
    ]

    @classmethod
    def show_in_navigation(cls, domain=None, project=None, user=None):
        return PROJECT_HEALTH_DASHBOARD.enabled(domain)

    @use_nvd3
    def decorator_dispatcher(self, request, *args, **kwargs):
        super(ProjectHealthDashboard, self).decorator_dispatcher(request, *args, **kwargs)

    def get_group_location_ids(self):
        params = filter(None, self.request.GET.getlist('grouplocationfilter'))
        return params

    def parse_params(self, param_ids):
        locationids_param = []
        groupids_param = []

        if param_ids:
            param_ids = param_ids[0].split(',')
            for id in param_ids:
                if id.startswith("g__"):
                    groupids_param.append(id[3:])
                elif id.startswith("l__"):
                    loc = SQLLocation.by_location_id(id[3:])
                    if loc.get_descendants():
                        locationids_param.extend(loc.get_descendants().location_ids())
                    locationids_param.append(id[3:])

        return locationids_param, groupids_param

    def get_users_by_location_filter(self, location_ids):
        return UserES().domain(self.domain).location(location_ids).values_list('_id', flat=True)

    def get_users_by_group_filter(self, group_ids):
        return GroupES().domain(self.domain).group_ids(group_ids).values_list("users", flat=True)

    def get_unique_users(self, users_loc, users_group):
        if users_loc and users_group:
            return set(chain(*users_group)).union(users_loc)
        elif users_loc:
            return set(users_loc)
        else:
            return set(chain(*users_group))

    def get_users_by_filter(self):
        locationids_param, groupids_param = self.parse_params(self.get_group_location_ids())

        users_list_by_location = self.get_users_by_location_filter(locationids_param)
        users_list_by_group = self.get_users_by_group_filter(groupids_param)

        users_set = self.get_unique_users(users_list_by_location, users_list_by_group)
        return users_set

    def previous_six_months(self):
        now = datetime.datetime.utcnow()
        six_month_summary = []
        last_month_summary = None
        performance_threshold = get_performance_threshold(self.domain)
<<<<<<< HEAD
        users_in_group = self.get_users_by_filtered_groupids()
        for i in range(-6, 1):
=======
        filtered_users = self.get_users_by_filter()
        for i in range(-5, 1):
>>>>>>> 4fe720c0
            year, month = add_months(now.year, now.month, i)
            month_as_date = datetime.date(year, month, 1)
            this_month_summary = MonthlyPerformanceSummary(
                domain=self.domain,
                performance_threshold=performance_threshold,
                month=month_as_date,
                previous_summary=last_month_summary,
                users=filtered_users,
                has_filter=bool(self.get_group_location_ids()),
            )
            six_month_summary.append(this_month_summary)
            if last_month_summary is not None:
                last_month_summary.set_next_month_summary(this_month_summary)
                this_month_summary.set_num_inactive_users(len(this_month_summary.get_dropouts()))
            this_month_summary.set_percent_active()
            last_month_summary = this_month_summary
        return six_month_summary[1:]

    @property
    def template_context(self):
        six_months_reports = self.previous_six_months()
        performance_threshold = get_performance_threshold(self.domain)
        return {
            'six_months_reports': six_months_reports,
            'this_month': six_months_reports[-1],
            'last_month': six_months_reports[-2],
            'threshold': performance_threshold,
        }<|MERGE_RESOLUTION|>--- conflicted
+++ resolved
@@ -307,13 +307,8 @@
         six_month_summary = []
         last_month_summary = None
         performance_threshold = get_performance_threshold(self.domain)
-<<<<<<< HEAD
-        users_in_group = self.get_users_by_filtered_groupids()
+        filtered_users = self.get_users_by_filter()
         for i in range(-6, 1):
-=======
-        filtered_users = self.get_users_by_filter()
-        for i in range(-5, 1):
->>>>>>> 4fe720c0
             year, month = add_months(now.year, now.month, i)
             month_as_date = datetime.date(year, month, 1)
             this_month_summary = MonthlyPerformanceSummary(
