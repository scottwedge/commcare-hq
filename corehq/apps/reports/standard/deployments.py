--- conflicted
+++ resolved
@@ -62,12 +62,7 @@
 
     @property
     def warehouse(self):
-<<<<<<< HEAD
-        return settings.SERVER_ENVIRONMENT in settings.ICDS_ENVS \
-            or settings.SERVER_ENVIRONMENT == 'staging'
-=======
         return toggles.WAREHOUSE_APP_STATUS.enabled(self.domain)
->>>>>>> 1c46ce5b
 
     @property
     def headers(self):
@@ -254,31 +249,20 @@
 
     def process_users(self, users, fmt_for_export=False):
         rows = []
-<<<<<<< HEAD
-        for user in users[self.pagination.start:self.pagination.end]:
-=======
         first = self.pagination.start
         last = first + self.pagination.count
         for user in users[first:last]:
->>>>>>> 1c46ce5b
             rows.append([
                 user_display_string(user.user_dim.username,
                                     user.user_dim.first_name,
                                     user.user_dim.last_name),
                 _fmt_date(user.last_form_submission_date, fmt_for_export),
                 _fmt_date(user.last_sync_log_date, fmt_for_export),
-<<<<<<< HEAD
-                self.get_app_name(user.app_dim.app_id) or '---',
-                user.last_form_app_build_version,
-                user.last_form_app_commcare_version
-            ])
-=======
                 getattr(user.app_dim, 'name', '---'),
                 user.last_form_app_build_version,
                 user.last_form_app_commcare_version
             ])
         return rows
->>>>>>> 1c46ce5b
 
     def get_sql_sort(self):
         res = None
@@ -329,12 +313,8 @@
                 user_dim__user_id__in=users
             ).order_by(sort_clause).select_related('user_dim', 'app_dim')
             if self.selected_app_id:
-<<<<<<< HEAD
-                rows.filter(app_dim__app_id=self.selected_app_id)
-=======
                 rows = rows.filter(app_dim__application_id=self.selected_app_id)
             self._total_records = len(rows)
->>>>>>> 1c46ce5b
             return self.process_users(rows)
         else:
             users = self.user_query().run()
