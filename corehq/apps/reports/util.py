# coding: utf-8
from collections import namedtuple
from datetime import datetime, timedelta
from importlib import import_module
import math
import pytz
import warnings

from django.conf import settings
from django.http import Http404
from django.utils import html, safestring
from casexml.apps.case.models import CommCareCase

from corehq.apps.users.permissions import get_extra_permissions
from corehq.form_processor.change_publishers import publish_case_saved
from corehq.form_processor.utils import use_new_exports, should_use_sql_backend
from corehq.util.quickcache import quickcache
from corehq.apps.reports.const import USER_QUERY_LIMIT

from couchexport.util import SerializableFunction
from couchforms.analytics import get_first_form_submission_received
from dimagi.utils.dates import DateSpan
from dimagi.utils.decorators.memoized import memoized
from dimagi.utils.web import json_request

from corehq.apps.domain.models import Domain
from corehq.apps.groups.models import Group
from corehq.apps.users.models import CommCareUser, CouchUser
from corehq.apps.users.util import user_id_to_username
from corehq.util.dates import iso_string_to_datetime
from corehq.util.timezones.utils import get_timezone_for_user

from .models import HQUserType, TempCommCareUser
from .analytics.esaccessors import (
    get_all_user_ids_submitted,
    get_username_in_last_form_user_id_submitted,
)

DEFAULT_CSS_LABEL_CLASS_REPORT_FILTER = 'col-xs-4 col-md-3 col-lg-2 control-label'
DEFAULT_CSS_FIELD_CLASS_REPORT_FILTER = 'col-xs-8 col-md-8 col-lg-9'
DEFAULT_CSS_FORM_ACTIONS_CLASS_REPORT_FILTER = (
    'col-xs-8 col-md-8 col-lg-9 col-xs-offset-4 col-md-offset-3 col-lg-offset-2'
)


def make_form_couch_key(domain, user_id=Ellipsis):
    """
        This sets up the appropriate query for couch based on common report parameters.

        Note: Ellipsis is used as the default for user_id because
        None is actually emitted as a user_id on occasion in couch
    """
    prefix = ["submission"]
    key = [domain] if domain is not None else []
    if user_id == "":
        prefix.append('user')
    elif user_id is not Ellipsis:
        prefix.append('user')
        key.append(user_id)
    return [" ".join(prefix)] + key


def user_list(domain):
    #referenced in filters.users.SelectMobileWorkerFilter
    users = list(CommCareUser.by_domain(domain))
    users.extend(CommCareUser.by_domain(domain, is_active=False))
    users.sort(key=lambda user: (not user.is_active, user.username))
    return users


def get_group(group='', **kwargs):
    # refrenced in reports/views and create_export_filter below
    if group:
        if not isinstance(group, Group):
            group = Group.get(group)
    return group


def get_all_users_by_domain(domain=None, group=None, user_ids=None,
                            user_filter=None, simplified=False, CommCareUser=None, include_inactive=False):
    """
        WHEN THERE ARE A LOT OF USERS, THIS IS AN EXPENSIVE OPERATION.
        Returns a list of CommCare Users based on domain, group, and user 
        filter (demo_user, admin, registered, unknown)
    """
    def _create_temp_user(user_id):
        username = get_username_from_forms(domain, user_id).lower()
        temp_user = TempCommCareUser(domain, username, user_id)
        if user_filter[temp_user.filter_flag].show:
            return temp_user
        return None

    user_ids = user_ids or []
    user_ids = filter(None, user_ids)  # remove empty strings if any
    if not CommCareUser:
        from corehq.apps.users.models import CommCareUser

    if group:
        # get all the users only in this group and don't bother filtering.
        if not isinstance(group, Group):
            group = Group.get(group)
        users = group.get_users(is_active=(not include_inactive), only_commcare=True)
    elif user_ids:
        try:
            users = []
            for id in user_ids:
                user = CommCareUser.get_by_user_id(id)
                if not user and (user_filter[HQUserType.ADMIN].show or
                      user_filter[HQUserType.DEMO_USER].show or
                      user_filter[HQUserType.UNKNOWN].show):
                    user = _create_temp_user(id)
                if user:
                    users.append(user)
        except Exception:
            users = []
        if users and users[0] is None:
            raise Http404()
    else:
        if not user_filter:
            user_filter = HQUserType.all()
        users = []
        submitted_user_ids = set(get_all_user_ids_submitted(domain))
        registered_users_by_id = dict([(user.user_id, user) for user in CommCareUser.by_domain(domain)])
        if include_inactive:
            registered_users_by_id.update(dict(
                [(u.user_id, u) for u in CommCareUser.by_domain(domain, is_active=False)]
            ))
        for user_id in submitted_user_ids:
            if user_id in registered_users_by_id and user_filter[HQUserType.REGISTERED].show:
                user = registered_users_by_id[user_id]
                users.append(user)
            elif (user_id not in registered_users_by_id and
                 (user_filter[HQUserType.ADMIN].show or
                  user_filter[HQUserType.DEMO_USER].show or
                  user_filter[HQUserType.UNKNOWN].show)):
                user = _create_temp_user(user_id)
                if user:
                    users.append(user)
        if user_filter[HQUserType.UNKNOWN].show:
            users.append(TempCommCareUser(domain, '*', None))

        if user_filter[HQUserType.REGISTERED].show:
            # now add all the registered users who never submitted anything
            users.extend(user for id, user in registered_users_by_id.items() if id not in submitted_user_ids)

    if simplified:
        return [_report_user_dict(user) for user in users]
    return users


def get_username_from_forms(domain, user_id):

    def possible_usernames():
        yield get_username_in_last_form_user_id_submitted(domain, user_id)
        yield user_id_to_username(user_id)

    for possible_username in possible_usernames():
        if possible_username:
            return possible_username
    else:
        return HQUserType.human_readable[HQUserType.ADMIN]


def namedtupledict(name, fields):
    cls = namedtuple(name, fields)

    def __getitem__(self, item):
        if isinstance(item, basestring):
            warnings.warn(
                "namedtuple fields should be accessed as attributes",
                DeprecationWarning,
            )
            return getattr(self, item)
        return cls.__getitem__(self, item)

    def get(self, item, default=None):
        warnings.warn(
            "namedtuple fields should be accessed as attributes",
            DeprecationWarning,
        )
        return getattr(self, item, default)
    # return a subclass of cls that has the above __getitem__
    return type(name, (cls,), {
        '__getitem__': __getitem__,
        'get': get,
    })


class SimplifiedUserInfo(
        namedtupledict('SimplifiedUserInfo', (
            'user_id',
            'username_in_report',
            'raw_username',
            'is_active',
        ))):

    @property
    @memoized
    def group_ids(self):
        return Group.by_user(self.user_id, False)

    @property
    @memoized
    def location_id(self):
        return CommCareUser.get_by_user_id(self.user_id).location_id


def _report_user_dict(user):
    """
    Accepts a user object or a dict such as that returned from elasticsearch.
    Make sure the following fields are available:
    ['_id', 'username', 'first_name', 'last_name', 'doc_type', 'is_active']
    """
    if not isinstance(user, dict):
        user_report_attrs = ['user_id', 'username_in_report', 'raw_username',
                             'is_active']
        return SimplifiedUserInfo(**{attr: getattr(user, attr)
                                     for attr in user_report_attrs})
    else:
        username = user.get('username', '')
        raw_username = (username.split("@")[0]
                        if user.get('doc_type', '') == "CommCareUser"
                        else username)
        first = user.get('first_name', '')
        last = user.get('last_name', '')
        full_name = (u"%s %s" % (first, last)).strip()

        def parts():
            yield u'%s' % html.escape(raw_username)
            if full_name:
                yield u' "%s"' % html.escape(full_name)
        username_in_report = safestring.mark_safe(''.join(parts()))
        return SimplifiedUserInfo(
            user_id=user.get('_id', ''),
            username_in_report=username_in_report,
            raw_username=raw_username,
            is_active=user.get('is_active', None)
        )


def get_simplified_users(user_es_query):
    """
    Accepts an instance of UserES and returns SimplifiedUserInfo dicts for the
    matching users, sorted by username.
    """
    fields = ['_id', 'username', 'first_name', 'last_name', 'doc_type', 'is_active', 'email']
    users = user_es_query.fields(fields).run().hits
    users = map(_report_user_dict, users)
    return sorted(users, key=lambda u: u['username_in_report'])


def format_datatables_data(text, sort_key, raw=None):
    # todo: this is redundant with report.table_cell()
    # should remove/refactor one of them away
    data = {"html": text, "sort_key": sort_key}
    if raw is not None:
        data['raw'] = raw
    return data


def app_export_filter(doc, app_id):
    if app_id:
        return (doc['app_id'] == app_id) if doc.has_key('app_id') else False
    elif app_id == '':
        return (not doc['app_id']) if doc.has_key('app_id') else True
    else:
        return True


def datespan_export_filter(doc, datespan):
    if isinstance(datespan, dict):
        datespan = DateSpan(**datespan)
    try:
        received_on = iso_string_to_datetime(doc['received_on']).replace(tzinfo=pytz.utc)
    except Exception:
        if settings.DEBUG:
            raise
        return False

    if datespan.startdate <= received_on < (datespan.enddate + timedelta(days=1)):
        return True
    return False


def case_users_filter(doc, users, groups=None):
    for id_ in (doc.get('owner_id'), doc.get('user_id')):
        if id_:
            if id_ in users:
                return True
            if groups and id_ in groups:
                return True
    else:
        return False


def case_group_filter(doc, group):
    if group:
        user_ids = set(group.get_static_user_ids())
        return doc.get('owner_id') == group._id or case_users_filter(doc, user_ids)
    else:
        return False


def users_filter(doc, users):
    try:
        return doc['form']['meta']['userID'] in users
    except KeyError:
        return False


def group_filter(doc, group):
    if group:
        user_ids = set(group.get_static_user_ids())
        return users_filter(doc, user_ids)
    else:
        return True


def users_matching_filter(domain, user_filters):
    return [
        user.user_id
        for user in get_all_users_by_domain(
            domain,
            user_filter=user_filters,
            simplified=True,
            include_inactive=True
        )
    ]


def create_export_filter(request, domain, export_type='form'):
    request_obj = request.POST if request.method == 'POST' else request.GET
    from corehq.apps.reports.filters.users import UserTypeFilter
    app_id = request_obj.get('app_id', None)

    user_filters, use_user_filters = UserTypeFilter.get_user_filter(request)
    use_user_filters &= bool(user_filters)
    group = None if use_user_filters else get_group(**json_request(request_obj))

    if export_type == 'case':
        if use_user_filters:
            groups = [g.get_id for g in Group.get_case_sharing_groups(domain)]
            filtered_users = users_matching_filter(domain, user_filters)
            filter = SerializableFunction(case_users_filter,
                                          users=filtered_users,
                                          groups=groups)
        else:
            filter = SerializableFunction(case_group_filter, group=group)
    else:
        filter = SerializableFunction(app_export_filter, app_id=app_id)
        datespan = request.datespan
        if datespan.is_valid():
            datespan.set_timezone(get_timezone_for_user(request.couch_user, domain))
            filter &= SerializableFunction(datespan_export_filter, datespan=datespan)
        if use_user_filters:
            filtered_users = users_matching_filter(domain, user_filters)
            filter &= SerializableFunction(users_filter,
                                           users=filtered_users)
        else:
            filter &= SerializableFunction(group_filter, group=group)
    return filter


def get_possible_reports(domain_name):
    from corehq.apps.reports.dispatcher import (ProjectReportDispatcher, CustomProjectReportDispatcher)
    from corehq.apps.data_interfaces.dispatcher import DataInterfaceDispatcher

    # todo: exports should be its own permission at some point?
    report_map = (ProjectReportDispatcher().get_reports(domain_name) +
                  CustomProjectReportDispatcher().get_reports(domain_name) +
                  DataInterfaceDispatcher().get_reports(domain_name))
    reports = []
    domain = Domain.get_by_name(domain_name)
    for heading, models in report_map:
        for model in models:
            if getattr(model, 'parent_report_class', None):
                report_to_check_if_viewable = model.parent_report_class
            else:
                report_to_check_if_viewable = model

            if report_to_check_if_viewable.show_in_navigation(domain=domain_name, project=domain):
                reports.append({
                    'path': model.__module__ + '.' + model.__name__,
                    'name': model.name
                })

    for slug, name, is_visible in get_extra_permissions():
        if is_visible(domain):
            reports.append({'path': slug, 'name': name})
    return reports


def friendly_timedelta(td):
    hours, remainder = divmod(td.seconds, 3600)
    minutes, seconds = divmod(remainder, 60)
    parts = [
        ("day", td.days),
        ("hour", hours),
        ("minute", minutes),
        ("second", seconds),
    ]
    text = []
    for t in parts:
        if t[1]:
            text.append("%d %s%s" % (t[1], t[0], "s" if t[1] != 1 else ""))
    return ", ".join(text)


# Copied from http://djangosnippets.org/snippets/1170/
def batch_qs(qs, batch_size=1000):
    """
    Returns a (start, end, total, queryset) tuple for each batch in the given
    queryset.

    Usage:
        # Make sure to order your querset
        article_qs = Article.objects.order_by('id')
        for start, end, total, qs in batch_qs(article_qs):
            print "Now processing %s - %s of %s" % (start + 1, end, total)
            for article in qs:
                print article.body
    """
    total = qs.count()
    for start in range(0, total, batch_size):
        end = min(start + batch_size, total)
        yield (start, end, total, qs[start:end])


def stream_qs(qs, batch_size=1000):
    for _, _, _, qs in batch_qs(qs, batch_size):
        for item in qs:
            yield item


def numcell(text, value=None, convert='int', raw=None):
    if value is None:
        try:
            value = int(text) if convert == 'int' else float(text)
            if math.isnan(value):
                text = '---'
            elif not convert == 'int': # assume this is a percentage column
                text = '%.f%%' % value
        except ValueError:
            value = text
    return format_datatables_data(text=text, sort_key=value, raw=raw)


def datespan_from_beginning(domain_object, timezone):
    if use_new_exports(domain_object.name):
        startdate = domain_object.date_created
    else:
        startdate = get_first_form_submission_received(domain_object.name)
    now = datetime.utcnow()
    datespan = DateSpan(startdate, now, timezone=timezone)
    datespan.is_default = True
    return datespan


def get_installed_custom_modules():

    return [import_module(module) for module in settings.CUSTOM_MODULES]


def get_INFilter_element_bindparam(base_name, index):
    return '%s_%d' % (base_name, index)


def get_INFilter_bindparams(base_name, values):
    return tuple(get_INFilter_element_bindparam(base_name, i) for i, val in enumerate(values))


def resync_case_to_es(domain, case):
    if should_use_sql_backend(domain):
        publish_case_saved(case)
    else:
        CommCareCase.get_db().save_doc(case._doc)  # don't just call save to avoid signals


<<<<<<< HEAD
def verify_location_allowed_for_case(case, domain, user):
    from corehq.apps.locations.permissions import user_can_access_location_id, user_can_access_other_user
    from corehq.apps.reports.standard.cases.data_sources import CaseInfo

    info = CaseInfo(None, case)
    if info.owner_type == 'location':
        return user_can_access_location_id(domain, user, info.owner_id)
    elif info.owner_type == 'user':
        owning_user = CouchUser.get_by_user_id(info.owner_id)
        return user_can_access_other_user(domain, user, owning_user)
    else:
        return False
=======
@quickcache(['domain', 'mobile_user_and_group_slugs'], timeout=10)
def is_query_too_big(domain, mobile_user_and_group_slugs):
    from corehq.apps.reports.filters.users import ExpandedMobileWorkerFilter

    user_es_query = ExpandedMobileWorkerFilter.user_es_query(
        domain,
        mobile_user_and_group_slugs,
    )
    return user_es_query.count() > USER_QUERY_LIMIT
>>>>>>> a25e8c5d
<|MERGE_RESOLUTION|>--- conflicted
+++ resolved
@@ -476,7 +476,6 @@
         CommCareCase.get_db().save_doc(case._doc)  # don't just call save to avoid signals
 
 
-<<<<<<< HEAD
 def verify_location_allowed_for_case(case, domain, user):
     from corehq.apps.locations.permissions import user_can_access_location_id, user_can_access_other_user
     from corehq.apps.reports.standard.cases.data_sources import CaseInfo
@@ -489,7 +488,8 @@
         return user_can_access_other_user(domain, user, owning_user)
     else:
         return False
-=======
+
+
 @quickcache(['domain', 'mobile_user_and_group_slugs'], timeout=10)
 def is_query_too_big(domain, mobile_user_and_group_slugs):
     from corehq.apps.reports.filters.users import ExpandedMobileWorkerFilter
@@ -498,5 +498,4 @@
         domain,
         mobile_user_and_group_slugs,
     )
-    return user_es_query.count() > USER_QUERY_LIMIT
->>>>>>> a25e8c5d
+    return user_es_query.count() > USER_QUERY_LIMIT