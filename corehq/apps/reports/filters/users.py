from corehq.apps.users.models import CommCareUser
<<<<<<< HEAD
=======
from corehq.elastic import es_query, ES_URLS
>>>>>>> 94679811
from corehq.util import remove_dups
from dimagi.utils.decorators.memoized import memoized
from django.utils.translation import ugettext_noop
from django.utils.translation import ugettext as _
from corehq.apps.groups.models import Group
from corehq.apps.reports import util

from corehq.apps.reports.filters.base import BaseDrilldownOptionFilter, BaseReportFilter, BaseSingleOptionFilter, BaseSingleOptionTypeaheadFilter, BaseMultipleOptionFilter
from corehq.apps.groups.hierarchy import (get_hierarchy,
        get_user_data_from_hierarchy)
from corehq.apps.reports.models import HQUserType, HQUserToggle


class LinkedUserFilter(BaseDrilldownOptionFilter):
    """
    Lets you define hierarchical user groups by adding semantics to the
    following group metadata properties:

    On the root user group containing the top-level users:
        user_type:  name of user type

    On each group defining an association between one level-N user and many
    level-N+1 users:
        owner_name:  username of the owning user
        owner_type:  name of user type for the owner
        child_type:  name of user type for the child

    Then you define the user_types attribute of this class as a list of user
    types.

    """
    slug = "user"
    label = ugettext_noop("Select User(s)")

    # (parent_type, child_type[, child_type...]) as defined in the
    # user-editable group metadata
    user_types = None
    domain = None

    # Whether to use group names for intermediate selectors instead of the
    # username of the group's owner
    use_group_names = False

    @classmethod
    def get_labels(cls):
        for type in cls.user_types:
            yield (
                type,
                _("Select %(child_type)s") % {'child_type': type}, 
                type
            )

    @property
    def drilldown_empty_text(self):
        return _("An error occured while making this linked user "
                 "filter. Make sure you have created a group containing "
                 "all %(root_type)ss with the metadata property 'user_type' set "
                 "to '%(root_type)s' and added owner_type and child_type "
                 "metadata properties to all of the necessary other groups.") % {
            "root_type": self.user_types[0]
        }

    @property
    def drilldown_map(self):
        try:
            hierarchy = get_hierarchy(self.domain, self.user_types)
        except Exception:
            return []

        def get_values(node, level):
            ret = {
                'val': node['user']._id
            }
            if node.get('child_group') and self.use_group_names:
                ret['text'] = node['child_group'].name
            else:
                ret['text'] = node['user'].raw_username

            if 'descendants' in node:
                ret['next'] = [get_values(node, level + 1) 
                               for node in node['descendants']]
            elif node.get('child_users'):
                ret['next'] = [{
                    'val': c._id,
                    'text': c.raw_username
                } for c in node['child_users']]
            else:
                ret['next'] = [{
                    'val': '',
                    'text': _("No %(child_type)ss found for this %(parent_type)s.") % {
                                'parent_type': self.user_types[level],
                                'child_type': self.user_types[level + 1]}
                }]

            return ret

        return [get_values(top_level_node, 0) for top_level_node in hierarchy]

    @classmethod
    def get_user_data(cls, request_params, domain=None):
        domain = domain or cls.domain

        selected_user_id = None

        for user_type in reversed(cls.user_types):
            user_id = request_params.get("%s_%s" % (cls.slug, user_type))
            if user_id:
                selected_user_id = user_id
                break

        return get_user_data_from_hierarchy(domain, cls.user_types,
                root_user_id=selected_user_id)


class UserTypeFilter(BaseReportFilter):
    # note, this is a butchered refactor of the original FilterUsersField.
    # don't use this as a guideline for anything.
    slug = "ufilter"
    label = ugettext_noop("User Type")
    template = "reports/filters/filter_users.html"

    @property
    def filter_context(self):
        toggle, show_filter = self.get_user_filter(self.request)
        return {
            'show_user_filter': show_filter,
            'toggle_users': toggle,
        }

    @classmethod
    def get_user_filter(cls, request):
        ufilter = group = individual = None
        try:
            if request.GET.get('ufilter', ''):
                ufilter = request.GET.getlist('ufilter')
            group = request.GET.get('group', '')
            individual = request.GET.get('individual', '')
        except KeyError:
            pass
        show_filter = True
        toggle = HQUserType.use_defaults()
        if ufilter and not (group or individual):
            toggle = HQUserType.use_filter(ufilter)
        elif group or individual:
            show_filter = False
        return toggle, show_filter


class SelectMobileWorkerFilter(BaseSingleOptionTypeaheadFilter):
    slug = 'individual'
    label = ugettext_noop("Select Mobile Worker")
    default_text = ugettext_noop("All Mobile Workers")

    @property
    def filter_context(self):
        user_filter, _ = UserTypeFilter.get_user_filter(self.request)
        context = super(SelectMobileWorkerFilter, self).filter_context
        context['select'].update({
            'default_text': self.get_default_text(user_filter),
        })
        return context

    @property
    def options(self):
        users = util.user_list(self.domain)
        return [(user.user_id,
                 "%s%s" % (user.username_in_report, "" if user.is_active else " (Inactive)"))
                for user in users]

    @classmethod
    def get_default_text(cls, user_filter):
        default = cls.default_text
        if user_filter[HQUserType.ADMIN].show or \
           user_filter[HQUserType.DEMO_USER].show or user_filter[HQUserType.UNKNOWN].show:
            default = _('%s & Others') % _(default)
        return default


class SelectCaseOwnerFilter(SelectMobileWorkerFilter):
    label = ugettext_noop("Select Case Owner")
    default_text = ugettext_noop("All Case Owners")

    @property
    def options(self):
        options = [(group._id, "%s (Group)" % group.name) for group in Group.get_case_sharing_groups(self.domain)]
        user_options = super(SelectCaseOwnerFilter, self).options
        options.extend(user_options)
        return options


class BaseGroupedMobileWorkerFilter(BaseSingleOptionFilter):
    """
        This is a little field for use when a client really wants to filter by
        individuals from a specific group.  Since by default we still want to
        show all the data, no filtering is done unless the special group filter
        is selected.
    """
    group_names = []

    @property
    def options(self):
        options = []
        for group_name in self.group_names:
            group = Group.by_name(self.domain, group_name)
            if group:
                users = group.get_users(is_active=True, only_commcare=True)
                options.extend([(u.user_id, u.username_in_report) for u in users])
        return options

class ExpandedMobileWorkerFilter(BaseMultipleOptionFilter):
    slug = "emw"
    label = ugettext_noop("Groups or Users")
    default_options = ["_all_mobile_workers"]
    placeholder = ugettext_noop("Start typing to specify the groups and users to include in the report. You can select multiple users and groups.")

    @classmethod
<<<<<<< HEAD
=======
    def pull_users_from_es(cls, domain, request, initial_query=None, **kwargs):
        emws = request.GET.getlist('emw')
        user_ids = [u[3:] for u in filter(lambda s: s.startswith("u__"), emws)]
        group_ids = [g[3:] for g in filter(lambda s: s.startswith("g__"), emws)]

        if initial_query is None:
            initial_query = {"match_all": {}}
        q = {"query": initial_query}
        doc_types_to_include = ["CommCareUser"]
        if "t__2" in emws:  # Admin users selected
            doc_types_to_include.append("AdminUser")
        if "t__3" in emws:  # Unknown users selected
            doc_types_to_include.append("UnknownUser")

        query_filter = { "and": [{"terms": {"doc_type": doc_types_to_include}}, {"term": {"domain": domain}}]}
        if "_all_mobile_workers" not in emws:
            or_filter = {"or": [
                {"terms": {"_id": user_ids}},
                {"terms": {"__group_ids": group_ids}},
            ]}

            # for setting up an 'or' filter for non commcare users. This occurs when all mobile workers is not selected,
            # but admin, demo, or unknown users are
            other_doc_types = doc_types_to_include[:]
            other_doc_types.remove("CommCareUser")
            if doc_types_to_include:
                or_filter["or"].append({"terms": {"doc_type": other_doc_types}})

            query_filter["and"].append(or_filter)

        if "t__1" in emws:  # Demo user selected
            query_filter = {"or": [{"term": {"username": "demo_user"}}, query_filter]}

        q["filter"] = query_filter
        return es_query(es_url=ES_URLS["users"], q=q, **kwargs)

    @classmethod
>>>>>>> 94679811
    @memoized
    def pull_users_and_groups(cls, domain, request, simplified_users=False, combined=False, CommCareUser=CommCareUser):
        emws = request.GET.getlist('emw')

        users = []
        user_ids = [u[3:] for u in filter(lambda s: s.startswith("u__"), emws)]
        if user_ids or "_all_mobile_workers" in emws:
            users = util.get_all_users_by_domain(domain=domain, user_ids=user_ids, simplified=simplified_users,
                                                 CommCareUser=CommCareUser)

        user_type_ids = [int(t[3:]) for t in filter(lambda s: s.startswith("t__"), emws)]
        user_filter = tuple([HQUserToggle(id, id in user_type_ids) for id in range(4)])
        other_users = util.get_all_users_by_domain(domain=domain, user_filter=user_filter, simplified=simplified_users,
                                                   CommCareUser=CommCareUser)

        group_ids = [g[3:] for g in filter(lambda s: s.startswith("g__"), emws)]
        groups = [Group.get(g) for g in group_ids]

        ret = {
            "users": users + other_users,
            "admin_and_demo_users": other_users,
            "groups": groups,
        }

        if combined:
            user_dict = {}
            for group in groups:
                user_dict["%s|%s" % (group.name, group._id)] = util.get_all_users_by_domain(
                    group=group,
                    simplified=simplified_users
                )

            users_in_groups = [user for sublist in user_dict.values() for user in sublist]

            ret["users_by_group"] = user_dict
            ret["combined_users"] = remove_dups(ret["users"] + users_in_groups, "user_id")
        return ret

    @property
    def options(self):
        user_type_opts = [("t__%s" % (i+1), "[%s]" % name) for i, name in enumerate(HQUserType.human_readable[1:])]
        user_opts = [("u__%s" % u.get_id, "%s [user]" % u.name_in_filters) for u in util.user_list(self.domain)]
        group_opts = [("g__%s" % g.get_id, "%s [group]" % g.name) for g in Group.get_reporting_groups(self.domain)]
        return [("_all_mobile_workers", _("[All mobile workers]"))] + user_type_opts + user_opts + group_opts<|MERGE_RESOLUTION|>--- conflicted
+++ resolved
@@ -1,8 +1,5 @@
 from corehq.apps.users.models import CommCareUser
-<<<<<<< HEAD
-=======
 from corehq.elastic import es_query, ES_URLS
->>>>>>> 94679811
 from corehq.util import remove_dups
 from dimagi.utils.decorators.memoized import memoized
 from django.utils.translation import ugettext_noop
@@ -219,8 +216,6 @@
     placeholder = ugettext_noop("Start typing to specify the groups and users to include in the report. You can select multiple users and groups.")
 
     @classmethod
-<<<<<<< HEAD
-=======
     def pull_users_from_es(cls, domain, request, initial_query=None, **kwargs):
         emws = request.GET.getlist('emw')
         user_ids = [u[3:] for u in filter(lambda s: s.startswith("u__"), emws)]
@@ -258,7 +253,6 @@
         return es_query(es_url=ES_URLS["users"], q=q, **kwargs)
 
     @classmethod
->>>>>>> 94679811
     @memoized
     def pull_users_and_groups(cls, domain, request, simplified_users=False, combined=False, CommCareUser=CommCareUser):
         emws = request.GET.getlist('emw')
