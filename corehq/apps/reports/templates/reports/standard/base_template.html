{% extends "hqwebapp/two_column.html" %}
{% load compress %}
{% load hq_shared_tags %}
{% load i18n %}

{% block page_sidebar_classes %}sidebar-offcanvas col-xs-12 col-sm-3 col-lg-2{% endblock %}

{% block page_row_classes %}row-offcanvas row-offcanvas-left{% endblock %}

{% block page_content_classes %}col-xs-12 col-sm-9 col-lg-10{% endblock %}

{% block js %}{{ block.super }}
    {% compress js %}
    <script src="{% static 'reports/js/config.dataTables.bootstrap.js' %}"></script>
    <script src="{% static 'hqwebapp/js/lib/jquery.history.js' %}"></script>
    <script src="{% static 'reports/js/datepicker.js' %}"></script>
    <script src="{% static 'reports/js/reports.config.js' %}"></script>
    <script src="{% static 'reports/js/reports.util.js' %}"></script>
    <script src="{% static 'reports/js/reports.async.js' %}"></script>
    <script src="{% static 'reports/js/standard_hq_report.js' %}"></script>
    <script src="{% static 'userreports/js/report_analytix.js' %}"></script>
<<<<<<< HEAD
    {% include 'reports/partials/filters_js.html' %}
=======
    <script src="{% static 'reports/js/filters.js' %}"></script>
    <script src="{% static 'data_interfaces/js/archive_forms.js' %}"></script>
>>>>>>> 913ab2bf
    {% endcompress %}
    {% for script in report.js_scripts %}
        <script src="{{ script|static }}"></script>
    {% endfor %}
{% endblock %}

{% block stylesheets %}
    {{ block.super }}

    <link href="{% static 'select2-3.4.5-legacy/select2.css' %}" rel="stylesheet"/>

    {% if less_debug %}
    <link type="text/less"
          rel="stylesheet"
          media="all"
          href="{% static 'reports/less/reports.debug.less' %}" />
    {% else %}
    {% compress css %}
        <link type="text/less"
              rel="stylesheet"
              media="all"
              href="{% static 'reports/less/reports.less' %}" />
    {% endcompress %}
  {% endif %}

    {% block reports-css %}{% endblock %}
{% endblock %}

{% block title %}{{ report.title|default:"Project Reports"|safe }}{% endblock %}

{% block page_breadcrumbs %}
    <a href="#" class="btn btn-link btn-invisible visible-xs btn-report-menu" data-toggle="offcanvas"><i class="fa fa-bars"></i> {% trans "Reports Menu" %}</a>
    <ol id="hq-breadcrumbs" class="breadcrumb breadcrumb-hq-section">
        <li>
            <a href="{{ report.default_url }}"><strong>{% trans report.section_name|default:"Reports" %}</strong></a>
        </li>
        {% if report.breadcrumbs %}
            {% for crumb in report.breadcrumbs %}
                <li>
                    <a href="{{ crumb.link }}">{{ crumb.title }}</a>
                </li>
            {% endfor %}
        {% endif %}
        <li class="active">
            <a href="{{ report.url }}" id="report-title">{% trans report.title|default:"Untitled Report"|safe %}</a>
        </li>
    </ol>
{% endblock %}

{% block modals %}{{ block.super }}
  {% if request|ui_notify_enabled:"REPORT_BUILDER_V2" %}
      <div class="alert alert-ui-notify alert-ui-notify-relative alert-dismissible helpbubble helpbubble-purple helpbubble-top-left fade in"
           style="margin-left: 12px"
           data-target="#create-new-report-left-nav"
           data-slug="{{ "REPORT_BUILDER_V2"|ui_notify_slug }}"
           role="alert">
          {% include 'notifications/partials/report_builder_v2_oct2017.html' %}
        </div>
  {% endif %}
{% endblock %}

{% block page_content %}
    {% initial_page_data 'js_options' report.js_options %}
    {% if request.datespan %}
        {% initial_page_data 'startdate' datespan.startdate|date:"Y-m-d" %}
        {% initial_page_data 'enddate' datespan.enddate|date:"Y-m-d" %}
    {% endif %}
    {% block filter_panel %}
        {% include "reports/standard/partials/filter_panel.html" %}
    {% endblock %}

    {% if report.is_emailable %}
    <div id="email-report-modal" class="modal fade" tabindex="-1" role="dialog">
        <div class="modal-dialog">
            <div class="modal-content">
                <div class="modal-header">
                    <button type="button"
                            class="close"
                            data-dismiss="modal"
                            aria-label="Close"
                            data-bind="click: resetModal"><span aria-hidden="true">&times;</span></button>
                    <h4 class="modal-title">
                        {% trans "Email report:" %}
                        {{ datespan.startdate|date:"Y-m-d" }}
                        {% if datespan.startdate %}
                            {% trans "to" %}
                        {% endif %}
                        {{ datespan.enddate|date:"Y-m-d" }}
                    </h4>
                </div>
                <form class="form form-horizontal">
                    <div class="modal-body">
                        <div class="form-group">
                            <label class="control-label col-xs-2" for="email-report-subject">{% trans "Subject" %}</label>
                            <div class="col-xs-10">
                                <input type="text"
                                       id="email-report-subject"
                                       name="subject"
                                       data-bind="value: subject"
                                       class="form-control" />
                            </div>
                        </div>
                        <div class="form-group">
                            <label class="control-label col-xs-2">{% trans "Sending Options" %}</label>
                            <div class="col-xs-10">
                                <div class="checkbox">
                                    <label>
                                        <input type="checkbox" data-bind="checked: send_to_owner" /> {% trans "Send to me" %}
                                    </label>
                                </div>
                            </div>
                        </div>
                        <div class="form-group">
                            <label class="control-label col-xs-2"
                                   for="email-report-recipient_emails">{% trans "Additional Recipients" %}</label>
                            <div class="col-xs-10">
                                <textarea rows="3"
                                          id="email-report-recipient_emails"
                                          name="recipient_emails"
                                          data-bind="value: recipient_emails"
                                          aria-describedby="email-report-recipient_emails-help-block"
                                          class="form-control"></textarea>
                                <span id="email-report-recipient_emails-help-block"
                                      class="help-block">
                                    Separate email addresses with commas
                                </span>
                            </div>
                        </div>
                        <div class="form-group">
                            <label class="control-label col-xs-2" for="email-report-notes">{% trans "Report notes" %}</label>
                            <div class="col-xs-10">
                                <textarea rows="3"
                                          id="email-report-notes"
                                          name="notes"
                                          data-bind="value: notes"
                                          class="form-control"></textarea>
                            </div>
                        </div>
                    </div>
                    <div class="modal-footer">
                        <div class="pull-left">
                        <div class="email-status label label-success hide">{% trans 'Email successfully sent!' %}</div>
                        <div class="email-status label label-danger hide">{% trans 'Error sending email.' %}</div></div>
                        <div class="btn-toolbar pull-right">
                            <a href="#"
                               class="btn btn-default cancel-button"
                               data-dismiss="modal"
                               data-bind="click: resetModal">{% trans "Close" %}</a>
                            <button class="btn btn-success send-button" type="button"
                                   data-loading-text="{% trans 'Sending...' %}"
                                   data-bind="click: sendEmail">{% trans 'Send Email' %}</button>
                        </div>
                    </div>
                </form>
            </div>
        </div>
    </div>
    {% endif %}

    {% if report.special_notice %}
    <div class="alert alert-info" style="margin-bottom: 2px">
        <h4>{% trans 'Notice' %}</h4>
        <p>{{ report.special_notice }}</p>
    </div>
    {% endif %}
    <div id="report-content">
        {% if not report.is_async and report.slug %}
            {% block reportcontent %}
            {% endblock %}
        {% else %}
            {% include "reports/async/default.html" %}
        {% endif %}
    </div>
{% endblock %}<|MERGE_RESOLUTION|>--- conflicted
+++ resolved
@@ -19,12 +19,8 @@
     <script src="{% static 'reports/js/reports.async.js' %}"></script>
     <script src="{% static 'reports/js/standard_hq_report.js' %}"></script>
     <script src="{% static 'userreports/js/report_analytix.js' %}"></script>
-<<<<<<< HEAD
     {% include 'reports/partials/filters_js.html' %}
-=======
-    <script src="{% static 'reports/js/filters.js' %}"></script>
     <script src="{% static 'data_interfaces/js/archive_forms.js' %}"></script>
->>>>>>> 913ab2bf
     {% endcompress %}
     {% for script in report.js_scripts %}
         <script src="{{ script|static }}"></script>
