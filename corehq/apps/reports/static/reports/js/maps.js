// a map control map that lists the various display metrics for this report
// and allows you to select and display them
MetricsControl = L.Control.extend({
    options: {
        position: 'bottomleft'
    },

    onAdd: function(map) {
        this.activeMetric = null;

        this.$div = $('#metrics');
        this.div = this.$div[0];
        L.DomEvent.disableClickPropagation(this.div);
        this.$div.show();

        this.init();

        var m = this;
        map.on('popupopen', function(e) {
            var $popup = $(e.popup._container);
            var metric = m.activeMetric;
            if (metric == null) {
                return;
            }

            // highlight in detail popup
            $popup.find('.data').removeClass('detail_active');
            forEachDimension(metric, function(type, meta) {
                $popup.find('.data-' + meta.column).addClass('detail_active');
            });
        });

        return this.div;
    },

    init: function() {
        var koModel = new MetricsViewModel(this);
        $('#metrics').koApplyBindings(koModel);
        koModel.load(this.options.metrics);
    },

    // TODO support an explicit 'show just markers again' option

    render: function(metric) {
        this.activeMetric = metric;
        resetTable(this.options.data); // clear out handlers on table before makeDisplayContext adds new ones

        var m = this;
        loadData(this._map, this.options.data, makeDisplayContext(metric, function(f) {
            m.options.info.setActive(f, m.activeMetric);
        }));

        this.options.legend.render(metric);
        if (this.options.table) {
            this.options.table.fnDraw();  // update datatables filtering
        }
    }
});

// main entry point
function mapsInit(context) {
    var map = initMap($('#map'), context.layers, [30., 0.], 2);
    initData(context.data, context.config);
    var display = context.config.display;
    if (!display) {
        // we can add other things here eventually
        display = {
            'table': true
        }
    }
    if (display.table) {
        var table = initTable(context.data, context.config);
    }
    initMetrics(map, table, context.data, context.config);
    $('#zoomtofit').css('display', 'block');
    $('#toggletable').css('display', 'block');
    return map;
}

// initialize leaflet map
function initMap($div, layers, default_pos, default_zoom) {
    var map = L.map($div.attr('id'), {trackResize: false}).setView(default_pos, default_zoom);
    initLayers(map, layers);

    new ZoomToFitControl().addTo(map);
    new ToggleTableControl().addTo(map);
    L.control.scale().addTo(map);

    return map;
}

function initTable(data, config) {
    var row = function($table, header, items, toCell) {
        var $container = $table.find(header ? 'thead' : 'tbody');
        var $tr = $('<tr>');
        $.each(items, function(i, e) {
            var $cell = $(header ? '<th>' : '<td>');
            toCell($cell, e);
            $tr.append($cell);
        });
        $container.append($tr);
        return $tr;
    };

    $('#tabular').append('<thead></thead><tbody></tbody>');
    var colSorting = initTableHeader(config, data, row);
    $.each(data.features, function(i, e) {
        var ctx = infoContext(e, config, 'table');
        e.$tr = row($('#tabular'), false, ctx.info, function($cell, e) {
            $cell.html(e.value);
            var $sortkey = $('<span>');
            $sortkey.attr('title', e.raw);
            $cell.append($sortkey);
        });
    });

    $.fn.dataTableExt.afnFiltering.push(
        function(settings, row, i) {
            // datatables doesn't really offer a better way to do this;
            // you have to set all filtering up-front
            if (data.features[i] != void(0)) {
                return data.features[i].visible;
            }
            return true;
        }
    );
    var table;
<<<<<<< HEAD
    table = hqImport('reports/js/config.dataTables.bootstrap.js').HQReportDataTables({
=======
    table = hqImport("reports/js/config.dataTables.bootstrap.js").HQReportDataTables({
>>>>>>> 65617641
        aoColumns: colSorting,
    });

    table.render();
    return table.datatable;
}

// the ridiculousness of this function is from handling nested column headers
function initTableHeader(config, data, mkRow) {
    var cols = getTableColumns(config);

    var maxDepth = function(col) {
        return 1 + (typeof col == 'string' ? 0 :
                    _.reduce(_.map(col.subcolumns, maxDepth), function(a, b) { return Math.max(a, b); }, 0));
    };
    var totalMaxDepth = maxDepth({subcolumns: cols}) - 1;
    var breadth = function(col) {
        return (typeof col == 'string' ? 1 :
                _.reduce(_.map(col.subcolumns, breadth), function(a, b) { return a + b; }, 0));
    };

    var headerRows = [];
    for (var i = 0; i < totalMaxDepth; i++) {
        headerRows.push([]);
    }

    config._table_columns_flat = [];

    var process = function(col, depth) {
        if (typeof col == 'string') {
            var entry = {title: getColumnTitle(col, config), terminal: true};
            config._table_columns_flat.push(col); // a bit hacky
        } else {
            var entry = {title: col.title, span: breadth(col)};
            $.each(col.subcolumns, function(i, e) {
                process(e, depth + 1);
            });
        }
        if (depth >= 0) {
            headerRows[depth].push(entry);
        }
    }
    process({subcolumns: cols}, -1);

    $.each(headerRows, function(depth, row) {
        mkRow($('#tabular'), true, row, function($cell, e) {
            $cell.text(e.title);
            if (e.span) {
                $cell.attr('colspan', e.span);
            }
            if (e.terminal) {
                $cell.prepend('<i class="fa icon-white"></i>&nbsp;');
                $cell.attr('rowspan', totalMaxDepth - depth);
            }
        });
    });

    var sortColumnAs = function(datatype) {
        return {
            'numeric': {sType: 'title-numeric'}
        }[datatype];
    };
    return _.map(getTableColumns(config, true), function(col) {
        var stats = summarizeColumn({column: col}, data);
        return sortColumnAs(stats.nonnumeric ? 'text' : 'numeric');
    });
}

function resetTable(data) {
    // we can't use $('#tabular tr') as that will only select the rows currently shown by datatables
    var rows = [];
    $.each(data.features, function(i, e) {
        if (e.$tr) {
            rows.push(e.$tr[0]);
        }
    });
    rows = $(rows);
    rows.off('click').off('mouseenter').off('mouseleave');
    rows.removeClass('inactive-row');
}

// render a display metric to the map
function loadData(map, data, display_context) {
    if (map.activeOverlay) {
        map.removeLayer(map.activeOverlay);
        map.activeOverlay = null;
    }

    var points = L.geoJson(data, display_context);
    points.addTo(map);
    map.activeOverlay = points;
}<|MERGE_RESOLUTION|>--- conflicted
+++ resolved
@@ -125,11 +125,7 @@
         }
     );
     var table;
-<<<<<<< HEAD
-    table = hqImport('reports/js/config.dataTables.bootstrap.js').HQReportDataTables({
-=======
     table = hqImport("reports/js/config.dataTables.bootstrap.js").HQReportDataTables({
->>>>>>> 65617641
         aoColumns: colSorting,
     });
 
