--- conflicted
+++ resolved
@@ -281,13 +281,8 @@
     var $configList = $("#ko-report-config-list");
     if ($configList.length) {
         $configList.koApplyBindings(new ReportConfigsViewModel({
-<<<<<<< HEAD
             items: hqImport("hqwebapp/js/initial_page_data").get('configs'),
-            saveUrl: hqImport("hqwebapp/js/urllib").reverse("add_report_config"),
-=======
-            items: hqImport("hqwebapp/js/initial_page_data.js").get('configs'),
-            saveUrl: hqImport("hqwebapp/js/initial_page_data.js").reverse("add_report_config"),
->>>>>>> f14ec89a
+            saveUrl: hqImport("hqwebapp/js/initial_page_data").reverse("add_report_config"),
         }));
     }
 });