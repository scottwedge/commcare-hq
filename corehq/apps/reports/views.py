--- conflicted
+++ resolved
@@ -142,15 +142,6 @@
 )
 
 from .standard import inspect, export, ProjectReport
-<<<<<<< HEAD
-=======
-from corehq.apps.style.decorators import (
-    use_bootstrap3,
-    use_jquery_ui,
-    use_jquery_ui_multiselect,
-    use_select2,
-)
->>>>>>> 20571df9
 from .standard.cases.basic import CaseListReport
 from .tasks import (
     build_form_multimedia_zip,
