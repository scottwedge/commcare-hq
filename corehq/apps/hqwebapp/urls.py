from django.conf.urls import *
from corehq.apps.domain.views import PublicSMSRatesView
from corehq.apps.settings.views import (
    TwoFactorProfileView, TwoFactorSetupView, TwoFactorSetupCompleteView,
    TwoFactorBackupTokensView, TwoFactorDisableView, TwoFactorPhoneSetupView,
    NewPhoneView
)
from two_factor.urls import urlpatterns as tf_urls
from two_factor.gateways.twilio.urls import urlpatterns as tf_twilio_urls
from corehq.apps.hqwebapp.views import (
    MaintenanceAlertsView, redirect_to_default,
    landing_page, yui_crossdomain, password_change, no_permissions, login, logout, bug_report, debug_notify,
    quick_find, osdd, create_alert, activate_alert, deactivate_alert, jserror, dropbox_upload, domain_login,
    retrieve_download, toggles_js)

urlpatterns = patterns(
    'corehq.apps.hqwebapp.views',
    (r'^$', 'redirect_to_default'),
    url(r'^homepage/$', redirect_to_default, name='homepage'),
    url(r'^default_landing/$', landing_page, name='landing_page'),
    url(r'^crossdomain.xml$', yui_crossdomain, name='yui_crossdomain'),
    (r'^serverup.txt$', 'server_up'),
    url(r'^change_password/$', password_change, name='password_change'),

    url(r'^no_permissions/$', no_permissions, name='no_permissions'),

    url(r'^accounts/login/$', login, name="login"),
    url(r'^accounts/logout/$', logout, name="logout"),
    (r'^reports/$', 'redirect_to_default'),
    url(r'^bug_report/$', bug_report, name='bug_report'),
    url(r'^debug/notify/$', debug_notify, name='debug_notify'),
    url(r'^search/$', quick_find, name="global_quick_find"),
    url(r'^searchDescription.xml$', osdd, name="osdd"),
    url(r'^messaging-pricing', PublicSMSRatesView.as_view(), name=PublicSMSRatesView.urlname),
    url(r'^alerts/$', MaintenanceAlertsView.as_view(), name=MaintenanceAlertsView.urlname),
    url(r'^create_alert/$', create_alert, name='create_alert'),
    url(r'^activate_alert/$', activate_alert, name='activate_alert'),
    url(r'^deactivate_alert/$', deactivate_alert, name='deactivate_alert'),
    url(r'^jserror/$', jserror, name='jserror'),
    url(r'^dropbox_upload/(?P<download_id>[0-9a-fA-Z]{25,32})/$', dropbox_upload,
        name='dropbox_upload'),
    url(r'^account/two_factor/$', TwoFactorProfileView.as_view(), name=TwoFactorProfileView.urlname),
    url(r'^account/two_factor/setup/$', TwoFactorSetupView.as_view(), name=TwoFactorSetupView.urlname),
    url(r'^account/two_factor/setup/complete/$', TwoFactorSetupCompleteView.as_view(), name=TwoFactorSetupCompleteView.urlname),
    url(r'^account/two_factor/backup/tokens/$', TwoFactorBackupTokensView.as_view(), name=TwoFactorBackupTokensView.urlname),
    url(r'^account/two_factor/disable/$', TwoFactorDisableView.as_view(), name=TwoFactorDisableView.urlname),
    url(r'^account/two_factor/backup/phone/register/$', TwoFactorPhoneSetupView.as_view(), name=TwoFactorPhoneSetupView.urlname),
    url(r'', include(tf_urls + tf_twilio_urls, 'two_factor')),
    url(r'^account/two_factor/new_phone/$', NewPhoneView.as_view(), name=NewPhoneView.urlname)
)

domain_specific = patterns('corehq.apps.hqwebapp.views',
    url(r'^$', redirect_to_default, name='domain_homepage'),
    url(r'^login/$', domain_login, name='domain_login'),
    url(r'^login/mobile/$', domain_login, name='domain_mobile_login',
        kwargs={'template_name': 'login_and_password/mobile_login.html'}),
    url(r'^retreive_download/(?P<download_id>[0-9a-fA-Z]{25,32})/$',
        retrieve_download, {'template': 'style/includes/file_download.html'},
        name='hq_soil_download'),
<<<<<<< HEAD
    url(r'toggles.js$', 'toggles_js', name='toggles_js'),
    url(r'couch_doc_counts', 'couch_doc_counts'),
=======
    url(r'toggles.js$', toggles_js, name='toggles_js'),
>>>>>>> 89ecee26
)<|MERGE_RESOLUTION|>--- conflicted
+++ resolved
@@ -11,7 +11,7 @@
     MaintenanceAlertsView, redirect_to_default,
     landing_page, yui_crossdomain, password_change, no_permissions, login, logout, bug_report, debug_notify,
     quick_find, osdd, create_alert, activate_alert, deactivate_alert, jserror, dropbox_upload, domain_login,
-    retrieve_download, toggles_js)
+    retrieve_download, toggles_js, couch_doc_counts)
 
 urlpatterns = patterns(
     'corehq.apps.hqwebapp.views',
@@ -57,10 +57,6 @@
     url(r'^retreive_download/(?P<download_id>[0-9a-fA-Z]{25,32})/$',
         retrieve_download, {'template': 'style/includes/file_download.html'},
         name='hq_soil_download'),
-<<<<<<< HEAD
-    url(r'toggles.js$', 'toggles_js', name='toggles_js'),
-    url(r'couch_doc_counts', 'couch_doc_counts'),
-=======
     url(r'toggles.js$', toggles_js, name='toggles_js'),
->>>>>>> 89ecee26
+    url(r'couch_doc_counts', couch_doc_counts),
 )