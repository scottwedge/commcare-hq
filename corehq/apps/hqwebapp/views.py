from urlparse import urlparse
from datetime import datetime
import logging
import json
import os
import re
import sys
import traceback

from django.conf import settings
from django.contrib import messages
from django.contrib.auth.decorators import login_required
from django.core import cache
from django.core.cache import InvalidCacheBackendError
from django.template.loader import render_to_string
from django.views.decorators.http import require_POST
from django.contrib.auth.forms import AdminPasswordChangeForm
from django.contrib.auth.models import User
from django.contrib.auth.views import logout as django_logout
from django.http import HttpResponseRedirect, HttpResponse, Http404,\
    HttpResponseServerError, HttpResponseNotFound, HttpResponseBadRequest,\
    HttpResponseForbidden
from django.shortcuts import redirect, render
from django.views.generic import TemplateView
from couchdbkit import ResourceNotFound
from django.utils.translation import ugettext as _, ugettext_noop
from django.core.urlresolvers import reverse
from django.core.mail.message import EmailMessage
from django.template import loader
from django.template.context import RequestContext
from django.template.response import TemplateResponse
from restkit import Resource
from two_factor.views import LoginView
from two_factor.forms import AuthenticationTokenForm, BackupTokenForm

from corehq.apps.accounting.models import Subscription
from corehq.apps.app_manager.models import Application
from corehq.apps.domain.decorators import require_superuser, login_and_domain_required
from corehq.apps.domain.utils import normalize_domain_name, get_domain_from_url
from corehq.apps.dropbox.decorators import require_dropbox_session
from corehq.apps.dropbox.models import DropboxUploadHelper
from corehq.apps.dropbox.views import DROPBOX_ACCESS_TOKEN
from corehq.apps.dropbox.exceptions import DropboxUploadAlreadyInProgress
from corehq.apps.hqwebapp.encoders import LazyEncoder
from corehq.apps.hqwebapp.forms import EmailAuthenticationForm, CloudCareAuthenticationForm
from corehq.apps.receiverwrapper.models import Repeater
from corehq.apps.reports.util import is_mobile_worker_with_report_access
from corehq.apps.users.models import CouchUser
from corehq.apps.users.util import format_username
from corehq.apps.hqwebapp.doc_info import get_doc_info
from corehq.toggles import TWO_FACTOR_AUTH
from corehq.util.cache_utils import ExponentialBackoff
from corehq.util.context_processors import get_domain_type
from dimagi.utils.couch.database import get_db
from dimagi.utils.decorators.memoized import memoized
from dimagi.utils.logging import notify_exception, notify_js_exception
from dimagi.utils.web import get_url_base, json_response, get_site_domain
from corehq.apps.domain.models import Domain
from soil import heartbeat, DownloadBase
from soil import views as soil_views


def pg_check():
    """check django db"""
    try:
        a_user = User.objects.all()[:1].get()
    except:
        a_user = None
    return (a_user is not None, None)


def couch_check():
    """check couch"""

    #in reality when things go wrong with couch and postgres (as of this
    # writing) - it's far from graceful, so this will # likely never be
    # reached because another exception will fire first - but for
    # completeness  sake, this check is done  here to verify our calls will
    # work, and if other error handling allows the request to get this far.

    try:
        results = Application.view('app_manager/builds_by_date', limit=1).all()
    except Exception:
        return False, None
    else:
        return isinstance(results, list), None


def celery_check():
    try:
        from celery import Celery
        from django.conf import settings
        app = Celery()
        app.config_from_object(settings)
        i = app.control.inspect()
        ping = i.ping()
        if not ping:
            chk = (False, 'No running Celery workers were found.')
        else:
            chk = (True, None)
    except IOError as e:
        chk = (False, "Error connecting to the backend: " + str(e))
    except ImportError as e:
        chk = (False, str(e))

    return chk


def hb_check():
    celery_monitoring = getattr(settings, 'CELERY_FLOWER_URL', None)
    if celery_monitoring:
        try:
            cresource = Resource(celery_monitoring, timeout=3)
            t = cresource.get("api/workers").body_string()
            all_workers = json.loads(t)
            bad_workers = []
            for hostname, w in all_workers.items():
                if not w['status']:
                    bad_workers.append('* {} celery worker down'.format(hostname))
            if bad_workers:
                return (False, '\n'.join(bad_workers))
            else:
                hb = heartbeat.is_alive()
        except:
            hb = False
    else:
        try:
            hb = heartbeat.is_alive()
        except:
            hb = False
    return (hb, None)


def redis_check():
    try:
        redis = cache.caches['redis']
        result = redis.set('serverup_check_key', 'test')
    except (InvalidCacheBackendError, ValueError):
        result = True  # redis not in use, ignore
    except:
        result = False
    return (result, None)


def server_error(request, template_name='500.html'):
    """
    500 error handler.
    """

    domain = get_domain_from_url(request.path) or ''


    # hat tip: http://www.arthurkoziel.com/2009/01/15/passing-mediaurl-djangos-500-error-view/
    t = loader.get_template(template_name)
    type, exc, tb = sys.exc_info()
    return HttpResponseServerError(t.render(RequestContext(request,
        {'MEDIA_URL': settings.MEDIA_URL,
         'STATIC_URL': settings.STATIC_URL,
         'domain': domain,
         '500traceback': ''.join(traceback.format_tb(tb)),
        })))


def not_found(request, template_name='404.html'):
    """
    404 error handler.
    """
    t = loader.get_template(template_name)
    return HttpResponseNotFound(t.render(RequestContext(request,
        {'MEDIA_URL': settings.MEDIA_URL,
         'STATIC_URL': settings.STATIC_URL
        })))


def redirect_to_default(req, domain=None):
    if not req.user.is_authenticated():
        if domain != None:
            url = reverse('domain_login', args=[domain])
        else:
            if settings.ENABLE_PRELOGIN_SITE:
                try:
                    from corehq.apps.prelogin.views import HomePublicView
                    url = reverse(HomePublicView.urlname)
                except ImportError:
                    # this happens when the prelogin app is not included.
                    url = reverse('landing_page')
            else:
                url = reverse('landing_page')
    elif TWO_FACTOR_AUTH.enabled(domain) and not req.user.is_verified():
        return TemplateResponse(
            request=req,
            template='two_factor/core/otp_required.html',
            status=403,
        )
    else:
        if domain:
            domain = normalize_domain_name(domain)
            domains = [Domain.get_by_name(domain)]
        else:
            domains = Domain.active_for_user(req.user)
        if 0 == len(domains) and not req.user.is_superuser:
            return redirect('registration_domain', domain_type=get_domain_type(None, req))
        elif 1 == len(domains):
            if domains[0]:
                domain = domains[0].name

                if (req.couch_user.is_commcare_user()
                    and not is_mobile_worker_with_report_access(
                        req.couch_user, domain)):
                    url = reverse("cloudcare_main", args=[domain, ""])
                else:
                    from corehq.apps.dashboard.views import dashboard_default
                    return dashboard_default(req, domain)

            else:
                raise Http404
        else:
            url = settings.DOMAIN_SELECT_URL
    return HttpResponseRedirect(url)


def landing_page(req, template_name="home.html"):
    # this view, and the one below, is overridden because
    # we need to set the base template to use somewhere
    # somewhere that the login page can access it.
    if req.user.is_authenticated():
        return HttpResponseRedirect(reverse('homepage'))
    req.base_template = settings.BASE_TEMPLATE_B2
<<<<<<< HEAD
    return django_login(req, template_name=template_name, authentication_form=EmailAuthenticationForm)
=======
    return HQLoginView.as_view()(req)
>>>>>>> d1a7c3b5


def yui_crossdomain(req):
    x_domain = """<?xml version="1.0"?>
<!DOCTYPE cross-domain-policy SYSTEM "http://www.macromedia.com/xml/dtds/cross-domain-policy.dtd">
<cross-domain-policy>
    <allow-access-from domain="yui.yahooapis.com"/>
    <allow-access-from domain="%s"/>
    <site-control permitted-cross-domain-policies="master-only"/>
</cross-domain-policy>""" % get_site_domain()
    return HttpResponse(x_domain, content_type="application/xml")


@login_required()
def password_change(req):
    user_to_edit = User.objects.get(id=req.user.id)
    if req.method == 'POST':
        password_form = AdminPasswordChangeForm(user_to_edit, req.POST)
        if password_form.is_valid():
            password_form.save()
            return HttpResponseRedirect('/')
    else:
        password_form = AdminPasswordChangeForm(user_to_edit)
    template_name = "password_change.html"
    return render(req, template_name, {"form": password_form})


def server_up(req):
    '''
    Hit serverup.txt to check any of the below item with always_check: True
    Hit serverup.txt?celery (or heartbeat) to check a specific service
    View that just returns "success", which can be hooked into server monitoring tools like: pingdom
    '''


    checkers = {
        "heartbeat": {
            "always_check": False,
            "message": "* celery heartbeat is down",
            "check_func": hb_check
        },
        "celery": {
            "always_check": True,
            "message": "* celery is down",
            "check_func": celery_check
        },
        "postgres": {
            "always_check": True,
            "message": "* postgres has issues",
            "check_func": pg_check
        },
        "couch": {
            "always_check": True,
            "message": "* couch has issues",
            "check_func": couch_check
        },
        "redis": {
            "always_check": True,
            "message": "* redis has issues",
            "check_func": redis_check
        },
    }

    failed = False
    message = ['Problems with HQ (%s):' % os.uname()[1]]
    for check, check_info in checkers.items():
        if check_info['always_check'] or req.GET.get(check, None) is not None:
            check_results, custom_msg = check_info['check_func']()
            if not check_results:
                failed = True
                if custom_msg:
                    message.append(custom_msg)
                else:
                    message.append(check_info['message'])
    if failed:
        return HttpResponse('<br>'.join(message), status=500)
    else:
        return HttpResponse("success")

def no_permissions(request, redirect_to=None, template_name="403.html"):
    """
    403 error handler.
    """
    t = loader.get_template(template_name)
    return HttpResponseForbidden(t.render(RequestContext(request,
        {'MEDIA_URL': settings.MEDIA_URL,
         'STATIC_URL': settings.STATIC_URL
        })))


def csrf_failure(request, reason=None, template_name="csrf_failure.html"):
    t = loader.get_template(template_name)
    return HttpResponseForbidden(
        t.render(RequestContext(
            request,
            {'MEDIA_URL': settings.MEDIA_URL,
             'STATIC_URL': settings.STATIC_URL
             })))


def _login(req, domain_name, template_name):

    if req.user.is_authenticated() and req.method != "POST":
        redirect_to = req.REQUEST.get('next', '')
        if redirect_to:
            return HttpResponseRedirect(redirect_to)
        if not domain_name:
            return HttpResponseRedirect(reverse('homepage'))
        else:
            return HttpResponseRedirect(reverse('domain_homepage', args=[domain_name]))

    if req.method == 'POST' and domain_name and '@' not in req.POST.get('auth-username', '@'):
        req.POST._mutable = True
        req.POST['auth-username'] = format_username(req.POST['auth-username'], domain_name)
        req.POST._mutable = False

    req.base_template = settings.BASE_TEMPLATE_B2

    context = {}
    if domain_name:
        domain = Domain.get_by_name(domain_name)
        context.update({
            'domain': domain_name,
            'hr_name': domain.display_name() if domain else domain_name,
            'next': req.REQUEST.get('next', '/a/%s/' % domain),
            'allow_domain_requests': domain.allow_domain_requests,
        })

    auth_view = HQLoginView if not domain_name else CloudCareLoginView
    return auth_view.as_view(extra_context=context)(req)


def login(req, domain_type='commcare'):
    # this view, and the one below, is overridden because
    # we need to set the base template to use somewhere
    # somewhere that the login page can access it.
    domain = req.REQUEST.get('domain', None)

    from corehq.apps.domain.utils import get_dummy_domain
    # For showing different logos based on CommTrack, CommConnect, CommCare...
    dummy_domain = get_dummy_domain(domain_type)
    req.project = dummy_domain

    return _login(req, domain, "login_and_password/login.html")


def domain_login(req, domain, template_name="login_and_password/login.html"):
    project = Domain.get_by_name(domain)
    if not project:
        raise Http404

    # FYI, the domain context_processor will pick this up and apply the
    # necessary domain contexts:
    req.project = project

    return _login(req, domain, template_name)


class HQLoginView(LoginView):
    form_list = [
        ('auth', EmailAuthenticationForm),
        ('token', AuthenticationTokenForm),
        ('backup', BackupTokenForm),
    ]
    extra_context = {}

    def get_context_data(self, **kwargs):
        context = super(HQLoginView, self).get_context_data(**kwargs)
        context.update(self.extra_context)
        return context


class CloudCareLoginView(HQLoginView):
    form_list = [
        ('auth', CloudCareAuthenticationForm),
        ('token', AuthenticationTokenForm),
        ('backup', BackupTokenForm),
    ]


def is_mobile_url(url):
    # Minor hack
    return ('reports/custom/mobile' in url)

def logout(req):
    referer = req.META.get('HTTP_REFERER')
    domain = get_domain_from_url(urlparse(referer).path) if referer else None

    # we don't actually do anything with the response here:
    django_logout(req, **{"template_name": settings.BASE_TEMPLATE_B2})

    if referer and domain and is_mobile_url(referer):
        mobile_mainnav_url = reverse('custom_project_report_dispatcher', args=[domain, 'mobile/mainnav'])
        mobile_login_url = reverse('domain_mobile_login', kwargs={'domain': domain})
        return HttpResponseRedirect('%s?next=%s' % (mobile_login_url, mobile_mainnav_url))
    elif referer and domain:
        domain_login_url = reverse('domain_login', kwargs={'domain': domain})
        return HttpResponseRedirect('%s' % domain_login_url)
    else:
        return HttpResponseRedirect(reverse('login'))

@login_and_domain_required
def retrieve_download(req, domain, download_id, template="style/includes/file_download.html"):
    return soil_views.retrieve_download(req, download_id, template)


def dropbox_next_url(request, download_id):
    return request.POST.get('dropbox-next', None) or request.META.get('HTTP_REFERER', '/')


@login_required
@require_dropbox_session(next_url=dropbox_next_url)
def dropbox_upload(request, download_id):
    download = DownloadBase.get(download_id)
    if download is None:
        logging.error("Download file request for expired/nonexistent file requested")
        raise Http404
    else:
        filename = download.get_filename()
        # Hack to get target filename from content disposition
        match = re.search('filename="([^"]*)"', download.content_disposition)
        dest = match.group(1) if match else 'download.txt'

        try:
            uploader = DropboxUploadHelper.create(
                request.session.get(DROPBOX_ACCESS_TOKEN),
                src=filename,
                dest=dest,
                download_id=download_id,
                user=request.user,
            )
        except DropboxUploadAlreadyInProgress:
            uploader = DropboxUploadHelper.objects.get(download_id=download_id)
            messages.warning(
                request,
                u'The file is in the process of being synced to dropbox! It is {0:.2f}% '
                'complete.'.format(uploader.progress * 100)
            )
            return HttpResponseRedirect(request.META.get('HTTP_REFERER', '/'))

        uploader.upload()

        messages.success(
            request,
            _(u"Apps/{app}/{dest} is queued to sync to dropbox! You will receive an email when it"
                " completes.".format(app=settings.DROPBOX_APP_NAME, dest=dest))
        )

    return HttpResponseRedirect(request.META.get('HTTP_REFERER', '/'))


@require_superuser
def debug_notify(request):
    try:
        0 / 0
    except ZeroDivisionError:
        notify_exception(request,
            "If you want to achieve a 500-style email-out but don't want the user to see a 500, use notify_exception(request[, message])")
    return HttpResponse("Email should have been sent")


@require_POST
def jserror(request):
    stack = request.POST.get('stack', None)
    message = request.POST.get('message', None)
    if stack:
        cache_key = ' '.join(map(lambda l: l.strip(), stack.split('\n'))[:3])
    else:
        cache_key = message

    count = ExponentialBackoff.increment(cache_key)
    if not ExponentialBackoff.should_backoff(cache_key):
        notify_js_exception(
            request,
            message=message,
            details={
                'filename': request.POST.get('filename', None),
                'line': request.POST.get('line', None),
                'page': request.POST.get('page', None),
                'agent': request.META.get('HTTP_USER_AGENT', None),
                'js_stack': stack,
                'count': count,
            }
        )

    return HttpResponse('')


@login_required()
@require_POST
def bug_report(req):
    report = dict([(key, req.POST.get(key, '')) for key in (
        'subject',
        'username',
        'domain',
        'url',
        'message',
        'app_id',
        'cc',
        'email',
        '500traceback',
    )])

    report['user_agent'] = req.META['HTTP_USER_AGENT']
    report['datetime'] = datetime.utcnow()

    try:
        couch_user = CouchUser.get_by_username(report['username'])
        full_name = couch_user.full_name
        if couch_user.is_commcare_user():
            email = report['email']
        else:
            email = couch_user.get_email()
    except Exception:
        full_name = None
        email = report['email']
    report['full_name'] = full_name
    report['email'] = email or report['username']

    matching_subscriptions = Subscription.objects.filter(
        is_active=True,
        subscriber__domain=report['domain'],
    )

    if len(matching_subscriptions) >= 1:
        report['software_plan'] = matching_subscriptions[0].plan_version
    else:
        report['software_plan'] = u'domain has no active subscription'

    subject = u'{subject} ({domain})'.format(**report)
    message = (
        u"username: {username}\n"
        u"full name: {full_name}\n"
        u"domain: {domain}\n"
        u"software plan: {software_plan}\n"
        u"url: {url}\n"
        u"datetime: {datetime}\n"
        u"User Agent: {user_agent}\n"
        u"Message:\n\n"
        u"{message}\n"
        ).format(**report)
    cc = report['cc'].strip().split(",")
    cc = filter(None, cc)

    if full_name and not any([c in full_name for c in '<>"']):
        reply_to = u'"{full_name}" <{email}>'.format(**report)
    else:
        reply_to = report['email']

    # if the person looks like a commcare user, fogbugz can't reply
    # to their email, so just use the default
    if settings.HQ_ACCOUNT_ROOT in reply_to:
        reply_to = settings.SERVER_EMAIL

    if req.POST.get('five-hundred-report'):
        extra_message = ("This messge was reported from a 500 error page! "
                         "Please fix this ASAP (as if you wouldn't anyway)...")
        traceback_info = "Traceback of this 500: \n%s" % report['500traceback']
        message = "%s \n\n %s \n\n %s" % (message, extra_message, traceback_info)

    email = EmailMessage(
        subject=subject,
        body=message,
        to=settings.BUG_REPORT_RECIPIENTS,
        headers={'Reply-To': reply_to},
        cc=cc
    )

    uploaded_file = req.FILES.get('report_issue')
    if uploaded_file:
        filename = uploaded_file.name
        content = uploaded_file.read()
        email.attach(filename=filename, content=content)

    # only fake the from email if it's an @dimagi.com account
    if re.search('@dimagi\.com$', report['username']):
        email.from_email = report['username']
    else:
        email.from_email = settings.CCHQ_BUG_REPORT_EMAIL

    email.send(fail_silently=False)

    if req.POST.get('five-hundred-report'):
        messages.success(req,
            "Your CommCare HQ Issue Report has been sent. We are working quickly to resolve this problem.")
        return HttpResponseRedirect(reverse('homepage'))

    return HttpResponse()


def render_static(request, template):
    """
    Takes an html file and renders it Commcare HQ's styling
    """
    return render(request, "style/bootstrap2/blank.html", {'tmpl': template})


def eula(request):
    return render_static(request, "eula.html")

def cda(request):
    return render_static(request, "cda.html")

def apache_license(request):
    return render_static(request, "apache_license.html")

def bsd_license(request):
    return render_static(request, "bsd_license.html")


def product_agreement(request):
    return render_static(request, "product_agreement.html")


def unsubscribe(request, user_id):
    # todo in the future we should not require a user to be logged in to unsubscribe.
    from django.contrib import messages
    from corehq.apps.settings.views import MyAccountSettingsView
    messages.info(request,
                  _('Check "Opt out of emails about new features '
                    'and other CommCare updates" in your account '
                    'settings and then click "Update Information" '
                    'if you do not want to receive future emails '
                    'from us.'))
    return HttpResponseRedirect(reverse(MyAccountSettingsView.urlname))


class BasePageView(TemplateView):
    urlname = None  # name of the view used in urls
    page_title = None  # what shows up in the <title>
    template_name = 'style/bootstrap2/base_page.html'

    @property
    def page_name(self):
        """
        This is what is visible to the user.
        page_title is what shows up in <title> tags.
        """
        return self.page_title

    @property
    def page_url(self):
        raise NotImplementedError()

    @property
    def parent_pages(self):
        """
        Specify parent pages as a list of
        [{
            'title': <name>,
            'url: <url>,
        }]
        """
        return []

    @property
    def main_context(self):
        """
        The shared context for rendering this page.
        """
        return {
            'current_page': {
                'page_name': self.page_name,
                'title': self.page_title,
                'url': self.page_url,
                'parents': self.parent_pages,
            },
        }

    @property
    def page_context(self):
        """
        The Context for the settings page
        """
        return {}

    def get_context_data(self, **kwargs):
        context = super(BasePageView, self).get_context_data(**kwargs)
        context.update(self.main_context)
        context.update(self.page_context)
        return context

    def render_to_response(self, context, **response_kwargs):
        """
        Returns a response with a template rendered with the given context.
        """
        return render(self.request, self.template_name, context)


class BaseSectionPageView(BasePageView):
    section_name = ""
    template_name = "style/bootstrap2/base_section.html"

    @property
    def section_url(self):
        raise NotImplementedError

    @property
    def main_context(self):
        context = super(BaseSectionPageView, self).main_context
        context.update({
            'section': {
                'page_name': self.section_name,
                'url': self.section_url,
            }
        })
        return context


class PaginatedItemException(Exception):
    pass


class CRUDPaginatedViewMixin(object):
    """
    Mix this in with a TemplateView view object.
    For usage tips, see the docs for UI Helpers > Paginated CRUD View.
    """
    DEFAULT_LIMIT = 10

    limit_text = ugettext_noop("items per page")
    empty_notification = ugettext_noop("You have no items.")
    loading_message = ugettext_noop("Loading...")
    deleted_items_header = ugettext_noop("Deleted Items:")
    new_items_header = ugettext_noop("New Items:")

    def _safe_escape(self, expression, default):
        try:
            return expression()
        except ValueError:
            return default

    @property
    def parameters(self):
        """
        Specify GET or POST from a request object.
        """
        raise NotImplementedError("you need to implement get_param_source")

    @property
    @memoized
    def page(self):
        return self._safe_escape(
            lambda: int(self.parameters.get('page', 1)),
            1
        )

    @property
    @memoized
    def limit(self):
        return self._safe_escape(
            lambda: int(self.parameters.get('limit', self.DEFAULT_LIMIT)),
            self.DEFAULT_LIMIT
        )

    @property
    def total(self):
        raise NotImplementedError("You must implement total.")

    @property
    def sort_by(self):
        return self.parameters.GET.get('sortBy', 'abc')

    @property
    def skip(self):
        return (self.page - 1) * self.limit

    @property
    def action(self):
        action = self.parameters.get('action')
        if action not in self.allowed_actions:
            raise Http404()
        return action

    @property
    def column_names(self):
        raise NotImplementedError("you must return a list of column names")

    @property
    def pagination_context(self):
        create_form = self.get_create_form()
        return {
            'pagination': {
                'page': self.page,
                'limit': self.limit,
                'total': self.total,
                'limit_options': range(self.DEFAULT_LIMIT, 51, self.DEFAULT_LIMIT),
                'column_names': self.column_names,
                'num_columns': len(self.column_names),
                'text': {
                    'limit': self.limit_text,
                    'empty': self.empty_notification,
                    'loading': self.loading_message,
                    'deleted_items': self.deleted_items_header,
                    'new_items': self.new_items_header,
                },
                'create_item_form': self.get_create_form_response(create_form) if create_form else None,
            }
        }

    @property
    def allowed_actions(self):
        return [
            'create',
            'update',
            'delete',
            'paginate',
            'refresh',
        ]

    @property
    def paginate_crud_response(self):
        """
        Return this in the post method of your view class.
        """
        response = getattr(self, '%s_response' % self.action)
        return HttpResponse(json.dumps(response, cls=LazyEncoder))

    @property
    def create_response(self):
        create_form = self.get_create_form()
        new_item = None
        if create_form.is_valid():
            new_item = self.get_create_item_data(create_form)
            create_form = self.get_create_form(is_blank=True)
        return {
            'newItem': new_item,
            'form': self.get_create_form_response(create_form)
        }

    @property
    def update_response(self):
        update_form = self.get_update_form()
        updated_item = None
        if update_form.is_valid():
            updated_item = self.get_updated_item_data(update_form)
        return {
            'updatedItem': updated_item,
            'form': self.get_update_form_response(update_form),
        }

    @property
    def refresh_response(self):
        try:
            self.refresh_item(self.item_id)
        except PaginatedItemException as e:
            return {
                'error': _("<strong>Problem Refreshing List:</strong> %s") % e,
            }
        return {
            'success': True,
            'currentPage': self.page,
            'total': self.total,
            'paginatedList': list(self.paginated_list),
        }

    @property
    def delete_response(self):
        try:
            response = self.get_deleted_item_data(self.item_id)
            return {
                'deletedItem': response
            }
        except PaginatedItemException as e:
            return {
                'error': _("<strong>Problem Deleting:</strong> %s") % e,
            }

    @property
    def item_id(self):
        try:
            return self.parameters['itemId']
        except KeyError:
            raise PaginatedItemException(_("The item's ID was not passed to the server."))

    @property
    def paginate_response(self):
        return {
            'success': True,
            'currentPage': self.page,
            'total': self.total,
            'paginatedList': list(self.paginated_list),
        }

    @property
    def paginated_list(self):
        """
        This should return a list (or generator object) of data formatted as follows:
        [
            {
                'itemData': {
                    'id': <id of item>,
                    <json dict of item data for the knockout model to use>
                },
                'template': <knockout template id>
            }
        ]
        """
        raise NotImplementedError("Return a list of data for the request response.")

    def get_create_form(self, is_blank=False):
        """
        This should be a crispy form that creates an item.
        It's not required if you just want a paginated view.
        """
        pass

    def get_create_form_response(self, create_form):
        return render_to_string(
            'style/includes/create_item_form.html', {
                'form': create_form
            }
        )

    def get_update_form(self, initial_data=None):
        raise NotImplementedError("You must return a form object that will update an Item")

    def get_update_form_response(self, update_form):
        return render_to_string(
            'style/bootstrap2/partials/update_item_form.html', {
                'form': update_form
            }
        )

    def refresh_item(self, item_id):
        """
        Process the item that triggered a list refresh here.
        """
        raise NotImplementedError("You must implement refresh_item")

    def get_create_item_data(self, create_form):
        """
        This should return a dict of data for the created item.
        {
            'itemData': {
                'id': <id of item>,
                <json dict of item data for the knockout model to use>
            },
            'template': <knockout template id>
        }
        """
        raise NotImplementedError("You must implement get_new_item_data")

    def get_updated_item_data(self, update_form):
        """
        This should return a dict of data for the updated item.
        {
            'itemData': {
                'id': <id of item>,
                <json dict of item data for the knockout model to use>
            },
            'template': <knockout template id>
        }
        """
        raise NotImplementedError("You must implement get_updated_item_data")

    def get_deleted_item_data(self, item_id):
        """
        This should return a dict of data for the deleted item.
        {
            'itemData': {
                'id': <id of item>,
                <json dict of item data for the knockout model to use>
            },
            'template': <knockout template id>
        }
        """
        raise NotImplementedError("You must implement get_deleted_item_data")

@login_required
def quick_find(request):
    query = request.GET.get('q')
    redirect = request.GET.get('redirect') != 'false'
    if not query:
        return HttpResponseBadRequest('GET param "q" must be provided')

    def deal_with_couch_doc(doc):
        domain = doc.get('domain') or doc.get('domains', [None])[0]
        if request.couch_user.is_superuser or (domain and request.couch_user.is_domain_admin(domain)):
            doc_info = get_doc_info(doc, domain_hint=domain)
        else:
            raise Http404()
        if redirect and doc_info.link:
            messages.info(request, _("We've redirected you to the %s matching your query") % doc_info.type_display)
            return HttpResponseRedirect(doc_info.link)
        elif request.couch_user.is_superuser:
            return HttpResponseRedirect('{}?id={}'.format(reverse('raw_couch'), doc.get('_id')))
        else:
            return json_response(doc_info)

    for db_name in (None, 'users', 'receiverwrapper', 'meta'):
        try:
            doc = get_db(db_name).get(query)
        except ResourceNotFound:
            pass
        else:
            return deal_with_couch_doc(doc)
    else:
        raise Http404()


def osdd(request, template='osdd.xml'):
    response = render(request, template, {'url_base': get_url_base()})
    response['Content-Type'] = 'application/xml'
    return response

@require_superuser
def maintenance_alerts(request, template='style/bootstrap2/maintenance_alerts.html'):
    from corehq.apps.hqwebapp.models import MaintenanceAlert

    return render(request, template, {
        'alerts': [{
            'created': unicode(alert.created),
            'active': alert.active,
            'html': alert.html,
            'id': alert.id,
        } for alert in MaintenanceAlert.objects.order_by('-created')[:5]]
    })


@require_POST
@require_superuser
def create_alert(request):
    from corehq.apps.hqwebapp.models import MaintenanceAlert
    alert_text = request.POST.get('alert_text')
    MaintenanceAlert(active=False, text=alert_text).save()
    return HttpResponseRedirect(reverse('alerts'))


@require_POST
@require_superuser
def activate_alert(request):
    from corehq.apps.hqwebapp.models import MaintenanceAlert
    ma = MaintenanceAlert.objects.get(id=request.POST.get('alert_id'))
    ma.active = True
    ma.save()
    return HttpResponseRedirect(reverse('alerts'))


@require_POST
@require_superuser
def deactivate_alert(request):
    from corehq.apps.hqwebapp.models import MaintenanceAlert
    ma = MaintenanceAlert.objects.get(id=request.POST.get('alert_id'))
    ma.active = False
    ma.save()
    return HttpResponseRedirect(reverse('alerts'))


class DataTablesAJAXPaginationMixin(object):
    @property
    def echo(self):
        return self.request.GET.get('sEcho')

    @property
    def display_start(self):
        return int(self.request.GET.get('iDisplayStart'))

    @property
    def display_length(self):
        return int(self.request.GET.get('iDisplayLength'))

    @property
    def search_phrase(self):
        return self.request.GET.get('sSearch', '').strip()

    def datatables_ajax_response(self, data, total_records, filtered_records=None):
        return HttpResponse(json.dumps({
            'sEcho': self.echo,
            'aaData': data,
            'iTotalRecords': total_records,
            'iTotalDisplayRecords': filtered_records or total_records,
        }))<|MERGE_RESOLUTION|>--- conflicted
+++ resolved
@@ -226,11 +226,7 @@
     if req.user.is_authenticated():
         return HttpResponseRedirect(reverse('homepage'))
     req.base_template = settings.BASE_TEMPLATE_B2
-<<<<<<< HEAD
-    return django_login(req, template_name=template_name, authentication_form=EmailAuthenticationForm)
-=======
     return HQLoginView.as_view()(req)
->>>>>>> d1a7c3b5
 
 
 def yui_crossdomain(req):
