--- conflicted
+++ resolved
@@ -1207,9 +1207,4 @@
         context = super(HQJSONResponseMixin, self).get_context_data(**kwargs)
         from djangular.templatetags.djangular_tags import djng_current_rmi
         context['djng_current_rmi'] = json.loads(djng_current_rmi(context))
-<<<<<<< HEAD
-        return context
-
-=======
-        return context
->>>>>>> 7c5a28c1
+        return context