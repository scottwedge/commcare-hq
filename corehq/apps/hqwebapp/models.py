--- conflicted
+++ resolved
@@ -20,12 +20,8 @@
 from corehq.apps.indicators.utils import get_indicator_domains
 from corehq.apps.reminders.util import can_use_survey_reminders
 from corehq.apps.smsbillables.dispatcher import SMSAdminInterfaceDispatcher
-<<<<<<< HEAD
 from django_prbac.exceptions import PermissionDenied
-from django_prbac.utils import ensure_request_has_privilege
-=======
-from django_prbac.utils import has_privilege
->>>>>>> 98763050
+from django_prbac.utils import ensure_request_has_privilege, has_privilege
 
 from dimagi.utils.couch.database import get_db
 from dimagi.utils.decorators.memoized import memoized
@@ -841,23 +837,12 @@
 
     @property
     def is_viewable(self):
-<<<<<<< HEAD
-        try:
-            ensure_request_has_privilege(self._request, privileges.CLOUDCARE)
-        except PermissionDenied:
-            return False
-        return (self.domain
-                and (self.couch_user.can_edit_data() or
-                     self.couch_user.is_commcare_user())
-                and not self.project.commconnect_enabled)
-=======
         return (
             has_privilege(self._request, privileges.CLOUDCARE)
             and self.domain
             and (self.couch_user.can_edit_data() or self.couch_user.is_commcare_user())
             and not self.project.commconnect_enabled
         )
->>>>>>> 98763050
 
 
 class MessagingTab(UITab):
@@ -879,16 +864,7 @@
     @property
     @memoized
     def can_access_reminders(self):
-<<<<<<< HEAD
-        try:
-            ensure_request_has_privilege(self._request,
-                                         privileges.REMINDERS_FRAMEWORK)
-            return True
-        except PermissionDenied:
-            return False
-=======
         return has_privilege(self._request, privileges.REMINDERS_FRAMEWORK)
->>>>>>> 98763050
 
     @property
     def sidebar_items(self):
@@ -1310,18 +1286,8 @@
         })
 
         can_view_orgs = (user_is_admin
-<<<<<<< HEAD
-                         and self.project and self.project.organization)
-        if can_view_orgs:
-            try:
-                ensure_request_has_privilege(self._request,
-                                             privileges.CROSS_PROJECT_REPORTS)
-            except PermissionDenied:
-                can_view_orgs = False
-=======
                          and self.project and self.project.organization
                          and has_privilege(self._request, privileges.CROSS_PROJECT_REPORTS))
->>>>>>> 98763050
 
         if can_view_orgs:
             from corehq.apps.domain.views import OrgSettingsView
