from collections import namedtuple
from urllib import urlencode

from django.template.loader import render_to_string
from django.utils.safestring import mark_safe, mark_for_escaping
from django.core.urlresolvers import reverse
from django.utils.translation import ugettext as _, get_language
from django.utils.translation import ugettext_noop, ugettext_lazy
from django.core.cache import cache

from corehq import toggles, privileges, Domain
from corehq.apps.accounting.dispatcher import AccountingAdminInterfaceDispatcher
from corehq.apps.accounting.models import BillingAccountAdmin, Invoice
from corehq.apps.accounting.utils import is_accounting_admin
from corehq.apps.domain.utils import get_adm_enabled_domains
from corehq.apps.hqadmin.reports import (
    RealProjectSpacesReport,
    CommConnectProjectSpacesReport,
    CommTrackProjectSpacesReport,
)
from corehq.apps.hqwebapp.utils import (
    format_second_level_context,
    format_submenu_context,
    sidebar_to_dropdown
)
from corehq.apps.indicators.dispatcher import IndicatorAdminInterfaceDispatcher
from corehq.apps.indicators.utils import get_indicator_domains
from corehq.apps.reminders.util import can_use_survey_reminders
from corehq.apps.smsbillables.dispatcher import SMSAdminInterfaceDispatcher
from django_prbac.utils import has_privilege

from dimagi.utils.couch.database import get_db
from dimagi.utils.decorators.memoized import memoized
from dimagi.utils.django.cache import make_template_fragment_key

from corehq.apps.reports.dispatcher import (ProjectReportDispatcher,
                                            CustomProjectReportDispatcher)
from corehq.apps.reports.models import ReportConfig
from corehq.apps.adm.dispatcher import (ADMAdminInterfaceDispatcher,
                                        ADMSectionDispatcher)
from corehq.apps.announcements.dispatcher import (
    HQAnnouncementAdminInterfaceDispatcher)
from corehq.toggles import IS_DEVELOPER


class GaTracker(namedtuple('GaTracking', 'category action label')):
    """
    Info for tracking clicks using Google Analytics
    see https://developers.google.com/analytics/devguides/collection/analyticsjs/events
    """
    def __new__(cls, category, action, label=None):
        return super(GaTracker, cls).__new__(cls, category, action, label)


class UITab(object):
    title = None
    view = None
    subtab_classes = None

    dispatcher = None

    # must be instance of GaTracker
    ga_tracker = None

    def __init__(self, request, current_url_name, domain=None, couch_user=None,
                 project=None, org=None):
        if self.subtab_classes:
            self.subtabs = [cls(request, current_url_name, domain=domain,
                                couch_user=couch_user, project=project,
                                org=org)
                            for cls in self.subtab_classes]
        else:
            self.subtabs = None

        self.domain = domain
        self.couch_user = couch_user
        self.project = project
        self.org = org

        # This should not be considered as part of the subclass API unless it
        # is necessary. Try to add new explicit parameters instead.
        self._request = request
        self._current_url_name = current_url_name

    @property
    def dropdown_items(self):
        # todo: add default implementation which looks at sidebar_items and
        # sees which ones have is_dropdown_visible or something like that.
        # Also make it work for tabs with subtabs.
        return sidebar_to_dropdown(sidebar_items=self.sidebar_items,
                                   domain=self.domain, current_url_name=self.url)

    @property
    @memoized
    def sidebar_items(self):
        if self.dispatcher:
            context = {
                'request': self._request,
                'domain': self.domain,
            }
            return self.dispatcher.navigation_sections(context)
        else:
            return []

    @property
    def is_viewable(self):
        """
        Whether the tab should be displayed.  Subclass implementations can skip
        checking whether domain, couch_user, or project is not None before
        accessing an attribute of them -- this property is accessed in
        real_is_viewable and wrapped in a try block that returns False in the
        case of an AttributeError for any of those variables.

        """
        raise NotImplementedError()

    @property
    @memoized
    def real_is_viewable(self):
        if self.subtabs:
            return any(st.real_is_viewable for st in self.subtabs)
        else:
            try:
                return self.is_viewable
            except AttributeError:
                return False

    @property
    @memoized
    def url(self):
        try:
            if self.domain:
                return reverse(self.view, args=[self.domain])
            if self.org:
                return reverse(self.view, args=[self.org.name])
        except Exception:
            pass

        try:
            return reverse(self.view)
        except Exception:
            return None

    @property
    def is_active_shortcircuit(self):
        return None

    @property
    def is_active_fast(self):
        shortcircuit = self.is_active_shortcircuit
        if shortcircuit is not None:
            return shortcircuit

        request_path = self._request.get_full_path()
        return self.url and request_path.startswith(self.url)

    @property
    @memoized
    def is_active(self):
        shortcircuit = self.is_active_shortcircuit
        if shortcircuit is not None:
            return shortcircuit

        request_path = self._request.get_full_path()

        if self.urls:
            if (any(request_path.startswith(url) for url in self.urls) or
                    self._current_url_name in self.subpage_url_names):
                return True
        elif self.subtabs and any(st.is_active for st in self.subtabs):
            return True

    @property
    @memoized
    def urls(self):
        urls = [self.url] if self.url else []
        if self.subtabs:
            for st in self.subtabs:
                urls.extend(st.urls)

        try:
            for name, section in self.sidebar_items:
                urls.extend(item['url'] for item in section)
        except Exception:
            # tried to get urls for another tab on a page that doesn't provide
            # the necessary couch_user, domain, project, etc. value
            pass

        return urls

    @property
    @memoized
    def subpage_url_names(self):
        """
        List of all url names of subpages of sidebar items that get
        displayed only when you're on that subpage.
        """
        names = []
        if self.subtabs:
            for st in self.subtabs:
                names.extend(st.subpage_url_names)

        try:
            for name, section in self.sidebar_items:
                names.extend(subpage['urlname']
                             for item in section
                             for subpage in item.get('subpages', []))
        except Exception:
            pass

        return names

    @classmethod
    def clear_dropdown_cache(cls, request, domain):
        for is_active in True, False:
            if hasattr(cls, 'get_view'):
                view = cls.get_view(domain)
            else:
                view = cls.view
            key = make_template_fragment_key('header_tab', [
                domain,
                None,  # tab.org should be None for any non org page
                view,
                is_active,
                request.couch_user.get_id,
                get_language(),
            ])
            cache.delete(key)


    @property
    def css_id(self):
        return self.__class__.__name__


class ProjectReportsTab(UITab):
    title = ugettext_noop("Project Reports")
    view = "corehq.apps.reports.views.default"

    @property
    def is_active_shortcircuit(self):
        # HACK. We need a more overarching way to avoid doing things this way
        if 'reports/adm' in self._request.get_full_path():
            return False

    @property
    def is_viewable(self):
        return (self.domain and self.project and
                not self.project.is_snapshot and
                (self.couch_user.can_view_reports() or
                 self.couch_user.get_viewable_reports()))

    @property
    def sidebar_items(self):
        context = {
            'request': self._request,
            'domain': self.domain,
        }

        tools = [(_("Tools"), [
            {'title': _('My Saved Reports'),
             'url': reverse('saved_reports', args=[self.domain]),
             'icon': 'icon-tasks',
             'show_in_dropdown': True}
        ])]

        project_reports = ProjectReportDispatcher.navigation_sections(context)
        custom_reports = CustomProjectReportDispatcher.navigation_sections(
            context)

        return tools + project_reports + custom_reports


class ADMReportsTab(UITab):
    title = ugettext_noop("Active Data Management")
    view = "corehq.apps.adm.views.default_adm_report"
    dispatcher = ADMSectionDispatcher

    @property
    def is_viewable(self):
        if not self.project or self.project.commtrack_enabled:
            return False

        adm_enabled_projects = get_adm_enabled_domains()

        return (not self.project.is_snapshot and
                self.domain in adm_enabled_projects and
                (self.couch_user.can_view_reports() or
                 self.couch_user.get_viewable_reports()))


class IndicatorAdminTab(UITab):
    title = ugettext_noop("Administer Indicators")
    view = "corehq.apps.indicators.views.default_admin"
    dispatcher = IndicatorAdminInterfaceDispatcher

    @property
    def is_viewable(self):
        indicator_enabled_projects = get_indicator_domains()
        return (self.couch_user.can_edit_data() and
                self.domain in indicator_enabled_projects)

    @property
    def sidebar_items(self):
        items = super(IndicatorAdminTab, self).sidebar_items
        from corehq.apps.indicators.views import (
            BulkExportIndicatorsView,
            BulkImportIndicatorsView,
        )
        items.append([
            _("Other Actions"), [
                {
                    'title': BulkImportIndicatorsView.page_title,
                    'url': reverse(BulkImportIndicatorsView.urlname,
                                   args=[self.domain]),
                    'urlname': BulkImportIndicatorsView.urlname,
                },
                {
                    'title': _("Download Indicators Export"),
                    'url': reverse(BulkExportIndicatorsView.urlname,
                                   args=[self.domain]),
                }
            ]
        ])
        return items


class DashboardTab(UITab):
    title = ugettext_noop("Dashboard")
    view = 'corehq.apps.dashboard.views.dashboard_default'

    @property
    def is_viewable(self):
        return (self.domain and self.project and not self.project.is_snapshot
                and self.couch_user)


class ReportsTab(UITab):
    title = ugettext_noop("Reports")
    subtab_classes = (ProjectReportsTab, ADMReportsTab, IndicatorAdminTab)

    @property
    def view(self):
        return self.get_view(self.domain)

    @staticmethod
    def get_view(domain):
        module = Domain.get_module_by_name(domain)
        if hasattr(module, 'DEFAULT_REPORT_CLASS'):
            return "corehq.apps.reports.views.default"
        return "corehq.apps.reports.views.saved_reports"

    @property
    def dropdown_items(self):
        saved_report_header = format_submenu_context(_('My Saved Reports'),
                                                     is_header=True)
        saved_report_list = [
            format_submenu_context(config.name, url=config.url)
            for config in ReportConfig.by_domain_and_owner(self.domain,
                                                           self.couch_user._id)
        ]
        if saved_report_list:
            saved_reports_dropdown = ([saved_report_header] + saved_report_list)
        else:
            saved_reports_dropdown = []

        context = {
            'request': self._request,
            'domain': self.domain,
        }
        reports = sidebar_to_dropdown(
            ProjectReportDispatcher.navigation_sections(context),
            current_url_name=self.url)
        return saved_reports_dropdown + reports


class ProjectInfoTab(UITab):
    title = ugettext_noop("Project Info")
    view = "corehq.apps.appstore.views.project_info"

    @property
    def is_viewable(self):
        return self.project and self.project.is_snapshot


class SetupTab(UITab):
    title = ugettext_noop("Setup")
    view = "corehq.apps.commtrack.views.default"

    @property
    def dropdown_items(self):
        # circular import
        from corehq.apps.commtrack.views import (
            CommTrackSettingsView,
            DefaultConsumptionView,
            SMSSettingsView,
        )
        from corehq.apps.programs.views import ProgramListView
        from corehq.apps.products.views import ProductListView
        from corehq.apps.locations.views import (
            LocationsListView,
            LocationSettingsView,
        )

        dropdown_items = []

        if self.project.locations_enabled:
            dropdown_items += [(_(view.page_title), view) for view in (
                LocationsListView,
                LocationSettingsView,
            )]

        if self.project.commtrack_enabled:
            dropdown_items += [(_(view.page_title), view) for view in (
                ProductListView,
                ProgramListView,
                SMSSettingsView,
                DefaultConsumptionView,
                CommTrackSettingsView,
            )]

        return [
            format_submenu_context(
                item[0],
                url=reverse(item[1].urlname, args=[self.domain])
            ) for item in dropdown_items
        ]

    @property
    def is_viewable(self):
        return self.couch_user.is_domain_admin() and (
            self.project.commtrack_enabled or
            self.project.locations_enabled
        )

    @property
    def sidebar_items(self):
        # circular import
        from corehq.apps.commtrack.views import (
            CommTrackSettingsView,
            DefaultConsumptionView,
            SMSSettingsView,
        )
        from corehq.apps.programs.views import (
            ProgramListView,
            NewProgramView,
            EditProgramView,
        )
        from corehq.apps.products.views import (
            ProductListView,
            NewProductView,
            EditProductView,
            ProductFieldsView,
        )
        from corehq.apps.locations.views import (
            LocationsListView,
            NewLocationView,
            EditLocationView,
            FacilitySyncView,
            LocationImportView,
            LocationImportStatusView,
            LocationSettingsView,
            LocationFieldsView,
            ProductsPerLocationView,
        )

        locations_config = {
            'title': LocationsListView.page_title,
            'url': reverse(LocationsListView.urlname, args=[self.domain]),
            'subpages': [
                {
                    'title': NewLocationView.page_title,
                    'urlname': NewLocationView.urlname,
                },
                {
                    'title': EditLocationView.page_title,
                    'urlname': EditLocationView.urlname,
                },
                {
                    'title': LocationImportView.page_title,
                    'urlname': LocationImportView.urlname,
                },
                {
                    'title': LocationImportStatusView.page_title,
                    'urlname': LocationImportStatusView.urlname,
                },
                {
                    'title': LocationFieldsView.page_name(),
                    'urlname': LocationFieldsView.urlname,
                },
                {
                    'title': ProductsPerLocationView.page_title,
                    'urlname': ProductsPerLocationView.urlname,
                },
            ]
        }
        advanced_locations_config = {
            'title': LocationSettingsView.page_title,
            'url': reverse(LocationSettingsView.urlname, args=[self.domain]),
        }

        if self.project.commtrack_enabled:
            return [[_('CommTrack Setup'), [
                # products
                {
                    'title': ProductListView.page_title,
                    'url': reverse(ProductListView.urlname, args=[self.domain]),
                    'subpages': [
                        {
                            'title': NewProductView.page_title,
                            'urlname': NewProductView.urlname,
                        },
                        {
                            'title': EditProductView.page_title,
                            'urlname': EditProductView.urlname,
                        },
                        {
                            'title': ProductFieldsView.page_name(),
                            'urlname': ProductFieldsView.urlname,
                        },
                    ]
                },
                locations_config,
                advanced_locations_config,
                # programs
                {
                    'title': ProgramListView.page_title,
                    'url': reverse(ProgramListView.urlname, args=[self.domain]),
                    'subpages': [
                        {
                            'title': NewProgramView.page_title,
                            'urlname': NewProgramView.urlname,
                        },
                        {
                            'title': EditProgramView.page_title,
                            'urlname': EditProgramView.urlname,
                        },
                    ]
                },
                # sms
                {
                    'title': SMSSettingsView.page_title,
                    'url': reverse(SMSSettingsView.urlname, args=[self.domain]),
                },
                # consumption
                {
                    'title': DefaultConsumptionView.page_title,
                    'url': reverse(DefaultConsumptionView.urlname, args=[self.domain]),
                },
                # settings
                {
                    'title': CommTrackSettingsView.page_title,
                    'url': reverse(CommTrackSettingsView.urlname, args=[self.domain]),
                },
                # external sync
                {
                    'title': FacilitySyncView.page_title,
                    'url': reverse(FacilitySyncView.urlname, args=[self.domain]),
                },
            ]]]

        if self.project.locations_enabled:
            return [[_('Setup'), [
                locations_config,
                advanced_locations_config,
            ]]]


class ProjectDataTab(UITab):
    title = ugettext_noop("Data")
    view = "corehq.apps.data_interfaces.views.default"

    @property
    @memoized
    def can_edit_commcare_data(self):
        return self.couch_user.can_edit_data()

    @property
    @memoized
    def can_export_data(self):
        return (self.project and not self.project.is_snapshot
                and self.couch_user.can_export_data())

    @property
    def is_viewable(self):
        return self.domain and (self.can_edit_commcare_data or self.can_export_data)

    @property
    def sidebar_items(self):
        items = []

        context = {
            'request': self._request,
            'domain': self.domain,
        }

        if self.can_export_data:
            from corehq.apps.data_interfaces.dispatcher \
                import DataInterfaceDispatcher
            items.extend(DataInterfaceDispatcher.navigation_sections(context))

        if self.can_edit_commcare_data:
            from corehq.apps.data_interfaces.dispatcher \
                import EditDataInterfaceDispatcher
            edit_section = EditDataInterfaceDispatcher.navigation_sections(context)

            from corehq.apps.data_interfaces.views \
                import CaseGroupListView, CaseGroupCaseManagementView
            edit_section[0][1].append({
                'title': CaseGroupListView.page_title,
                'url': reverse(CaseGroupListView.urlname, args=[self.domain]),
                'subpages': [
                    {
                        'title': CaseGroupCaseManagementView.page_title,
                        'urlname': CaseGroupCaseManagementView.urlname,
                    }
                ]
            })

            items.extend(edit_section)

        return items


class ApplicationsTab(UITab):
    view = "corehq.apps.app_manager.views.default"

    @property
    def title(self):
        if self.project.commconnect_enabled:
            return _("Surveys")
        else:
            return _("Applications")

    @classmethod
    def make_app_title(cls, app_name, doc_type):
        return mark_safe("%s%s" % (
            mark_for_escaping(app_name or '(Untitled)'),
            mark_for_escaping(' (Remote)' if doc_type == 'RemoteApp' else ''),
        ))

    @property
    def dropdown_items(self):
        # todo async refresh submenu when on the applications page and
        # you change the application name
        key = [self.domain]
        apps = get_db().view('app_manager/applications_brief',
                             reduce=False,
                             startkey=key,
                             endkey=key + [{}],).all()
        submenu_context = []
        if not apps:
            return submenu_context

        submenu_context.append(format_submenu_context(_('My Applications'),
                               is_header=True))
        for app in apps:
            app_info = app['value']
            if app_info:
                app_id = app_info['_id']
                app_name = app_info['name']
                app_doc_type = app_info['doc_type']

                url = reverse('view_app', args=[self.domain, app_id]) if self.couch_user.can_edit_apps() \
                    else reverse('release_manager', args=[self.domain, app_id])
                app_title = self.make_app_title(app_name, app_doc_type)

                submenu_context.append(format_submenu_context(
                    app_title,
                    url=url,
                    data_id=app_id,
                ))

        if self.couch_user.can_edit_apps():
            submenu_context.append(format_submenu_context(None, is_divider=True))
            newapp_options = [
                format_submenu_context(
                    None,
                    html=self._new_app_link(_('Blank Application'))
                ),
                format_submenu_context(
                    None,
                    html=self._new_app_link(_('RemoteApp (Advanced Users Only)'),
                                            is_remote=True)),
            ]
            newapp_options.append(format_submenu_context(
                _('Visit CommCare Exchange to copy existing app...'),
                url=reverse('appstore')))
            submenu_context.append(format_second_level_context(
                _('New Application...'),
                '#',
                newapp_options
            ))
        return submenu_context

    def _new_app_link(self, title, is_remote=False):
        template = "app_manager/partials/new_app_link.html"
        return mark_safe(render_to_string(template, {
            'domain': self.domain,
            'is_remote': is_remote,
            'action_text': title,
        }))

    @property
    def is_viewable(self):
        couch_user = self.couch_user
        return (self.domain and couch_user and
                (couch_user.is_web_user() or couch_user.can_edit_apps()) and
                (couch_user.is_member_of(self.domain) or couch_user.is_superuser))


class CloudcareTab(UITab):
    title = ugettext_noop("CloudCare")
    view = "corehq.apps.cloudcare.views.default"

    ga_tracker = GaTracker('CloudCare', 'Click Cloud-Care top-level nav')

    @property
    def is_viewable(self):
        return (
            has_privilege(self._request, privileges.CLOUDCARE)
            and self.domain
            and (self.couch_user.can_edit_data() or self.couch_user.is_commcare_user())
            and not self.project.commconnect_enabled
        )


class MessagingTab(UITab):
    title = ugettext_noop("Messaging")
    view = "corehq.apps.sms.views.default"

    @property
    def is_viewable(self):
        return (self.can_access_reminders or self.can_access_sms) and (
            self.project and not (self.project.is_snapshot or
                                  self.couch_user.is_commcare_user())
        ) and self.couch_user.can_edit_data()

    @property
    @memoized
    def can_access_sms(self):
        return has_privilege(self._request, privileges.OUTBOUND_SMS)

    @property
    @memoized
    def can_access_reminders(self):
        return has_privilege(self._request, privileges.REMINDERS_FRAMEWORK)

    @property
    def sidebar_items(self):
        from corehq.apps.reports.standard.sms import MessageLogReport

        def reminder_subtitle(form=None, **context):
            return form['nickname'].value

        def keyword_subtitle(keyword=None, **context):
            return keyword.keyword

        reminders_urls = []
        if self.can_access_reminders:
<<<<<<< HEAD
            if toggles.REMINDERS_UI_PREVIEW.enabled(self.couch_user.username):
                from corehq.apps.reminders.views import (
                    EditScheduledReminderView,
                    CreateScheduledReminderView,
                    RemindersListView,
                )
                reminders_list_url = reverse(RemindersListView.urlname,
                                             args=[self.domain])
                edit_reminder_urlname = EditScheduledReminderView.urlname
                new_reminder_urlname = CreateScheduledReminderView.urlname
            else:
                reminders_list_url = reverse('list_reminders', args=[self.domain])
                edit_reminder_urlname = 'edit_complex'
                new_reminder_urlname = 'add_complex_reminder_schedule'
=======
            from corehq.apps.reminders.views import (
                EditScheduledReminderView,
                CreateScheduledReminderView,
                RemindersListView,
            )
            reminders_list_url = reverse(RemindersListView.urlname, args=[self.domain])
            edit_reminder_urlname = EditScheduledReminderView.urlname
            new_reminder_urlname = CreateScheduledReminderView.urlname
>>>>>>> ccaa1a6e
            reminders_urls.extend([
                {
                    'title': _("Reminders"),
                    'url': reminders_list_url,
                    'subpages': [
                        {
                            'title': reminder_subtitle,
                            'urlname': edit_reminder_urlname
                        },
                        {
                            'title': _("Schedule Reminder"),
                            'urlname': new_reminder_urlname,
                        },
                        {
                            'title': _("Schedule Multi Event Reminder"),
                            'urlname': 'create_complex_reminder_schedule',
                        },
                    ],
                    'show_in_dropdown': True,
                },
                {
                    'title': _("Reminder Calendar"),
                    'url': reverse('scheduled_reminders', args=[self.domain]),
                    'show_in_dropdown': True,
                },
            ])

        can_use_survey = can_use_survey_reminders(self._request)
        if can_use_survey:
            from corehq.apps.reminders.views import (
                KeywordsListView, AddNormalKeywordView,
                AddStructuredKeywordView, EditNormalKeywordView,
                EditStructuredKeywordView,
            )
<<<<<<< HEAD
            if toggles.REMINDERS_UI_PREVIEW.enabled(self.couch_user.username):
                keyword_list_url = reverse(KeywordsListView.urlname,
                                           args=[self.domain])
            else:
                keyword_list_url = reverse('manage_keywords',
                                           args=[self.domain])
=======
            keyword_list_url = reverse(KeywordsListView.urlname, args=[self.domain])
>>>>>>> ccaa1a6e
            reminders_urls.append({
                'title': _("Keywords"),
                'url': keyword_list_url,
                'subpages': [
                    {
                        'title': AddNormalKeywordView.page_title,
                        'urlname': AddNormalKeywordView.urlname,
                    },
                    {
                        'title': AddStructuredKeywordView.page_title,
                        'urlname': AddStructuredKeywordView.urlname,
                    },
                    {
                        'title': EditNormalKeywordView.page_title,
                        'urlname': EditNormalKeywordView.urlname,
                    },
                    {
                        'title': EditStructuredKeywordView.page_title,
                        'urlname': EditStructuredKeywordView.urlname,
                    },
                ],
            })

        if self.can_access_reminders:
            reminders_urls.append({
                'title': _("Reminders in Error"),
                'url': reverse('reminders_in_error', args=[self.domain]),
                'show_in_dropdown': True,
            })
        items = []
        messages_urls = []
        if self.can_access_sms:
            messages_urls.extend([
                {
                    'title': _('Compose SMS Message'),
                    'url': reverse('sms_compose_message', args=[self.domain])
                },
            ])
        if self.can_access_reminders:
            messages_urls.extend([
                {
                    'title': _("Broadcast Messages"),
                    'url': reverse('one_time_reminders', args=[self.domain]),
                    'subpages': [
                        {
                            'title': _("Edit Broadcast"),
                            'urlname': 'edit_one_time_reminder'
                        },
                        {
                            'title': _("New Broadcast"),
                            'urlname': 'add_one_time_reminder'
                        },
                        {
                            'title': _("New Broadcast"),
                            'urlname': 'copy_one_time_reminder'
                        },
                    ],
                    'show_in_dropdown': True,
                },
            ])
        if self.can_access_sms:
            messages_urls.extend([
                {
                    'title': _('Message Log'),
                    'url': MessageLogReport.get_url(domain=self.domain),
                    'show_in_dropdown': True,
                },
            ])
        if messages_urls:
            items.append((_("Messages"), messages_urls))
        if reminders_urls:
            items.append((_("Data Collection and Reminders"), reminders_urls))

        if self.project.commtrack_enabled:
            from corehq.apps.sms.views import SubscribeSMSView
            items.append(
                (_("CommTrack"), [
                    {'title': ugettext_lazy("Subscribe to SMS Reports"),
                     'url': reverse(SubscribeSMSView.urlname, args=[self.domain])},
                ])
            )

        if self.couch_user.is_previewer():
            items[0][1].append(
                {'title': _('Chat'),
                 'url': reverse('chat_contacts', args=[self.domain])}
            )

        if self.project.survey_management_enabled and can_use_survey:
            def sample_title(form=None, **context):
                return form['name'].value

            def survey_title(form=None, **context):
                return form['name'].value

            items.append(
                (_("Survey Management"), [
                    {'title': _("Samples"),
                     'url': reverse('sample_list', args=[self.domain]),
                     'subpages': [
                         {'title': sample_title,
                          'urlname': 'edit_sample'},
                         {'title': _("New Sample"),
                          'urlname': 'add_sample'},
                    ]},
                    {'title': _("Surveys"),
                     'url': reverse('survey_list', args=[self.domain]),
                     'subpages': [
                         {'title': survey_title,
                          'urlname': 'edit_survey'},
                         {'title': _("New Survey"),
                          'urlname': 'add_survey'},
                    ]},
                ])
            )

        settings_pages = []
        if self.can_access_sms:
            from corehq.apps.sms.views import (
                DomainSmsGatewayListView, AddDomainGatewayView,
                EditDomainGatewayView,
            )
            sms_connectivity_url = reverse(
                DomainSmsGatewayListView.urlname, args=[self.domain]
            )
            settings_pages.append({
                'title': _('SMS Connectivity'),
                'url': sms_connectivity_url,
                'subpages': [
                    {
                        'title': _("Add Connection"),
                        'urlname': AddDomainGatewayView.urlname,
                    },
                    {
                        'title': _("Edit Connection"),
                        'urlname': EditDomainGatewayView.urlname,
                    },
                ],
            })
<<<<<<< HEAD
        if (self.couch_user.is_superuser or self.couch_user.is_domain_admin(
                self.domain)):
            if toggles.REMINDERS_UI_PREVIEW.enabled(self.couch_user.username):
                settings_pages.append(
                    {'title': ugettext_lazy("General Settings"),
                     'url': reverse('sms_settings_new', args=[self.domain])},
                )
            else:
                settings_pages.append(
                    {'title': ugettext_lazy("General Settings"),
                     'url': reverse('sms_settings', args=[self.domain])},
                )
=======
        if self.couch_user.is_superuser or self.couch_user.is_domain_admin(self.domain):
            settings_pages.append(
                {'title': ugettext_lazy("General Settings"),
                 'url': reverse('sms_settings_new', args=[self.domain])},
            )
>>>>>>> ccaa1a6e
            settings_pages.append(
                {'title': ugettext_lazy("Languages"),
                 'url': reverse('sms_languages', args=[self.domain])}
            )
        if settings_pages:
            items.append((_("Settings"), settings_pages))

        return items


class ProjectUsersTab(UITab):
    title = ugettext_noop("Users")
    view = "users_default"

    @property
    def is_viewable(self):
        return self.domain and (self.couch_user.can_edit_commcare_users() or
                                self.couch_user.can_edit_web_users())

    @property
    def is_active_shortcircuit(self):
        if not self.domain:
            return False

    @property
    @memoized
    def is_active(self):
        cloudcare_settings_url = reverse('cloudcare_app_settings',
                                         args=[self.domain])
        full_path = self._request.get_full_path()
        return (super(ProjectUsersTab, self).is_active
                or full_path.startswith(cloudcare_settings_url))

    @property
    def can_view_cloudcare(self):
        return has_privilege(self._request, privileges.CLOUDCARE) and self.couch_user.is_domain_admin()

    @property
    def sidebar_items(self):
        items = []

        if self.couch_user.can_edit_commcare_users():
            def commcare_username(request=None, couch_user=None, **context):
                if (couch_user.user_id != request.couch_user.user_id or
                        couch_user.is_commcare_user()):
                    username = couch_user.username_in_report
                    if couch_user.is_deleted():
                        username += " (%s)" % _("Deleted")
                    return mark_safe(username)
                else:
                    return None

            from corehq.apps.users.views.mobile import \
                EditCommCareUserView, ConfirmBillingAccountForExtraUsersView
            mobile_users_menu = [
                {
                    'title': _('Mobile Workers'),
                    'url': reverse('commcare_users', args=[self.domain]),
                    'description': _(
                        "Create and manage users for CommCare and CloudCare."),
                    'subpages': [
                        {'title': commcare_username,
                         'urlname': EditCommCareUserView.urlname},
                        {'title': _('New Mobile Worker'),
                         'urlname': 'add_commcare_account',
                         'show_in_dropdown': True,
                         'show_in_first_level': True},
                        {'title': _('Bulk Upload'),
                         'urlname': 'upload_commcare_users'},
                        {'title': ConfirmBillingAccountForExtraUsersView.page_title,
                         'urlname': ConfirmBillingAccountForExtraUsersView.urlname},
                    ],
                    'show_in_dropdown': True,
                },
                {
                    'title': _('Groups'),
                    'url': reverse('all_groups', args=[self.domain]),
                    'description': _("""Create and manage
                        reporting and case sharing groups
                        for Mobile Workers."""),
                    'subpages': [
                        {'title': lambda **context: (
                            "%s %s" % (_("Editing"), context['group'].name)),
                         'urlname': 'group_members'},
                        {'title': _('Membership Info'),
                         'urlname': 'group_membership'}
                    ],
                    'show_in_dropdown': True,
                }
            ]

            if self.can_view_cloudcare:
                mobile_users_menu.append({
                    'title': _('CloudCare Permissions'),
                    'url': reverse('cloudcare_app_settings',
                                   args=[self.domain])
                })

            items.append((_('Application Users'), mobile_users_menu))

        if self.couch_user.can_edit_web_users():
            def web_username(request=None, couch_user=None, **context):
                if (couch_user.user_id != request.couch_user.user_id or
                        not couch_user.is_commcare_user()):
                    username = couch_user.human_friendly_name
                    if couch_user.is_deleted():
                        username += " (%s)" % _("Deleted")
                    return mark_safe(username)
                else:
                    return None

            from corehq.apps.users.views import (
                EditWebUserView,
                EditMyAccountDomainView,
                get_web_user_list_view,
            )
            items.append((_('Project Users'), [
                {
                    'title': get_web_user_list_view(self._request).page_title,
                    'url': reverse(get_web_user_list_view(self._request).urlname, args=[self.domain]),
                    'description': _("Grant other CommCare HQ users access to your project and manage user roles."),
                    'subpages': [
                        {
                            'title': _("Invite Web User"),
                            'urlname': 'invite_web_user'
                        },
                        {
                            'title': web_username,
                            'urlname': EditWebUserView.urlname
                        },
                        {
                            'title': _('My Information'),
                            'urlname': EditMyAccountDomainView.urlname
                        }
                    ],
                    'show_in_dropdown': True,
                }
            ]))

        return items


class ProjectSettingsTab(UITab):
    title = ugettext_noop("Project Settings")
    view = 'domain_settings_default'

    @property
    def is_viewable(self):
        return (self.domain and self.couch_user and
                self.couch_user.is_domain_admin(self.domain))

    @property
    def sidebar_items(self):
        from corehq.apps.domain.views import FeatureFlagsView, FeaturePreviewsView

        items = []
        user_is_admin = self.couch_user.is_domain_admin(self.domain)

        project_info = []

        if user_is_admin:
            from corehq.apps.domain.views import EditBasicProjectInfoView,\
                EditDeploymentProjectInfoView

            project_info.extend([
                {
                    'title': _(EditBasicProjectInfoView.page_title),
                    'url': reverse(EditBasicProjectInfoView.urlname,
                                   args=[self.domain])
                },
                {
                    'title': _(EditDeploymentProjectInfoView.page_title),
                    'url': reverse(EditDeploymentProjectInfoView.urlname,
                                   args=[self.domain])
                }
            ])

        from corehq.apps.domain.views import EditMyProjectSettingsView
        project_info.append({
            'title': _(EditMyProjectSettingsView.page_title),
            'url': reverse(EditMyProjectSettingsView.urlname, args=[self.domain])
        })

        can_view_orgs = (user_is_admin
                         and self.project and self.project.organization
                         and has_privilege(self._request, privileges.CROSS_PROJECT_REPORTS))

        if can_view_orgs:
            from corehq.apps.domain.views import OrgSettingsView
            project_info.append({
                'title': _(OrgSettingsView.page_title),
                'url': reverse(OrgSettingsView.urlname, args=[self.domain])
            })

        items.append((_('Project Information'), project_info))

        if user_is_admin:
            administration = [
                {
                    'title': _('CommCare Exchange'),
                    'url': reverse('domain_snapshot_settings', args=[self.domain])
                },
                {
                    'title': _('Multimedia Sharing'),
                    'url': reverse('domain_manage_multimedia', args=[self.domain])
                }
            ]

            def forward_name(repeater_type=None, **context):
                if repeater_type == 'FormRepeater':
                    return _("Forward Forms")
                elif repeater_type == 'ShortFormRepeater':
                    return _("Forward Form Stubs")
                elif repeater_type == 'CaseRepeater':
                    return _("Forward Cases")

            administration.extend([
                {'title': _('Data Forwarding'),
                 'url': reverse('domain_forwarding', args=[self.domain]),
                 'subpages': [
                     {
                         'title': forward_name,
                         'urlname': 'add_repeater',
                     },
                     {
                         'title': forward_name,
                         'urlname': 'add_form_repeater',
                     },
                ]}
            ])

            administration.append({
                'title': _(FeaturePreviewsView.page_title),
                'url': reverse(FeaturePreviewsView.urlname, args=[self.domain])
            })
            items.append((_('Project Administration'), administration))

        from corehq.apps.users.models import WebUser
        if isinstance(self.couch_user, WebUser):
            user_is_billing_admin, billing_account =\
                BillingAccountAdmin.get_admin_status_and_account(
                    self.couch_user, self.domain)
            if user_is_billing_admin or self.couch_user.is_superuser:
                from corehq.apps.domain.views import (
                    DomainSubscriptionView, EditExistingBillingAccountView,
                    DomainBillingStatementsView, ConfirmSubscriptionRenewalView,
                )
                subscription = [
                    {
                        'title': DomainSubscriptionView.page_title,
                        'url': reverse(DomainSubscriptionView.urlname,
                                       args=[self.domain]),
                        'subpages': [
                            {
                                'title': ConfirmSubscriptionRenewalView.page_title,
                                'urlname': ConfirmSubscriptionRenewalView.urlname,
                                'url': reverse(
                                    ConfirmSubscriptionRenewalView.urlname,
                                    args=[self.domain]),
                            }
                        ]
                    },
                ]
                if billing_account is not None:
                    subscription.append(
                        {
                            'title':  EditExistingBillingAccountView.page_title,
                            'url': reverse(EditExistingBillingAccountView.urlname,
                                           args=[self.domain]),
                        },
                    )
                if (billing_account is not None
                        and Invoice.exists_for_domain(self.domain)):
                    subscription.append(
                        {
                            'title': DomainBillingStatementsView.page_title,
                            'url': reverse(DomainBillingStatementsView.urlname,
                                           args=[self.domain]),
                        }
                    )
                items.append((_('Subscription'), subscription))

        if self.couch_user.is_superuser:
            from corehq.apps.domain.views import EditInternalDomainInfoView, \
                EditInternalCalculationsView
            internal_admin = [
                {
                    'title': _(EditInternalDomainInfoView.page_title),
                    'url': reverse(EditInternalDomainInfoView.urlname,
                                   args=[self.domain])
                },
                {
                    'title': _(EditInternalCalculationsView.page_title),
                    'url': reverse(EditInternalCalculationsView.urlname,
                                   args=[self.domain])
                },
                {
                    'title': _(FeatureFlagsView.page_title),
                    'url': reverse(FeatureFlagsView.urlname, args=[self.domain])
                },
            ]
            items.append((_('Internal Data (Dimagi Only)'), internal_admin))

        return items


class MySettingsTab(UITab):
    title = ugettext_noop("My Settings")
    view = 'default_my_settings'

    @property
    def is_viewable(self):
        return self.couch_user is not None

    @property
    def sidebar_items(self):
        from corehq.apps.settings.views import MyAccountSettingsView, \
            MyProjectsList, ChangeMyPasswordView
        items = [
            (_("Manage My Settings"), (
                {
                    'title': _(MyAccountSettingsView.page_title),
                    'url': reverse(MyAccountSettingsView.urlname),
                },
                {
                    'title': _(MyProjectsList.page_title),
                    'url': reverse(MyProjectsList.urlname),
                },
                {
                    'title': _(ChangeMyPasswordView.page_title),
                    'url': reverse(ChangeMyPasswordView.urlname),
                },
            ))
        ]
        return items


class AdminReportsTab(UITab):
    title = ugettext_noop("Admin Reports")
    view = "corehq.apps.hqadmin.views.default"

    @property
    def sidebar_items(self):
        # todo: convert these to dispatcher-style like other reports
        if (self.couch_user and
                (not self.couch_user.is_superuser and
                 IS_DEVELOPER.enabled(self.couch_user.username))):
            return [
                (_('Administrative Reports'), [
                    {'title': _('System Info'),
                     'url': reverse('system_info')},
                ])]

        admin_operations = [
            {'title': _('View/Update Domain Information'),
             'url': reverse('domain_update')},
        ]

        if self.couch_user and self.couch_user.is_staff:
            admin_operations.extend([
                {'title': _('Mass Email Users'),
                 'url': reverse('mass_email')},
                {'title': _('PillowTop Errors'),
                 'url': reverse('admin_report_dispatcher',
                                args=('pillow_errors',))},
            ])
        return [
            (_('Administrative Reports'), [
                {'title': _('Project Space List'),
                 'url': reverse('admin_report_dispatcher', args=('domains',))},
                {'title': _('User List'),
                 'url': reverse('admin_report_dispatcher', args=('user_list',))},
                {'title': _('Application List'),
                 'url': reverse('admin_report_dispatcher', args=('app_list',))},
                {'title': _('Domain Activity Report'),
                 'url': reverse('domain_activity_report')},
                {'title': _('Message Logs Across All Domains'),
                 'url': reverse('message_log_report')},
                {'title': _('Global Statistics'),
                 'url': reverse('global_report')},
                {'title': _('CommCare Versions'),
                 'url': reverse('commcare_version_report')},
                {'title': _('Submissions & Error Statistics per Domain'),
                 'url': reverse('global_submissions_errors')},
                {'title': _('System Info'),
                 'url': reverse('system_info')},
                {'title': _('Mobile User Reports'),
                 'url': reverse('mobile_user_reports')},
                {'title': _('Loadtest Report'),
                 'url': reverse('loadtest_report')},
            ]),
            (_('Administrative Operations'), admin_operations),
            (_('CommCare Reports'), [
                {
                    'title': report.name,
                    'url': '%s?%s' % (reverse('admin_report_dispatcher',
                                              args=(report.slug,)),
                                      urlencode(report.default_params))
                } for report in [
                    RealProjectSpacesReport,
                    CommConnectProjectSpacesReport,
                    CommTrackProjectSpacesReport,
                ]
            ]),
        ]

    @property
    def is_viewable(self):
        return (self.couch_user and
                (self.couch_user.is_superuser or
                 IS_DEVELOPER.enabled(self.couch_user.username)))


class GlobalADMConfigTab(UITab):
    title = ugettext_noop("Global ADM Report Configuration")
    view = "corehq.apps.adm.views.default_adm_admin"
    dispatcher = ADMAdminInterfaceDispatcher

    @property
    def is_viewable(self):
        return self.couch_user and self.couch_user.is_superuser


class AccountingTab(UITab):
    title = ugettext_noop("Accounting")
    view = "accounting_default"
    dispatcher = AccountingAdminInterfaceDispatcher

    @property
    def is_viewable(self):
        return is_accounting_admin(self._request.user)

    @property
    @memoized
    def sidebar_items(self):
        items = super(AccountingTab, self).sidebar_items

        from corehq.apps.accounting.views import ManageAccountingAdminsView
        items.append(('Permissions', (
            {
                'title': ManageAccountingAdminsView.page_title,
                'url': reverse(ManageAccountingAdminsView.urlname),
            },
        )))

        from corehq.apps.accounting.views import (
            TriggerInvoiceView, TriggerBookkeeperEmailView,
            TestRenewalEmailView,
        )
        items.append(('Other Actions', (
            {
                'title': TriggerInvoiceView.page_title,
                'url': reverse(TriggerInvoiceView.urlname),
            },
            {
                'title': TriggerBookkeeperEmailView.page_title,
                'url': reverse(TriggerBookkeeperEmailView.urlname),
            },
            {
                'title': TestRenewalEmailView.page_title,
                'url': reverse(TestRenewalEmailView.urlname),
            }
        )))
        return items


class SMSAdminTab(UITab):
    title = ugettext_noop("SMS Connectivity & Billing")
    view = "default_sms_admin_interface"
    dispatcher = SMSAdminInterfaceDispatcher

    @property
    @memoized
    def sidebar_items(self):
        items = super(SMSAdminTab, self).sidebar_items
        items.append((_('SMS Connectivity'), [
            {'title': _('SMS Connections'),
             'url': reverse('list_backends'),
             'subpages': [
                 {'title': _('Add Connection'),
                  'urlname': 'add_backend'},
                 {'title': _('Edit Connection'),
                  'urlname': 'edit_backend'},
            ]},
            {'title': _('SMS Country-Connection Map'),
             'url': reverse('global_backend_map')},
        ]))
        return items

    @property
    def is_viewable(self):
        return self.couch_user and self.couch_user.is_superuser


class FeatureFlagsTab(UITab):
    title = ugettext_noop("Feature Flags")
    view = "toggle_list"

    @property
    def is_viewable(self):
        return self.couch_user and self.couch_user.is_superuser


class AnnouncementsTab(UITab):
    title = ugettext_noop("Announcements")
    view = "corehq.apps.announcements.views.default_announcement"
    dispatcher = HQAnnouncementAdminInterfaceDispatcher

    @property
    def is_viewable(self):
        return self.couch_user and self.couch_user.is_superuser


class AdminTab(UITab):
    title = ugettext_noop("Admin")
    view = "corehq.apps.hqadmin.views.default"
    subtab_classes = (
        AdminReportsTab,
        GlobalADMConfigTab,
        SMSAdminTab,
        AnnouncementsTab,
        AccountingTab,
        FeatureFlagsTab
    )

    @property
    def dropdown_items(self):
        if (self.couch_user and not self.couch_user.is_superuser
                and (IS_DEVELOPER.enabled(self.couch_user.username))):
            return [format_submenu_context(_("System Info"),
                    url=reverse("system_info"))]

        submenu_context = [
            format_submenu_context(_("Reports"), is_header=True),
            format_submenu_context(_("Admin Reports"),
                                   url=reverse("default_admin_report")),
            format_submenu_context(_("System Info"),
                                   url=reverse("system_info")),
            format_submenu_context(_("Management"), is_header=True),
            format_submenu_context(mark_for_escaping(_("ADM Reports & Columns")),
                                   url=reverse("default_adm_admin_interface")),
            format_submenu_context(mark_for_escaping(_("Commands")),
                                   url=reverse("management_commands")),
            # format_submenu_context(mark_for_escaping("HQ Announcements"),
            #                      url=reverse("default_announcement_admin")),
        ]
        try:
            if AccountingTab(self._request, self._current_url_name).is_viewable:
                submenu_context.append(
                    format_submenu_context(AccountingTab.title,
                                           url=reverse('accounting_default'))
                )
        except Exception:
            pass
        try:
            submenu_context.append(format_submenu_context(
                mark_for_escaping(_("Old SMS Billing")),
                url=reverse("billing_default")))
        except Exception:
            pass
        submenu_context.extend([
            format_submenu_context(_("SMS Connectivity & Billing"),
                                   url=reverse("default_sms_admin_interface")),
            format_submenu_context(_("Feature Flags"), url=reverse("toggle_list")),
            format_submenu_context(None, is_divider=True),
            format_submenu_context(_("Django Admin"), url="/admin")
        ])
        return submenu_context

    @property
    def is_viewable(self):
        return (self.couch_user and
                (self.couch_user.is_superuser or
                 IS_DEVELOPER.enabled(self.couch_user.username)))


class ExchangeTab(UITab):
    title = ugettext_noop("Exchange")
    view = "corehq.apps.appstore.views.appstore"

    @property
    def dropdown_items(self):
        submenu_context = None
        if self.domain and self.couch_user.is_domain_admin(self.domain):
            submenu_context = [
                format_submenu_context(_("CommCare Exchange"),
                                       url=reverse("appstore")),
                format_submenu_context(
                    _("Publish this project"),
                    url=reverse("domain_snapshot_settings",
                                args=[self.domain]))
            ]
        return submenu_context

    @property
    def is_viewable(self):
        couch_user = self.couch_user
        return (self.domain and couch_user and couch_user.can_edit_apps() and
                (couch_user.is_member_of(self.domain) or couch_user.is_superuser))


class OrgTab(UITab):
    @property
    def is_viewable(self):
        return (self.org and self.couch_user and
                (self.couch_user.is_member_of_org(self.org) or
                    self.couch_user.is_superuser))


class OrgReportTab(OrgTab):
    title = ugettext_noop("Reports")
    view = "corehq.apps.orgs.views.base_report"

    @property
    def dropdown_items(self):
        return [
            format_submenu_context(
                _("Projects Table"),
                url=reverse("orgs_report", args=(self.org.name,))),
            format_submenu_context(
                _("Form Data"),
                url=reverse("orgs_stats", args=(self.org.name, "forms"))),
            format_submenu_context(
                _("Case Data"),
                url=reverse("orgs_stats", args=(self.org.name, "cases"))),
            format_submenu_context(
                _("User Data"),
                url=reverse("orgs_stats", args=(self.org.name, "users"))),
        ]


class OrgSettingsTab(OrgTab):
    title = ugettext_noop("Settings")
    view = "corehq.apps.orgs.views.orgs_landing"

    @property
    def dropdown_items(self):
        return [
            format_submenu_context(
                _("Projects"),
                url=reverse("orgs_landing", args=(self.org.name,))),
            format_submenu_context(
                _("Teams"),
                url=reverse("orgs_teams", args=(self.org.name,))),
            format_submenu_context(
                _("Members"),
                url=reverse("orgs_stats", args=(self.org.name,))),
        ]<|MERGE_RESOLUTION|>--- conflicted
+++ resolved
@@ -758,22 +758,6 @@
 
         reminders_urls = []
         if self.can_access_reminders:
-<<<<<<< HEAD
-            if toggles.REMINDERS_UI_PREVIEW.enabled(self.couch_user.username):
-                from corehq.apps.reminders.views import (
-                    EditScheduledReminderView,
-                    CreateScheduledReminderView,
-                    RemindersListView,
-                )
-                reminders_list_url = reverse(RemindersListView.urlname,
-                                             args=[self.domain])
-                edit_reminder_urlname = EditScheduledReminderView.urlname
-                new_reminder_urlname = CreateScheduledReminderView.urlname
-            else:
-                reminders_list_url = reverse('list_reminders', args=[self.domain])
-                edit_reminder_urlname = 'edit_complex'
-                new_reminder_urlname = 'add_complex_reminder_schedule'
-=======
             from corehq.apps.reminders.views import (
                 EditScheduledReminderView,
                 CreateScheduledReminderView,
@@ -782,7 +766,6 @@
             reminders_list_url = reverse(RemindersListView.urlname, args=[self.domain])
             edit_reminder_urlname = EditScheduledReminderView.urlname
             new_reminder_urlname = CreateScheduledReminderView.urlname
->>>>>>> ccaa1a6e
             reminders_urls.extend([
                 {
                     'title': _("Reminders"),
@@ -817,16 +800,7 @@
                 AddStructuredKeywordView, EditNormalKeywordView,
                 EditStructuredKeywordView,
             )
-<<<<<<< HEAD
-            if toggles.REMINDERS_UI_PREVIEW.enabled(self.couch_user.username):
-                keyword_list_url = reverse(KeywordsListView.urlname,
-                                           args=[self.domain])
-            else:
-                keyword_list_url = reverse('manage_keywords',
-                                           args=[self.domain])
-=======
             keyword_list_url = reverse(KeywordsListView.urlname, args=[self.domain])
->>>>>>> ccaa1a6e
             reminders_urls.append({
                 'title': _("Keywords"),
                 'url': keyword_list_url,
@@ -966,26 +940,11 @@
                     },
                 ],
             })
-<<<<<<< HEAD
-        if (self.couch_user.is_superuser or self.couch_user.is_domain_admin(
-                self.domain)):
-            if toggles.REMINDERS_UI_PREVIEW.enabled(self.couch_user.username):
-                settings_pages.append(
-                    {'title': ugettext_lazy("General Settings"),
-                     'url': reverse('sms_settings_new', args=[self.domain])},
-                )
-            else:
-                settings_pages.append(
-                    {'title': ugettext_lazy("General Settings"),
-                     'url': reverse('sms_settings', args=[self.domain])},
-                )
-=======
         if self.couch_user.is_superuser or self.couch_user.is_domain_admin(self.domain):
             settings_pages.append(
                 {'title': ugettext_lazy("General Settings"),
                  'url': reverse('sms_settings_new', args=[self.domain])},
             )
->>>>>>> ccaa1a6e
             settings_pages.append(
                 {'title': ugettext_lazy("Languages"),
                  'url': reverse('sms_languages', args=[self.domain])}
