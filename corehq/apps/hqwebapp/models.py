from django.conf import settings
from django.template.loader import render_to_string
from django.utils.safestring import mark_safe, mark_for_escaping
from django.core.urlresolvers import reverse
from django.utils.translation import ugettext as _
from django.utils.translation import ugettext_noop
from corehq.apps.domain.utils import get_adm_enabled_domains
from corehq.apps.indicators.dispatcher import IndicatorAdminInterfaceDispatcher
from corehq.apps.indicators.utils import get_indicator_domains

from dimagi.utils.couch.database import get_db
from dimagi.utils.decorators.memoized import memoized

from corehq.apps.reports.dispatcher import (ProjectReportDispatcher,
    CustomProjectReportDispatcher)
from corehq.apps.adm.dispatcher import (ADMAdminInterfaceDispatcher,
    ADMSectionDispatcher)
from corehq.apps.data_interfaces.dispatcher import DataInterfaceDispatcher
from hqbilling.dispatcher import BillingInterfaceDispatcher
from corehq.apps.announcements.dispatcher import (
    HQAnnouncementAdminInterfaceDispatcher)


def format_submenu_context(title, url=None, html=None,
                           is_header=False, is_divider=False, data_id=None):
    return {
        'title': title,
        'url': url,
        'html': html,
        'is_header': is_header,
        'is_divider': is_divider,
        'data_id': data_id,
    }


def format_second_level_context(title, url, menu):
    return {
        'title': title,
        'url': url,
        'is_second_level': True,
        'submenu': menu,
    }


class UITab(object):
    title = None
    view = None
    subtab_classes = None

    dispatcher = None

    def __init__(self, request, current_url_name, domain=None, couch_user=None,
                 project=None, org=None):
        if self.subtab_classes:
            self.subtabs = [cls(request, current_url_name, domain=domain,
                                couch_user=couch_user, project=project,
                                org=org)
                            for cls in self.subtab_classes]
        else:
            self.subtabs = None

        self.domain = domain
        self.couch_user = couch_user
        self.project = project
        self.org = org

        # This should not be considered as part of the subclass API unless it
        # is necessary. Try to add new explicit parameters instead.
        self._request = request
        self._current_url_name = current_url_name

    @property
    def dropdown_items(self):
        # todo: add default implementation which looks at sidebar_items and
        # sees which ones have is_dropdown_visible or something like that.
        # Also make it work for tabs with subtabs.
        return []

    @property
    @memoized
    def sidebar_items(self):
        if self.dispatcher:
            context = {
                'request': self._request,
                'domain': self.domain,
            }
            return self.dispatcher.navigation_sections(context)
        else:
            return []
 
    @property
    def is_viewable(self):
        """
        Whether the tab should be displayed.  Subclass implementations can skip
        checking whether domain, couch_user, or project is not None before
        accessing an attribute of them -- this property is accessed in
        real_is_viewable and wrapped in a try block that returns False in the
        case of an AttributeError for any of those variables.

        """
        raise NotImplementedError()

    @property
    @memoized
    def real_is_viewable(self):
        if self.subtabs:
            return any(st.real_is_viewable for st in self.subtabs)
        else:
            try:
                return self.is_viewable
            except AttributeError:
                return False
    
    @property
    @memoized
    def url(self):
        try:
            if self.domain:
                return reverse(self.view, args=[self.domain])
            if self.org:
                return reverse(self.view, args=[self.org.name])
        except Exception:
            pass

        try:
            return reverse(self.view)
        except Exception:
            return None

    @property
    @memoized
    def is_active(self):
        if self.subtabs and any(st.is_active for st in self.subtabs):
            return True

        request_path = self._request.get_full_path()

        if self.urls:
            return (any(request_path.startswith(url) for url in self.urls) or
                    self._current_url_name in self.subpage_url_names)

        elif self.url:
            return request_path.startswith(self.url)
        else:
            return False

    @property
    @memoized
    def urls(self):
        urls = [self.url] if self.url else []
        if self.subtabs:
            for st in self.subtabs:
                urls.extend(st.urls)

        try:
            for name, section in self.sidebar_items:
                urls.extend(item['url'] for item in section)
        except Exception:
            # tried to get urls for another tab on a page that doesn't provide
            # the necessary couch_user, domain, project, etc. value
            pass

        return urls

    @property
    @memoized
    def subpage_url_names(self):
        """
        List of all url names of subpages of sidebar items that get
        displayed only when you're on that subpage.
        """
        names = []
        if self.subtabs:
            for st in self.subtabs:
                names.extend(st.subpage_url_names)

        try:
            for name, section in self.sidebar_items:
                names.extend(subpage['urlname']
                    for item in section
                    for subpage in item.get('subpages', []))
        except Exception:
            pass

        return names

    @property
    def css_id(self):
        return self.__class__.__name__


class ProjectReportsTab(UITab):
    title = ugettext_noop("Project Reports")
    view = "corehq.apps.reports.views.default"
   
    @property
    def is_active(self):
        # HACK. We need a more overarching way to avoid doing things this way
        if 'reports/adm' in self._request.get_full_path():
            return False

        return super(ProjectReportsTab, self).is_active

    @property
    def is_viewable(self):
        return (self.domain and self.project and not self.project.is_snapshot and
                (self.couch_user.can_view_reports() or
                 self.couch_user.get_viewable_reports()))

    @property
    def sidebar_items(self):
        context = {
            'request': self._request,
            'domain': self.domain,
        }
        
        tools = [(_("Tools"), [
            {'title': 'My Saved Reports',
             'url': reverse('saved_reports', args=[self.domain]),
             'icon': 'icon-tasks'}
        ])]

        project_reports = ProjectReportDispatcher.navigation_sections(
            context)
        custom_reports = CustomProjectReportDispatcher.navigation_sections(
            context)

        return tools + project_reports + custom_reports


class ADMReportsTab(UITab):
    title = ugettext_noop("Active Data Management")
    view = "corehq.apps.adm.views.default_adm_report"
    dispatcher = ADMSectionDispatcher

    @property
    def is_viewable(self):
        if not self.project or self.project.commtrack_enabled:
            return False

        adm_enabled_projects = get_adm_enabled_domains()

        return (not self.project.is_snapshot and
                self.domain in adm_enabled_projects and
                  (self.couch_user.can_view_reports() or
                   self.couch_user.get_viewable_reports()))


class IndicatorAdminTab(UITab):
    title = ugettext_noop("Administer Indicators")
    view = "corehq.apps.indicators.views.default_admin"
    dispatcher = IndicatorAdminInterfaceDispatcher

    @property
    def is_viewable(self):
        indicator_enabled_projects = get_indicator_domains()
        return self.couch_user.can_edit_data() and self.domain in indicator_enabled_projects


class ReportsTab(UITab):
    title = ugettext_noop("Reports")
    view = "corehq.apps.reports.views.default"
    subtab_classes = (ProjectReportsTab, ADMReportsTab, IndicatorAdminTab)


class ProjectInfoTab(UITab):
    title = ugettext_noop("Project Info")
    view = "corehq.apps.appstore.views.project_info"

    @property
    def is_viewable(self):
        return self.project and self.project.is_snapshot


class ManageDataTab(UITab):
    title = ugettext_noop("Manage Data")
    view = "corehq.apps.data_interfaces.views.default"
    dispatcher = DataInterfaceDispatcher

    @property
    def is_viewable(self):
        if self.project.commtrack_enabled:
            return False

        return self.domain and self.couch_user.can_edit_data()

    @property
    @memoized
    def is_active(self):
        # hack because subpages of excel importer are at a different url
        return ('importer/excel' in self._request.get_full_path() or
                super(ManageDataTab, self).is_active)


class ApplicationsTab(UITab):
    view = "corehq.apps.app_manager.views.default"

    @property
    def title(self):
        if self.project.commconnect_enabled:
            return _("Surveys")
        else:
            return _("Applications")

    @classmethod
    def make_app_title(cls, app_name, doc_type):
        return mark_safe("%s%s" % (
            mark_for_escaping(app_name or '(Untitled)'),
            mark_for_escaping(' (Remote)' if doc_type == 'RemoteApp' else ''),
        ))

    @property
    def dropdown_items(self):
        # todo async refresh submenu when on the applications page and you change the application name
        key = [self.domain]
        apps = get_db().view('app_manager/applications_brief',
            reduce=False,
            startkey=key,
            endkey=key+[{}],
            stale=settings.COUCH_STALE_QUERY,
        ).all()
        submenu_context = []
        if not apps:
            return submenu_context

        submenu_context.append(format_submenu_context(_('My Applications'), is_header=True))
        for app in apps:
            app_info = app['value']
            if app_info:
                app_id = app_info['_id']
                app_name = app_info['name']
                app_doc_type = app_info['doc_type']

                url = reverse('view_app', args=[self.domain, app_id])
                app_title = self.make_app_title(app_name, app_doc_type)

                submenu_context.append(format_submenu_context(
                    app_title,
                    url=url,
                    data_id=app_id,
                ))

        if self.couch_user.can_edit_apps():
            submenu_context.append(format_submenu_context(None, is_divider=True))
            newapp_options = [
                format_submenu_context(None, html=self._new_app_link(_('Blank Application'))),
                format_submenu_context(None, html=self._new_app_link(_('RemoteApp (Advanced Users Only)'),
                    is_remote=True)),
            ]
            newapp_options.append(format_submenu_context(_('Visit CommCare Exchange to copy existing app...'),
                url=reverse('appstore')))
            submenu_context.append(format_second_level_context(
                _('New Application...'),
                '#',
                newapp_options
            ))
        return submenu_context

    def _new_app_link(self, title, is_remote=False):
        template = "app_manager/partials/new_app_link.html"
        return mark_safe(render_to_string(template, {
            'domain': self.domain,
            'is_remote': is_remote,
            'action_text': title,
        }))

    @property
    def is_viewable(self):
        couch_user = self.couch_user
        return (self.domain and couch_user and
                (couch_user.is_web_user() or couch_user.can_edit_apps()) and
                (couch_user.is_member_of(self.domain) or couch_user.is_superuser))


class CloudcareTab(UITab):
    title = ugettext_noop("CloudCare")
    view = "corehq.apps.cloudcare.views.default"

    @property
    def is_viewable(self):
        return (self.domain and self.couch_user.can_edit_data() and not
                self.project.commconnect_enabled)


class MessagingTab(UITab):
    title = ugettext_noop("Messaging")
    view = "corehq.apps.sms.views.default"

    @property
    def is_viewable(self):
        return (self.project and not
                (self.project.is_snapshot or
                 self.couch_user.is_commcare_user()))

    @property
    def sidebar_items(self):
        from corehq.apps.reports.standard.sms import MessageLogReport
        def reminder_subtitle(form=None, **context):
            return form['nickname'].value

        def keyword_subtitle(keyword=None, **context):
            return keyword.keyword

        items = [
            (_("Messages"), [
                {'title': _('Compose SMS Message'),
                 'url': reverse('sms_compose_message', args=[self.domain])},
                {'title': _('Message Log'),
                 'url': MessageLogReport.get_url(domain=self.domain)},
            ]),
            (_("Data Collection and Reminders"), [
                {'title': _("Reminders"),
                 'url': reverse('list_reminders', args=[self.domain]),
                 'subpages': [
                     {'title': reminder_subtitle,
                      'urlname': 'edit_complex'},
                     {'title': _("New Reminder Definition"),
                      'urlname': 'add_complex_reminder_schedule'},
                 ]},

                {'title': _("Reminder Calendar"),
                 'url': reverse('scheduled_reminders', args=[self.domain])},

                {'title': _("Keywords"),
                 'url': reverse('manage_keywords', args=[self.domain]),
                 'subpages': [
                     {'title': keyword_subtitle,
                      'urlname': 'edit_keyword'},
                     {'title': _("New Keyword"),
                      'urlname': 'add_keyword'},
                 ]},
                #{'title': _("User Registration"),
                 #'url': ...},
                {'title': _("Reminders in Error"),
                 'url': reverse('reminders_in_error', args=[self.domain])},
            ])
        ]

        if self.project.survey_management_enabled:
            def sample_title(form=None, **context):
                return form['name'].value

            def survey_title(form=None, **context):
                return form['name'].value

            items.append(
                (_("Survey Management"), [
                    {'title': _("Samples"),
                     'url': reverse('sample_list', args=[self.domain]),
                     'subpages': [
                         {'title': sample_title,
                          'urlname': 'edit_sample'},
                         {'title': _("New Sample"),
                          'urlname': 'add_sample'},
                     ]},
                    {'title': _("Surveys"),
                     'url': reverse('survey_list', args=[self.domain]),
                     'subpages': [
                         {'title': survey_title,
                          'urlname': 'edit_survey'},
                         {'title': _("New Survey"),
                          'urlname': 'add_survey'},
                     ]},
                ])
            )

        return items

    @property
    def dropdown_items(self):
        return []


class ManageProjectTab(UITab):
    title = ugettext_noop("Manage")
    view = "users_default"

    @property
    def dropdown_items(self):
        return []

    @property
    def is_viewable(self):
        return self.domain and (self.couch_user.can_edit_commcare_users() or
                                self.couch_user.can_edit_web_users() or
                                self.couch_user.can_edit_data())

    @property
    @memoized
    def is_active(self):
        cloudcare_settings_url = reverse('cloudcare_app_settings', args=[self.domain])
        manage_data_url = reverse('data_interfaces_default', args=[self.domain])
        full_path = self._request.get_full_path()
        return (super(ManageProjectTab, self).is_active
                or full_path.startswith(cloudcare_settings_url)
                or full_path.startswith(manage_data_url))

    @property
    def sidebar_items(self):
        items = []

        if self.couch_user.can_edit_commcare_users():
            def commcare_username(request=None, couch_user=None, **context):
                if (couch_user.user_id != request.couch_user.user_id and
                    couch_user.is_commcare_user()):
                    username = couch_user.username_in_report
                    if couch_user.is_deleted():
                        username += " (%s)" % _("Deleted")
                    return mark_safe(username)
                else:
                    return None

            from corehq.apps.users.views.mobile import EditCommCareUserView
            mobile_users_menu = [
                {'title': _('Mobile Workers'),
                 'url': reverse('commcare_users', args=[self.domain]),
                 'description': _("Create and manage users for CommCare and CloudCare."),
                 'subpages': [
                     {'title': commcare_username,
                      'urlname': EditCommCareUserView.name},
                     {'title': _('New Mobile Worker'),
                      'urlname': 'add_commcare_account'},
                     {'title': _('Bulk Upload'),
                      'urlname': 'upload_commcare_users'},
<<<<<<< HEAD
                     {'title': _('Transfer Mobile Workers'),
                      'urlname': 'user_domain_transfer'},
                     ]},
=======
                 ]},
>>>>>>> cb92772b

                {'title': _('Groups'),
                 'url': reverse('all_groups', args=[self.domain]),
                 'description': _("Create and manage reporting and case sharing groups for Mobile Workers."),
                 'subpages': [
                     {'title': lambda **context: (
                         "%s %s" % (_("Editing"), context['group'].name)),
                      'urlname': 'group_members'},
                     {'title': _('Membership Info'),
                      'urlname': 'group_membership'}
                 ]}
            ]

            if self.couch_user.is_domain_admin():
                mobile_users_menu.append({
                    'title': _('CloudCare Permissions'),
                    'url': reverse('cloudcare_app_settings',
                                    args=[self.domain])
                })

            items.append((_('Application Users'), mobile_users_menu))

        if self.couch_user.can_edit_web_users():
            def web_username(request=None, couch_user=None, **context):
                if (couch_user.user_id != request.couch_user.user_id and
                    not couch_user.is_commcare_user()):
                    username = couch_user.human_friendly_name
                    if couch_user.is_deleted():
                        username += " (%s)" % _("Deleted")
                    return mark_safe(username)
                else:
                    return None

            from corehq.apps.users.views import (EditWebUserView, EditMyAccountView, ListWebUsersView)
            items.append((_('Project Users'), [
                {'title': ListWebUsersView.page_title,
                 'url': reverse(ListWebUsersView.name, args=[self.domain]),
                 'description': _("Grant other CommCare HQ users access to your project and manage user roles."),
                 'subpages': [
                     {
                         'title': _("Invite Web User"),
                         'urlname': 'invite_web_user'
                     },
                     {
                         'title': web_username,
                         'urlname': EditWebUserView.name
                     },
                     {
                         'title': _('My Information'),
                         'urlname': EditMyAccountView.name
                     }
                 ]}
            ]))

        if self.couch_user.can_edit_data():
            from corehq.apps.data_interfaces.dispatcher import DataInterfaceDispatcher
            items.extend(DataInterfaceDispatcher.navigation_sections({
                "request": self._request,
                "domain": self.domain,
            }))

        return items


class ProjectSettingsTab(UITab):
    title = ugettext_noop("Project Settings")
    view = 'domain_settings_default'

    @property
    def dropdown_items(self):
        return []

    @property
    def is_viewable(self):
        return self.domain and self.couch_user and self.couch_user.is_domain_admin(self.domain)

    @property
    def sidebar_items(self):
        items = []
        user_is_admin = self.couch_user.is_domain_admin(self.domain)

        from corehq.apps.domain.views import EditMyProjectSettingsView
        project_info = [{
            'title': EditMyProjectSettingsView.page_title,
            'url': reverse(EditMyProjectSettingsView.name, args=[self.domain])
        }]

        if user_is_admin:
            from corehq.apps.domain.views import (ProjectOverviewView, EditBasicProjectInfoView,
                                                  EditDeploymentProjectInfoView)
            project_info.extend([
                {
                    'title': ProjectOverviewView.page_title,
                    'url': reverse(ProjectOverviewView.name, args=[self.domain])
                },
                {
                    'title': EditBasicProjectInfoView.page_title,
                    'url': reverse(EditBasicProjectInfoView.name, args=[self.domain])
                },
                {
                    'title': EditDeploymentProjectInfoView.page_title,
                    'url': reverse(EditDeploymentProjectInfoView.name, args=[self.domain])
                }
            ])
            try:
                # so that corehq is not dependent on the billing submodule
                from hqbilling.views import EditProjectBillingInfoView
                project_info.append({
                    'title': EditProjectBillingInfoView.page_title,
                    'url': reverse(EditProjectBillingInfoView.name, args=[self.domain])
                })
            except ImportError:
                pass
        items.append((_('Project Information'), project_info))

        if user_is_admin:
            administration = [
                {
                    'title': _('CommCare Exchange'),
                    'url': reverse('domain_snapshot_settings', args=[self.domain])
                },
                {
                    'title': _('Multimedia Sharing'),
                    'url': reverse('domain_manage_multimedia', args=[self.domain])
                }
            ]

            def forward_name(repeater_type=None, **context):
                if repeater_type == 'FormRepeater':
                    return _("Forward Forms")
                elif repeater_type == 'ShortFormRepeater':
                    return _("Forward Form Stubs")
                elif repeater_type == 'CaseRepeater':
                    return _("Forward Cases")

            administration.extend([
                {'title': _('Data Forwarding'),
                 'url': reverse('domain_forwarding', args=[self.domain]),
                 'subpages': [
                     {'title': forward_name,
                      'urlname': 'add_repeater'}
                 ]}
            ])
            items.append((_('Project Administration'), administration))

            if self.project.commtrack_enabled:
                items.append((_('CommTrack'), [
                    {
                        'title': _('Project Settings'),
                        'url': reverse('domain_commtrack_settings', args=[self.domain])
                    },
                    {
                        'title': _('Advanced Settings'),
                        'url': reverse('commtrack_settings_advanced', args=[self.domain])
                    },
                    {
                        'title': _('Manage Products'),
                        'url': reverse('commtrack_product_list', args=[self.domain])
                    },
                    {
                        'title': _('Manage Locations'),
                        'url': reverse('manage_locations', args=[self.domain])
                    }
                ]))

        if self.couch_user.is_superuser:
            internal_admin = [{
                'title': _('Project Information'),
                'url': reverse('domain_internal_settings',
                    args=[self.domain])
            }]
            items.append((_('Internal Data (Dimagi Only)'), internal_admin))

        return items


class AdminReportsTab(UITab):
    title = ugettext_noop("Admin Reports")
    view = "corehq.apps.hqadmin.views.default"

    @property
    def sidebar_items(self):
        # todo: convert these to dispatcher-style like other reports

        admin_operations = [
            {'title': _('View/Update Domain Information'),
             'url': reverse('domain_update')},
        ]

        if self.couch_user and self.couch_user.is_staff:
            admin_operations.append(
                {'title': _('Mass Email Users'),
                 'url': reverse('mass_email')}
            )
        return [
            (_('Administrative Reports'), [
                {'title': _('Domain List'),
                'url': reverse('admin_report_dispatcher', args=('domains',))},
                {'title': _('Domain Activity Report'),
                 'url': reverse('domain_activity_report')},
                {'title': _('Message Logs Across All Domains'),
                 'url': reverse('message_log_report')},
                {'title': _('Global Statistics'),
                 'url': reverse('global_report')},
                {'title': _('CommCare Versions'),
                 'url': reverse('commcare_version_report')},
                {'title': _('Submissions & Error Statistics per Domain'),
                 'url': reverse('global_submissions_errors')},
                {'title': _('System Info'),
                 'url': reverse('system_info')},
                {'title': _('Mobile User Reports'),
                 'url': reverse('mobile_user_reports')},
            ]),
            (_('Administrative Operations'), admin_operations)
        ]

    @property
    def is_viewable(self):
        return self.couch_user and self.couch_user.is_superuser


class GlobalADMConfigTab(UITab):
    title = ugettext_noop("Global ADM Report Configuration")
    view = "corehq.apps.adm.views.default_adm_admin"
    dispatcher = ADMAdminInterfaceDispatcher

    @property
    def is_viewable(self):
        return self.couch_user and self.couch_user.is_superuser


class BillingTab(UITab):
    title = ugettext_noop("Billing")
    view = "billing_default"
    dispatcher = BillingInterfaceDispatcher

    @property
    def is_viewable(self):
        return self.couch_user and self.couch_user.is_superuser


class AnnouncementsTab(UITab):
    title = ugettext_noop("Announcements")
    view = "corehq.apps.announcements.views.default_announcement"
    dispatcher = HQAnnouncementAdminInterfaceDispatcher

    @property
    def is_viewable(self):
        return self.couch_user and self.couch_user.is_superuser


class AdminTab(UITab):
    title = ugettext_noop("Admin")
    view = "corehq.apps.hqadmin.views.default"
    subtab_classes = (
        AdminReportsTab,
        GlobalADMConfigTab,
        BillingTab,
        AnnouncementsTab,
    )

    @property
    def dropdown_items(self):
        submenu_context = [
            format_submenu_context(_("Reports"), is_header=True),
            format_submenu_context(_("Admin Reports"), url=reverse("default_admin_report")),
            format_submenu_context(_("System Info"), url=reverse("system_info")),
            format_submenu_context(_("Management"), is_header=True),
            format_submenu_context(mark_for_escaping(_("ADM Reports & Columns")),
                url=reverse("default_adm_admin_interface")),
            format_submenu_context(mark_for_escaping(_("Commands")), url=reverse("management_commands")),
#            format_submenu_context(mark_for_escaping("HQ Announcements"),
#                url=reverse("default_announcement_admin")),
        ]
        try:
            submenu_context.append(format_submenu_context(mark_for_escaping(_("Billing")),
                url=reverse("billing_default")))
        except Exception:
            pass
        submenu_context.extend([
            format_submenu_context(None, is_divider=True),
            format_submenu_context(_("Django Admin"), url="/admin")
        ])
        return submenu_context

    @property
    def is_viewable(self):
        return self.couch_user and self.couch_user.is_superuser


class ExchangeTab(UITab):
    title = ugettext_noop("Exchange")
    view = "corehq.apps.appstore.views.appstore"

    @property
    def dropdown_items(self):
        submenu_context = None
        if self.domain and self.couch_user.is_domain_admin(self.domain):
            submenu_context = [
                format_submenu_context(_("CommCare Exchange"), url=reverse("appstore")),
                format_submenu_context(_("Publish this project"),
                    url=reverse("domain_snapshot_settings",
                        args=[self.domain]))
            ]
        return submenu_context

    @property
    def is_viewable(self):
        return not self.couch_user.is_commcare_user()


class OrgTab(UITab):
    @property
    def is_viewable(self):
        return self.org and self.couch_user and (self.couch_user.is_member_of_org(self.org) or self.couch_user.is_superuser)


class OrgReportTab(OrgTab):
    title = ugettext_noop("Reports")
    view = "corehq.apps.orgs.views.base_report"

    @property
    def dropdown_items(self):
        return [
            format_submenu_context(_("Projects Table"), url=reverse("orgs_report", args=(self.org.name,))),
            format_submenu_context(_("Visualize Forms"), url=reverse("orgs_stats", args=(self.org.name, "forms"))),
            format_submenu_context(_("Visualize Cases"), url=reverse("orgs_stats", args=(self.org.name, "cases"))),
            format_submenu_context(_("Visualize Users"), url=reverse("orgs_stats", args=(self.org.name, "users"))),
        ]

class OrgSettingsTab(OrgTab):
    title = ugettext_noop("Settings")
    view = "corehq.apps.orgs.views.orgs_landing"

    @property
    def dropdown_items(self):
        return [
            format_submenu_context(_("Projects"), url=reverse("orgs_landing", args=(self.org.name,))),
            format_submenu_context(_("Teams"), url=reverse("orgs_teams", args=(self.org.name,))),
            format_submenu_context(_("Members"), url=reverse("orgs_stats", args=(self.org.name,))),
        ]<|MERGE_RESOLUTION|>--- conflicted
+++ resolved
@@ -522,14 +522,7 @@
                       'urlname': 'add_commcare_account'},
                      {'title': _('Bulk Upload'),
                       'urlname': 'upload_commcare_users'},
-<<<<<<< HEAD
-                     {'title': _('Transfer Mobile Workers'),
-                      'urlname': 'user_domain_transfer'},
-                     ]},
-=======
                  ]},
->>>>>>> cb92772b
-
                 {'title': _('Groups'),
                  'url': reverse('all_groups', args=[self.domain]),
                  'description': _("Create and manage reporting and case sharing groups for Mobile Workers."),
