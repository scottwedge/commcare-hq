from collections import namedtuple
from urllib import urlencode

from django.template.loader import render_to_string
from django.utils.safestring import mark_safe, mark_for_escaping
from django.core.urlresolvers import reverse
from django.utils.translation import ugettext as _, get_language
from django.utils.translation import ugettext_noop, ugettext_lazy
from django.core.cache import cache

from corehq import toggles, privileges, Domain
from corehq.apps.accounting.dispatcher import AccountingAdminInterfaceDispatcher
from corehq.apps.accounting.models import BillingAccountAdmin, Invoice
from corehq.apps.accounting.utils import is_accounting_admin
from corehq.apps.domain.utils import get_adm_enabled_domains
from corehq.apps.hqadmin.reports import (
    RealProjectSpacesReport,
    CommConnectProjectSpacesReport,
    CommTrackProjectSpacesReport,
)
from corehq.apps.hqwebapp.templatetags.hq_shared_tags import toggle_enabled
from corehq.apps.hqwebapp.utils import (
    dropdown_dict,
    sidebar_to_dropdown
)
from corehq.apps.indicators.dispatcher import IndicatorAdminInterfaceDispatcher
from corehq.apps.indicators.utils import get_indicator_domains
from corehq.apps.reminders.util import can_use_survey_reminders
from corehq.apps.smsbillables.dispatcher import SMSAdminInterfaceDispatcher
from django_prbac.utils import has_privilege
from corehq.util.markup import mark_up_urls

from dimagi.utils.couch.database import get_db
from dimagi.utils.decorators.memoized import memoized
from dimagi.utils.django.cache import make_template_fragment_key

from corehq.apps.reports.dispatcher import (ProjectReportDispatcher,
                                            CustomProjectReportDispatcher)
from corehq.apps.reports.models import ReportConfig
from corehq.apps.adm.dispatcher import (ADMAdminInterfaceDispatcher,
                                        ADMSectionDispatcher)
from corehq.apps.announcements.dispatcher import (
    HQAnnouncementAdminInterfaceDispatcher)
from django.db import models


def format_submenu_context(title, url=None, html=None,
                           is_header=False, is_divider=False, data_id=None):
    return {
        'title': title,
        'url': url,
        'html': html,
        'is_header': is_header,
        'is_divider': is_divider,
        'data_id': data_id,
    }


def format_second_level_context(title, url, menu):
    return {
        'title': title,
        'url': url,
        'is_second_level': True,
        'submenu': menu,
    }


class GaTracker(namedtuple('GaTracking', 'category action label')):
    """
    Info for tracking clicks using Google Analytics
    see https://developers.google.com/analytics/devguides/collection/analyticsjs/events
    """
    def __new__(cls, category, action, label=None):
        return super(GaTracker, cls).__new__(cls, category, action, label)


class UITab(object):
    title = None
    view = None
    subtab_classes = None

    dispatcher = None

    # must be instance of GaTracker
    ga_tracker = None

    def __init__(self, request, current_url_name, domain=None, couch_user=None,
                 project=None, org=None):
        if self.subtab_classes:
            self.subtabs = [cls(request, current_url_name, domain=domain,
                                couch_user=couch_user, project=project,
                                org=org)
                            for cls in self.subtab_classes]
        else:
            self.subtabs = None

        self.domain = domain
        self.couch_user = couch_user
        self.project = project
        self.org = org

        # This should not be considered as part of the subclass API unless it
        # is necessary. Try to add new explicit parameters instead.
        self._request = request
        self._current_url_name = current_url_name

    @property
    def dropdown_items(self):
        # todo: add default implementation which looks at sidebar_items and
        # sees which ones have is_dropdown_visible or something like that.
        # Also make it work for tabs with subtabs.
        return sidebar_to_dropdown(sidebar_items=self.sidebar_items,
                                   domain=self.domain, current_url_name=self.url)

    @property
    @memoized
    def sidebar_items(self):
        if self.dispatcher:
            context = {
                'request': self._request,
                'domain': self.domain,
            }
            return self.dispatcher.navigation_sections(context)
        else:
            return []

    @property
    def is_viewable(self):
        """
        Whether the tab should be displayed.  Subclass implementations can skip
        checking whether domain, couch_user, or project is not None before
        accessing an attribute of them -- this property is accessed in
        real_is_viewable and wrapped in a try block that returns False in the
        case of an AttributeError for any of those variables.

        """
        raise NotImplementedError()

    @property
    @memoized
    def real_is_viewable(self):
        if self.subtabs:
            return any(st.real_is_viewable for st in self.subtabs)
        else:
            try:
                return self.is_viewable
            except AttributeError:
                return False

    @property
    @memoized
    def url(self):
        try:
            if self.domain:
                return reverse(self.view, args=[self.domain])
            if self.org:
                return reverse(self.view, args=[self.org.name])
        except Exception:
            pass

        try:
            return reverse(self.view)
        except Exception:
            return None

    @property
    def is_active_shortcircuit(self):
        return None

    @property
    def is_active_fast(self):
        shortcircuit = self.is_active_shortcircuit
        if shortcircuit is not None:
            return shortcircuit

        request_path = self._request.get_full_path()
        return self.url and request_path.startswith(self.url)

    @property
    @memoized
    def is_active(self):
        shortcircuit = self.is_active_shortcircuit
        if shortcircuit is not None:
            return shortcircuit

        request_path = self._request.get_full_path()

        if self.urls:
            if (any(request_path.startswith(url) for url in self.urls) or
                    self._current_url_name in self.subpage_url_names):
                return True
        elif self.subtabs and any(st.is_active for st in self.subtabs):
            return True

    @property
    @memoized
    def urls(self):
        urls = [self.url] if self.url else []
        if self.subtabs:
            for st in self.subtabs:
                urls.extend(st.urls)

        try:
            for name, section in self.sidebar_items:
                urls.extend(item['url'] for item in section)
        except Exception:
            # tried to get urls for another tab on a page that doesn't provide
            # the necessary couch_user, domain, project, etc. value
            pass

        return urls

    @property
    @memoized
    def subpage_url_names(self):
        """
        List of all url names of subpages of sidebar items that get
        displayed only when you're on that subpage.
        """
        names = []
        if self.subtabs:
            for st in self.subtabs:
                names.extend(st.subpage_url_names)

        try:
            for name, section in self.sidebar_items:
                names.extend(subpage['urlname']
                             for item in section
                             for subpage in item.get('subpages', []))
        except Exception:
            pass

        return names

    @classmethod
    def clear_dropdown_cache(cls, request, domain):
        for is_active in True, False:
            if hasattr(cls, 'get_view'):
                view = cls.get_view(domain)
            else:
                view = cls.view
            key = make_template_fragment_key('header_tab', [
                domain,
                None,  # tab.org should be None for any non org page
                view,
                is_active,
                request.couch_user.get_id,
                get_language(),
            ])
            cache.delete(key)


    @property
    def css_id(self):
        return self.__class__.__name__


class ProjectReportsTab(UITab):
    title = ugettext_noop("Project Reports")
    view = "corehq.apps.reports.views.default"

    @property
    def is_active_shortcircuit(self):
        # HACK. We need a more overarching way to avoid doing things this way
        if 'reports/adm' in self._request.get_full_path():
            return False

    @property
    def is_viewable(self):
        return (self.domain and self.project and
                not self.project.is_snapshot and
                (self.couch_user.can_view_reports() or
                 self.couch_user.get_viewable_reports()))

    @property
    def sidebar_items(self):
        context = {
            'request': self._request,
            'domain': self.domain,
        }

        tools = [(_("Tools"), [
            {'title': _('My Saved Reports'),
             'url': reverse('saved_reports', args=[self.domain]),
             'icon': 'icon-tasks',
             'show_in_dropdown': True}
        ])]

        user_reports = []
        if (toggle_enabled(self._request, toggles.USER_CONFIGURABLE_REPORTS)
                and has_privilege(self._request, privileges.REPORT_BUILDER)):
            user_reports = [(
                _("Create Reports"),
                [{
                    "title": _('Create new report'),
                    "url": reverse("report_builder_select_type", args=[self.domain]),
                    "icon": "icon-plus"
                }]
            )]

        project_reports = ProjectReportDispatcher.navigation_sections(context)
        custom_reports = CustomProjectReportDispatcher.navigation_sections(
            context)

        return tools + user_reports + project_reports + custom_reports


class ADMReportsTab(UITab):
    title = ugettext_noop("Active Data Management")
    view = "corehq.apps.adm.views.default_adm_report"
    dispatcher = ADMSectionDispatcher

    @property
    def is_viewable(self):
        if not self.project or self.project.commtrack_enabled:
            return False

        adm_enabled_projects = get_adm_enabled_domains()

        return (not self.project.is_snapshot and
                self.domain in adm_enabled_projects and
                (self.couch_user.can_view_reports() or
                 self.couch_user.get_viewable_reports()))


class IndicatorAdminTab(UITab):
    title = ugettext_noop("Administer Indicators")
    view = "corehq.apps.indicators.views.default_admin"
    dispatcher = IndicatorAdminInterfaceDispatcher

    @property
    def is_viewable(self):
        indicator_enabled_projects = get_indicator_domains()
        return (self.couch_user.can_edit_data() and
                self.domain in indicator_enabled_projects)

    @property
    def sidebar_items(self):
        items = super(IndicatorAdminTab, self).sidebar_items
        from corehq.apps.indicators.views import (
            BulkExportIndicatorsView,
            BulkImportIndicatorsView,
        )
        items.append([
            _("Other Actions"), [
                {
                    'title': BulkImportIndicatorsView.page_title,
                    'url': reverse(BulkImportIndicatorsView.urlname,
                                   args=[self.domain]),
                    'urlname': BulkImportIndicatorsView.urlname,
                },
                {
                    'title': _("Download Indicators Export"),
                    'url': reverse(BulkExportIndicatorsView.urlname,
                                   args=[self.domain]),
                }
            ]
        ])
        return items


class DashboardTab(UITab):
    title = ugettext_noop("Dashboard")
    view = 'corehq.apps.dashboard.views.dashboard_default'

    @property
    def is_viewable(self):
        return (self.domain and self.project and not self.project.is_snapshot
                and self.couch_user)


class ReportsTab(UITab):
    title = ugettext_noop("Reports")
    subtab_classes = (ProjectReportsTab, ADMReportsTab, IndicatorAdminTab)

    @property
    def view(self):
        return self.get_view(self.domain)

    @staticmethod
    def get_view(domain):
        module = Domain.get_module_by_name(domain)
        if hasattr(module, 'DEFAULT_REPORT_CLASS'):
            return "corehq.apps.reports.views.default"
        return "corehq.apps.reports.views.saved_reports"

    @property
    def dropdown_items(self):
        saved_report_header = dropdown_dict(_('My Saved Reports'), is_header=True)
        saved_reports_list = list(ReportConfig.by_domain_and_owner(
                                  self.domain,
                                  self.couch_user._id))

        MAX_DISPLAYABLE_SAVED_REPORTS = 5
        first_five_items = [
            dropdown_dict(saved_report.name, url=saved_report.url)
            for counter, saved_report in enumerate(saved_reports_list)
            if counter < MAX_DISPLAYABLE_SAVED_REPORTS
        ]
        rest_as_second_level_items = [
            dropdown_dict("More Saved Reports", "#", second_level_dropdowns=[
                dropdown_dict(saved_report.name, url=saved_report.url)
                for counter, saved_report in enumerate(saved_reports_list)
                if counter >= MAX_DISPLAYABLE_SAVED_REPORTS
            ])
        ] if len(saved_reports_list) > MAX_DISPLAYABLE_SAVED_REPORTS else []

        if first_five_items:
            saved_reports_dropdown = ([saved_report_header] + first_five_items + rest_as_second_level_items)
        else:
            saved_reports_dropdown = []

        context = {
            'request': self._request,
            'domain': self.domain,
        }
        reports = sidebar_to_dropdown(
            ProjectReportDispatcher.navigation_sections(context),
            current_url_name=self.url)
        return saved_reports_dropdown + reports


class ProjectInfoTab(UITab):
    title = ugettext_noop("Project Info")
    view = "corehq.apps.appstore.views.project_info"

    @property
    def is_viewable(self):
        return self.project and self.project.is_snapshot


class SetupTab(UITab):
    title = ugettext_noop("Setup")
    view = "corehq.apps.commtrack.views.default"

    @property
    def dropdown_items(self):
        # circular import
        from corehq.apps.commtrack.views import (
            CommTrackSettingsView,
            DefaultConsumptionView,
            SMSSettingsView,
        )
        from corehq.apps.programs.views import ProgramListView
        from corehq.apps.products.views import ProductListView

        dropdown_items = []


        if self.project.commtrack_enabled:
            dropdown_items += [(_(view.page_title), view) for view in (
                ProductListView,
                ProgramListView,
                SMSSettingsView,
                DefaultConsumptionView,
                CommTrackSettingsView,
            )]

        return [
            dropdown_dict(
                item[0],
                url=reverse(item[1].urlname, args=[self.domain])
            ) for item in dropdown_items
        ]

    @property
    def is_viewable(self):
        return (self.couch_user.is_domain_admin() and
                self.project.commtrack_enabled)

    @property
    def sidebar_items(self):
        # circular import
        from corehq.apps.commtrack.views import (
            CommTrackSettingsView,
            DefaultConsumptionView,
            SMSSettingsView,
            StockLevelsView,
        )
        from corehq.apps.programs.views import (
            ProgramListView,
            NewProgramView,
            EditProgramView,
        )
        from corehq.apps.products.views import (
            ProductListView,
            NewProductView,
            EditProductView,
            ProductFieldsView,
        )
        from corehq.apps.locations.views import FacilitySyncView

        if self.project.commtrack_enabled:
            return [[_('CommTrack Setup'), [
                # products
                {
                    'title': ProductListView.page_title,
                    'url': reverse(ProductListView.urlname, args=[self.domain]),
                    'subpages': [
                        {
                            'title': NewProductView.page_title,
                            'urlname': NewProductView.urlname,
                        },
                        {
                            'title': EditProductView.page_title,
                            'urlname': EditProductView.urlname,
                        },
                        {
                            'title': ProductFieldsView.page_name(),
                            'urlname': ProductFieldsView.urlname,
                        },
                    ]
                },
                # programs
                {
                    'title': ProgramListView.page_title,
                    'url': reverse(ProgramListView.urlname, args=[self.domain]),
                    'subpages': [
                        {
                            'title': NewProgramView.page_title,
                            'urlname': NewProgramView.urlname,
                        },
                        {
                            'title': EditProgramView.page_title,
                            'urlname': EditProgramView.urlname,
                        },
                    ]
                },
                # sms
                {
                    'title': SMSSettingsView.page_title,
                    'url': reverse(SMSSettingsView.urlname, args=[self.domain]),
                },
                # consumption
                {
                    'title': DefaultConsumptionView.page_title,
                    'url': reverse(DefaultConsumptionView.urlname, args=[self.domain]),
                },
                # settings
                {
                    'title': CommTrackSettingsView.page_title,
                    'url': reverse(CommTrackSettingsView.urlname, args=[self.domain]),
                },
                # external sync
                {
                    'title': FacilitySyncView.page_title,
                    'url': reverse(FacilitySyncView.urlname, args=[self.domain]),
                },
                # stock levels
                {
                    'title': StockLevelsView.page_title,
                    'url': reverse(StockLevelsView.urlname, args=[self.domain]),
                },
            ]]]


class ProjectDataTab(UITab):
    title = ugettext_noop("Data")
    view = "corehq.apps.data_interfaces.views.default"

    @property
    @memoized
    def can_edit_commcare_data(self):
        return self.couch_user.can_edit_data()

    @property
    @memoized
    def can_export_data(self):
        return (self.project and not self.project.is_snapshot
                and self.couch_user.can_export_data())

    @property
    def is_viewable(self):
        return self.domain and (self.can_edit_commcare_data or self.can_export_data)

    @property
    def sidebar_items(self):
        items = []

        context = {
            'request': self._request,
            'domain': self.domain,
        }

        if self.can_export_data:
            from corehq.apps.data_interfaces.dispatcher \
                import DataInterfaceDispatcher
            items.extend(DataInterfaceDispatcher.navigation_sections(context))

        if self.can_edit_commcare_data:
            from corehq.apps.data_interfaces.dispatcher \
                import EditDataInterfaceDispatcher
            edit_section = EditDataInterfaceDispatcher.navigation_sections(context)

            from corehq.apps.data_interfaces.views \
                import CaseGroupListView, CaseGroupCaseManagementView, ArchiveFormView
            edit_section[0][1].append({
                'title': CaseGroupListView.page_title,
                'url': reverse(CaseGroupListView.urlname, args=[self.domain]),
                'subpages': [
                    {
                        'title': CaseGroupCaseManagementView.page_title,
                        'urlname': CaseGroupCaseManagementView.urlname,
                    }
                ]
            })

            if toggles.BULK_ARCHIVE_FORMS.enabled(self._request.user.username):
                edit_section[0][1].append({
                    'title': ArchiveFormView.page_title,
                    'url': reverse(ArchiveFormView.urlname, args=[self.domain]),
                })
            items.extend(edit_section)

        return items


class ApplicationsTab(UITab):
    view = "corehq.apps.app_manager.views.default"

    @property
    def title(self):
        return _("Applications")

    @classmethod
    def make_app_title(cls, app_name, doc_type):
        return mark_safe("%s%s" % (
            mark_for_escaping(app_name or '(Untitled)'),
            mark_for_escaping(' (Remote)' if doc_type == 'RemoteApp' else ''),
        ))

    @property
    def dropdown_items(self):
        # todo async refresh submenu when on the applications page and
        # you change the application name
        key = [self.domain]
        apps = get_db().view('app_manager/applications_brief',
                             reduce=False,
                             startkey=key,
                             endkey=key + [{}],).all()
        submenu_context = []
        if not apps:
            return submenu_context

        submenu_context.append(dropdown_dict(_('My Applications'),
                               is_header=True))
        for app in apps:
            app_info = app['value']
            if app_info:
                app_id = app_info['_id']
                app_name = app_info['name']
                app_doc_type = app_info['doc_type']

                url = reverse('view_app', args=[self.domain, app_id]) if self.couch_user.can_edit_apps() \
                    else reverse('release_manager', args=[self.domain, app_id])
                app_title = self.make_app_title(app_name, app_doc_type)

                submenu_context.append(dropdown_dict(
                    app_title,
                    url=url,
                    data_id=app_id,
                ))

        if self.couch_user.can_edit_apps():
            submenu_context.append(dropdown_dict(None, is_divider=True))
            newapp_options = [
                dropdown_dict(
                    None,
                    html=self._new_app_link(_('Blank Application'))
                ),
                dropdown_dict(
                    None,
                    html=self._new_app_link(_('RemoteApp (Advanced Users Only)'),
                                            is_remote=True)),
            ]
            newapp_options.append(dropdown_dict(
                _('Visit CommCare Exchange to copy existing app...'),
                url=reverse('appstore')))
            submenu_context.append(dropdown_dict(
                _('New Application...'),
                '#',
                second_level_dropdowns=newapp_options
            ))
        return submenu_context

    def _new_app_link(self, title, is_remote=False):
        template = "app_manager/partials/new_app_link.html"
        return mark_safe(render_to_string(template, {
            'domain': self.domain,
            'is_remote': is_remote,
            'action_text': title,
        }))

    @property
    def is_viewable(self):
        couch_user = self.couch_user
        return (self.domain and couch_user and
                (couch_user.is_web_user() or couch_user.can_edit_apps()) and
                (couch_user.is_member_of(self.domain) or couch_user.is_superuser))


class CloudcareTab(UITab):
    title = ugettext_noop("CloudCare")
    view = "corehq.apps.cloudcare.views.default"

    ga_tracker = GaTracker('CloudCare', 'Click Cloud-Care top-level nav')

    @property
    def is_viewable(self):
        return (
            has_privilege(self._request, privileges.CLOUDCARE)
            and self.domain
            and (self.couch_user.can_edit_data() or self.couch_user.is_commcare_user())
        )


class MessagingTab(UITab):
    title = ugettext_noop("Messaging")
    view = "corehq.apps.sms.views.default"

    @property
    def is_viewable(self):
        return (self.can_access_reminders or self.can_access_sms) and (
            self.project and not (self.project.is_snapshot or
                                  self.couch_user.is_commcare_user())
        ) and self.couch_user.can_edit_data()

    @property
    @memoized
    def can_access_sms(self):
        return has_privilege(self._request, privileges.OUTBOUND_SMS)

    @property
    @memoized
    def can_access_reminders(self):
        return has_privilege(self._request, privileges.REMINDERS_FRAMEWORK)

    @property
    def sidebar_items(self):
        from corehq.apps.reports.standard.sms import MessageLogReport

        def reminder_subtitle(form=None, **context):
            return form['nickname'].value

        def keyword_subtitle(keyword=None, **context):
            return keyword.keyword

        reminders_urls = []
        if self.can_access_reminders:
            from corehq.apps.reminders.views import (
                EditScheduledReminderView,
                CreateScheduledReminderView,
                RemindersListView,
            )
            reminders_list_url = reverse(RemindersListView.urlname, args=[self.domain])
            edit_reminder_urlname = EditScheduledReminderView.urlname
            new_reminder_urlname = CreateScheduledReminderView.urlname
            reminders_urls.extend([
                {
                    'title': _("Reminders"),
                    'url': reminders_list_url,
                    'subpages': [
                        {
                            'title': reminder_subtitle,
                            'urlname': edit_reminder_urlname
                        },
                        {
                            'title': _("Schedule Reminder"),
                            'urlname': new_reminder_urlname,
                        },
                        {
                            'title': _("Schedule Multi Event Reminder"),
                            'urlname': 'create_complex_reminder_schedule',
                        },
                    ],
                    'show_in_dropdown': True,
                },
                {
                    'title': _("Reminder Calendar"),
                    'url': reverse('scheduled_reminders', args=[self.domain]),
                    'show_in_dropdown': True,
                },
            ])

        can_use_survey = can_use_survey_reminders(self._request)
        if can_use_survey:
            from corehq.apps.reminders.views import (
                KeywordsListView, AddNormalKeywordView,
                AddStructuredKeywordView, EditNormalKeywordView,
                EditStructuredKeywordView,
            )
            keyword_list_url = reverse(KeywordsListView.urlname, args=[self.domain])
            reminders_urls.append({
                'title': _("Keywords"),
                'url': keyword_list_url,
                'subpages': [
                    {
                        'title': AddNormalKeywordView.page_title,
                        'urlname': AddNormalKeywordView.urlname,
                    },
                    {
                        'title': AddStructuredKeywordView.page_title,
                        'urlname': AddStructuredKeywordView.urlname,
                    },
                    {
                        'title': EditNormalKeywordView.page_title,
                        'urlname': EditNormalKeywordView.urlname,
                    },
                    {
                        'title': EditStructuredKeywordView.page_title,
                        'urlname': EditStructuredKeywordView.urlname,
                    },
                ],
            })

        if self.can_access_reminders:
            reminders_urls.append({
                'title': _("Reminders in Error"),
                'url': reverse('reminders_in_error', args=[self.domain]),
                'show_in_dropdown': True,
            })
        items = []
        messages_urls = []
        if self.can_access_sms:
            messages_urls.extend([
                {
                    'title': _('Compose SMS Message'),
                    'url': reverse('sms_compose_message', args=[self.domain])
                },
            ])
        if self.can_access_reminders:
            messages_urls.extend([
                {
                    'title': _("Broadcast Messages"),
                    'url': reverse('one_time_reminders', args=[self.domain]),
                    'subpages': [
                        {
                            'title': _("Edit Broadcast"),
                            'urlname': 'edit_one_time_reminder'
                        },
                        {
                            'title': _("New Broadcast"),
                            'urlname': 'add_one_time_reminder'
                        },
                        {
                            'title': _("New Broadcast"),
                            'urlname': 'copy_one_time_reminder'
                        },
                    ],
                    'show_in_dropdown': True,
                },
            ])
        if self.can_access_sms:
            messages_urls.extend([
                {
                    'title': _('Message Log'),
                    'url': MessageLogReport.get_url(domain=self.domain),
                    'show_in_dropdown': True,
                },
            ])
        if messages_urls:
            items.append((_("Messages"), messages_urls))
        if reminders_urls:
            items.append((_("Data Collection and Reminders"), reminders_urls))

        if self.project.commtrack_enabled:
            from corehq.apps.sms.views import SubscribeSMSView
            items.append(
                (_("CommTrack"), [
                    {'title': ugettext_lazy("Subscribe to SMS Reports"),
                     'url': reverse(SubscribeSMSView.urlname, args=[self.domain])},
                ])
            )

        if self.couch_user.is_previewer():
            items[0][1].append(
                {'title': _('Chat'),
                 'url': reverse('chat_contacts', args=[self.domain])}
            )

        if self.project.survey_management_enabled and can_use_survey:
            def sample_title(form=None, **context):
                return form['name'].value

            def survey_title(form=None, **context):
                return form['name'].value

            items.append(
                (_("Survey Management"), [
                    {'title': _("Samples"),
                     'url': reverse('sample_list', args=[self.domain]),
                     'subpages': [
                         {'title': sample_title,
                          'urlname': 'edit_sample'},
                         {'title': _("New Sample"),
                          'urlname': 'add_sample'},
                    ]},
                    {'title': _("Surveys"),
                     'url': reverse('survey_list', args=[self.domain]),
                     'subpages': [
                         {'title': survey_title,
                          'urlname': 'edit_survey'},
                         {'title': _("New Survey"),
                          'urlname': 'add_survey'},
                    ]},
                ])
            )

        settings_pages = []
        if self.can_access_sms:
            from corehq.apps.sms.views import (
                DomainSmsGatewayListView, AddDomainGatewayView,
                EditDomainGatewayView,
            )
            sms_connectivity_url = reverse(
                DomainSmsGatewayListView.urlname, args=[self.domain]
            )
            settings_pages.append({
                'title': _('SMS Connectivity'),
                'url': sms_connectivity_url,
                'subpages': [
                    {
                        'title': _("Add Connection"),
                        'urlname': AddDomainGatewayView.urlname,
                    },
                    {
                        'title': _("Edit Connection"),
                        'urlname': EditDomainGatewayView.urlname,
                    },
                ],
            })
        if self.couch_user.is_superuser or self.couch_user.is_domain_admin(self.domain):
            settings_pages.append(
                {'title': ugettext_lazy("General Settings"),
                 'url': reverse('sms_settings', args=[self.domain])},
            )
            settings_pages.append(
                {'title': ugettext_lazy("Languages"),
                 'url': reverse('sms_languages', args=[self.domain])}
            )
        if settings_pages:
            items.append((_("Settings"), settings_pages))

        return items


class ProjectUsersTab(UITab):
    title = ugettext_noop("Users")
    view = "users_default"

    @property
    def is_viewable(self):
        return self.domain and (self.couch_user.can_edit_commcare_users() or
                                self.couch_user.can_edit_web_users())

    @property
    def is_active_shortcircuit(self):
        if not self.domain:
            return False

    @property
    @memoized
    def is_active(self):
        if super(ProjectUsersTab, self).is_active:
            return True

        if not self.domain:
            return False

        cloudcare_settings_url = reverse('cloudcare_app_settings',
                                         args=[self.domain])
        full_path = self._request.get_full_path()
        return full_path.startswith(cloudcare_settings_url)

    @property
    def can_view_cloudcare(self):
        return has_privilege(self._request, privileges.CLOUDCARE) and self.couch_user.is_domain_admin()

    @property
    def sidebar_items(self):
        items = []

        if self.couch_user.can_edit_commcare_users():
            def commcare_username(request=None, couch_user=None, **context):
                if (couch_user.user_id != request.couch_user.user_id or
                        couch_user.is_commcare_user()):
                    username = couch_user.username_in_report
                    if couch_user.is_deleted():
                        username += " (%s)" % _("Deleted")
                    return mark_safe(username)
                else:
                    return None

            from corehq.apps.users.views.mobile import \
                EditCommCareUserView, ConfirmBillingAccountForExtraUsersView
            mobile_users_menu = [
                {
                    'title': _('Mobile Workers'),
                    'url': reverse('commcare_users', args=[self.domain]),
                    'description': _(
                        "Create and manage users for CommCare and CloudCare."),
                    'subpages': [
                        {'title': commcare_username,
                         'urlname': EditCommCareUserView.urlname},
                        {'title': _('New Mobile Worker'),
                         'urlname': 'add_commcare_account',
                         'show_in_dropdown': True,
                         'show_in_first_level': True},
                        {'title': _('Bulk Upload'),
                         'urlname': 'upload_commcare_users'},
                        {'title': ConfirmBillingAccountForExtraUsersView.page_title,
                         'urlname': ConfirmBillingAccountForExtraUsersView.urlname},
                    ],
                    'show_in_dropdown': True,
                },
                {
                    'title': _('Groups'),
                    'url': reverse('all_groups', args=[self.domain]),
                    'description': _("""Create and manage
                        reporting and case sharing groups
                        for Mobile Workers."""),
                    'subpages': [
                        {'title': lambda **context: (
                            "%s %s" % (_("Editing"), context['group'].name)),
                         'urlname': 'group_members'},
                        {'title': _('Membership Info'),
                         'urlname': 'group_membership'}
                    ],
                    'show_in_dropdown': True,
                }
            ]

            if self.can_view_cloudcare:
                mobile_users_menu.append({
                    'title': _('CloudCare Permissions'),
                    'url': reverse('cloudcare_app_settings',
                                   args=[self.domain])
                })

            items.append((_('Application Users'), mobile_users_menu))

        if self.couch_user.can_edit_web_users():
            def web_username(request=None, couch_user=None, **context):
                if (couch_user.user_id != request.couch_user.user_id or
                        not couch_user.is_commcare_user()):
                    username = couch_user.human_friendly_name
                    if couch_user.is_deleted():
                        username += " (%s)" % _("Deleted")
                    return mark_safe(username)
                else:
                    return None

            from corehq.apps.users.views import (
                EditWebUserView,
                EditMyAccountDomainView,
                get_web_user_list_view,
            )
            items.append((_('Project Users'), [
                {
                    'title': get_web_user_list_view(self._request).page_title,
                    'url': reverse(get_web_user_list_view(self._request).urlname, args=[self.domain]),
                    'description': _("Grant other CommCare HQ users access to your project and manage user roles."),
                    'subpages': [
                        {
                            'title': _("Invite Web User"),
                            'urlname': 'invite_web_user'
                        },
                        {
                            'title': web_username,
                            'urlname': EditWebUserView.urlname
                        },
                        {
                            'title': _('My Information'),
                            'urlname': EditMyAccountDomainView.urlname
                        }
                    ],
                    'show_in_dropdown': True,
                }
            ]))

<<<<<<< HEAD
            if has_privilege(self._request, privileges.LOCATIONS):
                from corehq.apps.locations.views import (
                    LocationsListView,
                    NewLocationView,
                    EditLocationView,
                    LocationImportView,
                    LocationImportStatusView,
                    LocationFieldsView,
                    LocationTypesView,
                )

                locations_config = {
                    'title': LocationsListView.page_title,
                    'url': reverse(LocationsListView.urlname, args=[self.domain]),
                    'show_in_dropdown': self.project.uses_locations,
                    'subpages': [
                        {
                            'title': NewLocationView.page_title,
                            'urlname': NewLocationView.urlname,
                        },
                        {
                            'title': EditLocationView.page_title,
                            'urlname': EditLocationView.urlname,
                        },
                        {
                            'title': LocationImportView.page_title,
                            'urlname': LocationImportView.urlname,
                        },
                        {
                            'title': LocationImportStatusView.page_title,
                            'urlname': LocationImportStatusView.urlname,
                        },
                        {
                            'title': LocationFieldsView.page_name(),
                            'urlname': LocationFieldsView.urlname,
                        },
                    ]
                }
                advanced_locations_config = {
                    'title': LocationTypesView.page_title,
                    'url': reverse(LocationTypesView.urlname, args=[self.domain]),
                    'show_in_dropdown': self.project.uses_locations,
                }

                items.append((_('Locations'), [
                    locations_config,
                    advanced_locations_config,
                ]))
=======
        if self.project.locations_enabled:
            from corehq.apps.locations.views import (
                LocationsListView,
                NewLocationView,
                EditLocationView,
                LocationImportView,
                LocationImportStatusView,
                LocationFieldsView,
                LocationTypesView,
            )
            from corehq.apps.locations.permissions import (
                user_can_edit_location_types
            )

            locations_config = [{
                'title': LocationsListView.page_title,
                'url': reverse(LocationsListView.urlname, args=[self.domain]),
                'show_in_dropdown': True,
                'subpages': [
                    {
                        'title': NewLocationView.page_title,
                        'urlname': NewLocationView.urlname,
                    },
                    {
                        'title': EditLocationView.page_title,
                        'urlname': EditLocationView.urlname,
                    },
                    {
                        'title': LocationImportView.page_title,
                        'urlname': LocationImportView.urlname,
                    },
                    {
                        'title': LocationImportStatusView.page_title,
                        'urlname': LocationImportStatusView.urlname,
                    },
                    {
                        'title': LocationFieldsView.page_name(),
                        'urlname': LocationFieldsView.urlname,
                    },
                ]
            }]

            if user_can_edit_location_types(self.couch_user, self.project):
                locations_config.append({
                    'title': LocationTypesView.page_title,
                    'url': reverse(LocationTypesView.urlname, args=[self.domain]),
                    'show_in_dropdown': True,
                })
            items.append((_('Locations'), locations_config))
>>>>>>> 43ccce19

        return items


class ProjectSettingsTab(UITab):
    title = ugettext_noop("Project Settings")
    view = 'domain_settings_default'

    @property
    def is_viewable(self):
        return (self.domain and self.couch_user and
                self.couch_user.is_domain_admin(self.domain))

    @property
    def sidebar_items(self):
        from corehq.apps.domain.views import (FeatureFlagsView,
                                              FeaturePreviewsView,
                                              TransferDomainView)

        items = []
        user_is_admin = self.couch_user.is_domain_admin(self.domain)

        project_info = []

        if user_is_admin:
            from corehq.apps.domain.views import EditBasicProjectInfoView, EditPrivacySecurityView

            project_info.extend([
                {
                    'title': _(EditBasicProjectInfoView.page_title),
                    'url': reverse(EditBasicProjectInfoView.urlname, args=[self.domain])
                },
                {
                    'title': _(EditPrivacySecurityView.page_title),
                    'url': reverse(EditPrivacySecurityView.urlname, args=[self.domain])
                }
            ])

        from corehq.apps.domain.views import EditMyProjectSettingsView
        project_info.append({
            'title': _(EditMyProjectSettingsView.page_title),
            'url': reverse(EditMyProjectSettingsView.urlname, args=[self.domain])
        })

        if toggles.DHIS2_DOMAIN.enabled(self.domain):
            from corehq.apps.domain.views import EditDhis2SettingsView
            project_info.append({
                'title': _(EditDhis2SettingsView.page_title),
                'url': reverse(EditDhis2SettingsView.urlname, args=[self.domain])
            })

        can_view_orgs = (user_is_admin
                         and self.project and self.project.organization
                         and has_privilege(self._request, privileges.CROSS_PROJECT_REPORTS))

        if can_view_orgs:
            from corehq.apps.domain.views import OrgSettingsView
            project_info.append({
                'title': _(OrgSettingsView.page_title),
                'url': reverse(OrgSettingsView.urlname, args=[self.domain])
            })

        items.append((_('Project Information'), project_info))

        if user_is_admin:
            administration = [
                {
                    'title': _('CommCare Exchange'),
                    'url': reverse('domain_snapshot_settings', args=[self.domain])
                },
                {
                    'title': _('Multimedia Sharing'),
                    'url': reverse('domain_manage_multimedia', args=[self.domain])
                }
            ]

            def forward_name(repeater_type=None, **context):
                if repeater_type == 'FormRepeater':
                    return _("Forward Forms")
                elif repeater_type == 'ShortFormRepeater':
                    return _("Forward Form Stubs")
                elif repeater_type == 'CaseRepeater':
                    return _("Forward Cases")

            administration.extend([
                {'title': _('Data Forwarding'),
                 'url': reverse('domain_forwarding', args=[self.domain]),
                 'subpages': [
                     {
                         'title': forward_name,
                         'urlname': 'add_repeater',
                     },
                     {
                         'title': forward_name,
                         'urlname': 'add_form_repeater',
                     },
                ]}
            ])

            administration.append({
                'title': _(FeaturePreviewsView.page_title),
                'url': reverse(FeaturePreviewsView.urlname, args=[self.domain])
            })

            if toggles.TRANSFER_DOMAIN.enabled(self.domain):
                administration.append({
                    'title': _(TransferDomainView.page_title),
                    'url': reverse(TransferDomainView.urlname, args=[self.domain])
                })
            items.append((_('Project Administration'), administration))

        from corehq.apps.users.models import WebUser
        if isinstance(self.couch_user, WebUser):
            user_is_billing_admin, billing_account =\
                BillingAccountAdmin.get_admin_status_and_account(
                    self.couch_user, self.domain)
            if user_is_billing_admin or self.couch_user.is_superuser:
                from corehq.apps.domain.views import (
                    DomainSubscriptionView, EditExistingBillingAccountView,
                    DomainBillingStatementsView, ConfirmSubscriptionRenewalView,
                )
                subscription = [
                    {
                        'title': DomainSubscriptionView.page_title,
                        'url': reverse(DomainSubscriptionView.urlname,
                                       args=[self.domain]),
                        'subpages': [
                            {
                                'title': ConfirmSubscriptionRenewalView.page_title,
                                'urlname': ConfirmSubscriptionRenewalView.urlname,
                                'url': reverse(
                                    ConfirmSubscriptionRenewalView.urlname,
                                    args=[self.domain]),
                            }
                        ]
                    },
                ]
                if billing_account is not None:
                    subscription.append(
                        {
                            'title':  EditExistingBillingAccountView.page_title,
                            'url': reverse(EditExistingBillingAccountView.urlname,
                                           args=[self.domain]),
                        },
                    )
                if (billing_account is not None
                        and Invoice.exists_for_domain(self.domain)):
                    subscription.append(
                        {
                            'title': DomainBillingStatementsView.page_title,
                            'url': reverse(DomainBillingStatementsView.urlname,
                                           args=[self.domain]),
                        }
                    )
                items.append((_('Subscription'), subscription))

        if any(toggles.PRIME_RESTORE.enabled(item) for item in [self.couch_user.username, self.domain]):
            from corehq.apps.ota.views import PrimeRestoreCacheView
            project_tools = [
                {
                    'title': _(PrimeRestoreCacheView.page_title),
                    'url': reverse(PrimeRestoreCacheView.urlname,
                                   args=[self.domain])
                },
            ]
            items.append((_('Project Tools'), project_tools))

        if self.couch_user.is_superuser:
            from corehq.apps.domain.views import EditInternalDomainInfoView, \
                EditInternalCalculationsView
            internal_admin = [
                {
                    'title': _(EditInternalDomainInfoView.page_title),
                    'url': reverse(EditInternalDomainInfoView.urlname,
                                   args=[self.domain])
                },
                {
                    'title': _(EditInternalCalculationsView.page_title),
                    'url': reverse(EditInternalCalculationsView.urlname,
                                   args=[self.domain])
                },
                {
                    'title': _(FeatureFlagsView.page_title),
                    'url': reverse(FeatureFlagsView.urlname, args=[self.domain])
                },
            ]
            items.append((_('Internal Data (Dimagi Only)'), internal_admin))

        return items


class MySettingsTab(UITab):
    title = ugettext_noop("My Settings")
    view = 'default_my_settings'

    @property
    def is_viewable(self):
        return self.couch_user is not None

    @property
    def sidebar_items(self):
        from corehq.apps.settings.views import MyAccountSettingsView, \
            MyProjectsList, ChangeMyPasswordView
        items = [
            (_("Manage My Settings"), (
                {
                    'title': _(MyAccountSettingsView.page_title),
                    'url': reverse(MyAccountSettingsView.urlname),
                },
                {
                    'title': _(MyProjectsList.page_title),
                    'url': reverse(MyProjectsList.urlname),
                },
                {
                    'title': _(ChangeMyPasswordView.page_title),
                    'url': reverse(ChangeMyPasswordView.urlname),
                },
            ))
        ]
        return items


class AdminReportsTab(UITab):
    title = ugettext_noop("Admin Reports")
    view = "corehq.apps.hqadmin.views.default"

    @property
    def sidebar_items(self):
        # todo: convert these to dispatcher-style like other reports
        if (self.couch_user and
                (not self.couch_user.is_superuser and
                 toggles.IS_DEVELOPER.enabled(self.couch_user.username))):
            return [
                (_('Administrative Reports'), [
                    {'title': _('System Info'),
                     'url': reverse('system_info')},
                ])]

        admin_operations = []

        if self.couch_user and self.couch_user.is_staff:
            admin_operations.extend([
                {'title': _('Mass Email Users'),
                 'url': reverse('mass_email')},
                {'title': _('PillowTop Errors'),
                 'url': reverse('admin_report_dispatcher',
                                args=('pillow_errors',))},
            ])
        return [
            (_('Administrative Reports'), [
                {'title': _('Project Space List'),
                 'url': reverse('admin_report_dispatcher', args=('domains',))},
                {'title': _('User List'),
                 'url': reverse('admin_report_dispatcher', args=('user_list',))},
                {'title': _('Application List'),
                 'url': reverse('admin_report_dispatcher', args=('app_list',))},
                {'title': _('Message Logs Across All Domains'),
                 'url': reverse('message_log_report')},
                {'title': _('CommCare Versions'),
                 'url': reverse('commcare_version_report')},
                {'title': _('System Info'),
                 'url': reverse('system_info')},
                {'title': _('Loadtest Report'),
                 'url': reverse('loadtest_report')},
            ]),
            (_('Administrative Operations'), admin_operations),
            (_('CommCare Reports'), [
                {
                    'title': report.name,
                    'url': '%s?%s' % (reverse('admin_report_dispatcher',
                                              args=(report.slug,)),
                                      urlencode(report.default_params))
                } for report in [
                    RealProjectSpacesReport,
                    CommConnectProjectSpacesReport,
                    CommTrackProjectSpacesReport,
                ]
            ]),
        ]

    @property
    def is_viewable(self):
        return (self.couch_user and
                (self.couch_user.is_superuser or
                 toggles.IS_DEVELOPER.enabled(self.couch_user.username)))


class GlobalADMConfigTab(UITab):
    title = ugettext_noop("Global ADM Report Configuration")
    view = "corehq.apps.adm.views.default_adm_admin"
    dispatcher = ADMAdminInterfaceDispatcher

    @property
    def is_viewable(self):
        return self.couch_user and self.couch_user.is_superuser


class AccountingTab(UITab):
    title = ugettext_noop("Accounting")
    view = "accounting_default"
    dispatcher = AccountingAdminInterfaceDispatcher

    @property
    def is_viewable(self):
        return is_accounting_admin(self._request.user)

    @property
    @memoized
    def sidebar_items(self):
        items = super(AccountingTab, self).sidebar_items

        from corehq.apps.accounting.views import ManageAccountingAdminsView
        items.append(('Permissions', (
            {
                'title': ManageAccountingAdminsView.page_title,
                'url': reverse(ManageAccountingAdminsView.urlname),
            },
        )))

        from corehq.apps.accounting.views import (
            TriggerInvoiceView, TriggerBookkeeperEmailView,
            TestRenewalEmailView,
        )
        items.append(('Other Actions', (
            {
                'title': TriggerInvoiceView.page_title,
                'url': reverse(TriggerInvoiceView.urlname),
            },
            {
                'title': TriggerBookkeeperEmailView.page_title,
                'url': reverse(TriggerBookkeeperEmailView.urlname),
            },
            {
                'title': TestRenewalEmailView.page_title,
                'url': reverse(TestRenewalEmailView.urlname),
            }
        )))
        return items


class SMSAdminTab(UITab):
    title = ugettext_noop("SMS Connectivity & Billing")
    view = "default_sms_admin_interface"
    dispatcher = SMSAdminInterfaceDispatcher

    @property
    @memoized
    def sidebar_items(self):
        items = super(SMSAdminTab, self).sidebar_items
        items.append((_('SMS Connectivity'), [
            {'title': _('SMS Connections'),
             'url': reverse('list_backends'),
             'subpages': [
                 {'title': _('Add Connection'),
                  'urlname': 'add_backend'},
                 {'title': _('Edit Connection'),
                  'urlname': 'edit_backend'},
            ]},
            {'title': _('SMS Country-Connection Map'),
             'url': reverse('global_backend_map')},
        ]))
        return items

    @property
    def is_viewable(self):
        return self.couch_user and self.couch_user.is_superuser


class FeatureFlagsTab(UITab):
    title = ugettext_noop("Feature Flags")
    view = "toggle_list"

    @property
    def is_viewable(self):
        return self.couch_user and self.couch_user.is_superuser


class AnnouncementsTab(UITab):
    title = ugettext_noop("Announcements")
    view = "corehq.apps.announcements.views.default_announcement"
    dispatcher = HQAnnouncementAdminInterfaceDispatcher

    @property
    def is_viewable(self):
        return self.couch_user and self.couch_user.is_superuser


class AdminTab(UITab):
    title = ugettext_noop("Admin")
    view = "corehq.apps.hqadmin.views.default"
    subtab_classes = (
        AdminReportsTab,
        GlobalADMConfigTab,
        SMSAdminTab,
        AnnouncementsTab,
        AccountingTab,
        FeatureFlagsTab
    )

    @property
    def dropdown_items(self):
        if (self.couch_user and not self.couch_user.is_superuser
                and (toggles.IS_DEVELOPER.enabled(self.couch_user.username))):
            return [dropdown_dict(_("System Info"),
                    url=reverse("system_info"))]

        submenu_context = [
            dropdown_dict(_("Reports"), is_header=True),
            dropdown_dict(_("Admin Reports"), url=reverse("default_admin_report")),
            dropdown_dict(_("System Info"), url=reverse("system_info")),
            dropdown_dict(_("Management"), is_header=True),
            dropdown_dict(mark_for_escaping(_("ADM Reports & Columns")),
                          url=reverse("default_adm_admin_interface")),
            dropdown_dict(mark_for_escaping(_("Commands")),
                          url=reverse("management_commands")),
            # dropdown_dict(mark_for_escaping("HQ Announcements"),
            #                      url=reverse("default_announcement_admin")),
        ]
        try:
            if AccountingTab(self._request, self._current_url_name).is_viewable:
                submenu_context.append(
                    dropdown_dict(AccountingTab.title, url=reverse('accounting_default'))
                )
        except Exception:
            pass
        try:
            submenu_context.append(dropdown_dict(
                mark_for_escaping(_("Old SMS Billing")),
                url=reverse("billing_default")))
        except Exception:
            pass
        submenu_context.extend([
            dropdown_dict(_("SMS Connectivity & Billing"), url=reverse("default_sms_admin_interface")),
            dropdown_dict(_("Feature Flags"), url=reverse("toggle_list")),
            dropdown_dict(None, is_divider=True),
            dropdown_dict(_("Django Admin"), url="/admin")
        ])
        return submenu_context

    @property
    def is_viewable(self):
        return (self.couch_user and
                (self.couch_user.is_superuser or
                 toggles.IS_DEVELOPER.enabled(self.couch_user.username)))


class ExchangeTab(UITab):
    title = ugettext_noop("Exchange")
    view = "corehq.apps.appstore.views.appstore"

    @property
    def dropdown_items(self):
        submenu_context = None
        if self.domain and self.couch_user.is_domain_admin(self.domain):
            submenu_context = [
                dropdown_dict(_("CommCare Exchange"), url=reverse("appstore")),
                dropdown_dict(
                    _("Publish this project"),
                    url=reverse("domain_snapshot_settings",
                                args=[self.domain]))
            ]
        return submenu_context

    @property
    def is_viewable(self):
        couch_user = self.couch_user
        return (self.domain and couch_user and couch_user.can_edit_apps() and
                (couch_user.is_member_of(self.domain) or couch_user.is_superuser))


class OrgTab(UITab):
    @property
    def is_viewable(self):
        return (self.org and self.couch_user and
                (self.couch_user.is_member_of_org(self.org) or
                    self.couch_user.is_superuser))


class OrgReportTab(OrgTab):
    title = ugettext_noop("Reports")
    view = "corehq.apps.orgs.views.base_report"

    @property
    def dropdown_items(self):
        return [
            dropdown_dict(
                _("Projects Table"),
                url=reverse("orgs_report", args=(self.org.name,))),
            dropdown_dict(
                _("Form Data"),
                url=reverse("orgs_stats", args=(self.org.name, "forms"))),
            dropdown_dict(
                _("Case Data"),
                url=reverse("orgs_stats", args=(self.org.name, "cases"))),
            dropdown_dict(
                _("User Data"),
                url=reverse("orgs_stats", args=(self.org.name, "users"))),
        ]


class OrgSettingsTab(OrgTab):
    title = ugettext_noop("Settings")
    view = "corehq.apps.orgs.views.orgs_landing"

    @property
    def dropdown_items(self):
        return [
            dropdown_dict(
                _("Projects"),
                url=reverse("orgs_landing", args=(self.org.name,))),
            dropdown_dict(
                _("Teams"),
                url=reverse("orgs_teams", args=(self.org.name,))),
            dropdown_dict(
                _("Members"),
                url=reverse("orgs_members", args=(self.org.name,))),
        ]


class MaintenanceAlert(models.Model):
    created = models.DateTimeField(auto_now_add=True)
    modified = models.DateTimeField(auto_now_add=True)
    active = models.BooleanField(default=False)

    text = models.TextField()

    @property
    def html(self):
        return mark_up_urls(self.text)<|MERGE_RESOLUTION|>--- conflicted
+++ resolved
@@ -1078,57 +1078,7 @@
                 }
             ]))
 
-<<<<<<< HEAD
-            if has_privilege(self._request, privileges.LOCATIONS):
-                from corehq.apps.locations.views import (
-                    LocationsListView,
-                    NewLocationView,
-                    EditLocationView,
-                    LocationImportView,
-                    LocationImportStatusView,
-                    LocationFieldsView,
-                    LocationTypesView,
-                )
-
-                locations_config = {
-                    'title': LocationsListView.page_title,
-                    'url': reverse(LocationsListView.urlname, args=[self.domain]),
-                    'show_in_dropdown': self.project.uses_locations,
-                    'subpages': [
-                        {
-                            'title': NewLocationView.page_title,
-                            'urlname': NewLocationView.urlname,
-                        },
-                        {
-                            'title': EditLocationView.page_title,
-                            'urlname': EditLocationView.urlname,
-                        },
-                        {
-                            'title': LocationImportView.page_title,
-                            'urlname': LocationImportView.urlname,
-                        },
-                        {
-                            'title': LocationImportStatusView.page_title,
-                            'urlname': LocationImportStatusView.urlname,
-                        },
-                        {
-                            'title': LocationFieldsView.page_name(),
-                            'urlname': LocationFieldsView.urlname,
-                        },
-                    ]
-                }
-                advanced_locations_config = {
-                    'title': LocationTypesView.page_title,
-                    'url': reverse(LocationTypesView.urlname, args=[self.domain]),
-                    'show_in_dropdown': self.project.uses_locations,
-                }
-
-                items.append((_('Locations'), [
-                    locations_config,
-                    advanced_locations_config,
-                ]))
-=======
-        if self.project.locations_enabled:
+        if has_privilege(self._request, privileges.LOCATIONS):
             from corehq.apps.locations.views import (
                 LocationsListView,
                 NewLocationView,
@@ -1177,7 +1127,6 @@
                     'show_in_dropdown': True,
                 })
             items.append((_('Locations'), locations_config))
->>>>>>> 43ccce19
 
         return items
 
