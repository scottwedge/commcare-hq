--- conflicted
+++ resolved
@@ -5657,10 +5657,6 @@
     else:
         source_app = wrap_app(app_id_or_source)
     source_domain = source_app.domain
-<<<<<<< HEAD
-    family_id = source_app.get_id
-=======
->>>>>>> e7616504
     source = source_app.export_json(dump_json=False)
     try:
         attachments = source['_attachments']
@@ -5679,12 +5675,8 @@
     app.convert_build_to_app()
     app.date_created = datetime.datetime.utcnow()
     app.cloudcare_enabled = domain_has_privilege(domain, privileges.CLOUDCARE)
-<<<<<<< HEAD
-    app.family_id = family_id
-=======
     if source_domain == domain and toggles.MULTI_MASTER_LINKED_DOMAINS.enabled(domain):
         app.family_id = source_app.get_id
->>>>>>> e7616504
 
     report_map = get_static_report_mapping(source_domain, domain)
     if report_map:
