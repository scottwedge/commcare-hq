# coding=utf-8
from __future__ import absolute_import, unicode_literals

import calendar
import datetime
import hashlib
import itertools
import json
import logging
import os
import random
import re
import types
import uuid
from collections import defaultdict, namedtuple, Counter, OrderedDict

from copy import deepcopy
from distutils.version import LooseVersion
from functools import wraps
from io import BytesIO, open
from itertools import chain
from mimetypes import guess_type

from django.conf import settings
from django.contrib import messages
from django.contrib.auth.hashers import make_password
from django.core.cache import cache
from django.db import models
from django.core.exceptions import ValidationError
from django.template.loader import render_to_string
from django.urls import reverse
from django.utils.safestring import SafeBytes
from django.utils.translation import override
from django.utils.translation import ugettext as _
from django.utils.translation import ugettext_lazy

import qrcode
import six
from couchdbkit import MultipleResultsFound, ResourceNotFound
from couchdbkit.exceptions import BadValueError
from jsonpath_rw import jsonpath, parse
from lxml import etree
from memoized import memoized
from six.moves import filter, map, range
from six.moves.urllib.parse import urljoin
from six.moves.urllib.request import urlopen

from corehq.apps.locations.models import SQLLocation
from dimagi.ext.couchdbkit import (
    BooleanProperty,
    DateTimeProperty,
    DecimalProperty,
    DictProperty,
    Document,
    DocumentSchema,
    FloatProperty,
    IntegerProperty,
    ListProperty,
    SchemaDictProperty,
    SchemaListProperty,
    SchemaProperty,
    StringListProperty,
    StringProperty,
)
from dimagi.utils.couch import CriticalSection
from dimagi.utils.couch.undo import DELETED_SUFFIX, DeleteRecord
from dimagi.utils.dates import DateSpan
from dimagi.utils.web import get_url_base, parse_int

from corehq import privileges, toggles
from corehq.apps.accounting.utils import domain_has_privilege
from corehq.apps.app_manager import (
    app_strings,
    commcare_settings,
    current_builds,
    id_strings,
    remote_app,
)
from corehq.apps.app_manager.app_schemas.case_properties import (
    get_all_case_properties,
    get_usercase_properties,
)
from corehq.apps.app_manager.commcare_settings import check_condition
from corehq.apps.app_manager.const import *
from corehq.apps.app_manager.const import USERCASE_TYPE
from corehq.apps.app_manager.dbaccessors import (
    domain_has_apps,
    get_app,
    get_build_ids,
    get_latest_build_doc,
    get_latest_released_app_doc,
    get_build_by_version,
)
from corehq.apps.app_manager.util import (
    get_latest_app_release_by_location,
    expire_get_latest_app_release_by_location_cache,
    is_linked_app,
    is_remote_app,
)
from corehq.apps.app_manager.detail_screen import PropertyXpathGenerator
from corehq.apps.app_manager.exceptions import (
    AppEditingError,
    FormNotFoundException,
    IncompatibleFormTypeException,
    ModuleNotFoundException,
    RearrangeError,
    ScheduleError,
    VersioningError,
    XFormException,
    XFormIdNotUnique,
    XFormValidationError,
    XFormValidationFailed,
)
from corehq.apps.app_manager.feature_support import CommCareFeatureSupportMixin
from corehq.apps.app_manager.helpers.validators import (
    AdvancedFormValidator,
    AdvancedModuleValidator,
    ApplicationBaseValidator,
    ApplicationValidator,
    FormBaseValidator,
    FormValidator,
    IndexedFormBaseValidator,
    ModuleBaseValidator,
    ModuleValidator,
    ReportModuleValidator,
    ShadowFormValidator,
    ShadowModuleValidator,
)
from corehq.apps.app_manager.suite_xml import xml_models as suite_models
from corehq.apps.app_manager.suite_xml.generator import (
    MediaSuiteGenerator,
    SuiteGenerator,
)
from corehq.apps.app_manager.suite_xml.utils import get_select_chain
from corehq.apps.app_manager.tasks import prune_auto_generated_builds
from corehq.apps.app_manager.templatetags.xforms_extras import trans
from corehq.apps.app_manager.util import (
    LatestAppInfo,
    actions_use_usercase,
    get_and_assert_practice_user_in_domain,
    get_correct_app_class,
    get_latest_enabled_build_for_profile,
    get_latest_enabled_versions_per_profile,
    is_usercase_in_use,
    module_offers_search,
    save_xform,
    update_form_unique_ids,
    update_report_module_ids,
)
from corehq.apps.app_manager.xform import XForm
from corehq.apps.app_manager.xform import parse_xml as _parse_xml
from corehq.apps.app_manager.xform import validate_xform
from corehq.apps.app_manager.xpath import dot_interpolate, interpolate_xpath
from corehq.apps.appstore.models import SnapshotMixin
from corehq.apps.builds.models import (
    BuildRecord,
    BuildSpec,
    CommCareBuildConfig,
)
from corehq.apps.builds.utils import get_default_build_spec
from corehq.apps.domain.models import Domain, cached_property
from corehq.apps.hqmedia.models import (
    ApplicationMediaMixin,
    CommCareMultimedia,
    FormMediaMixin,
    ModuleMediaMixin,
)
from corehq.apps.integration.models import ApplicationIntegrationMixin
from corehq.apps.linked_domain.applications import (
    get_latest_master_app_release,
    get_latest_master_releases_versions,
    get_master_app_briefs,
)
from corehq.apps.linked_domain.exceptions import ActionNotPermitted
from corehq.apps.reports.daterange import (
    get_daterange_start_end_dates,
    get_simple_dateranges,
)
from corehq.apps.translations.models import TranslationMixin
from corehq.apps.userreports.exceptions import ReportConfigurationNotFoundError
from corehq.apps.userreports.util import get_static_report_mapping
from corehq.apps.users.dbaccessors.couch_users import (
    get_display_name_for_user_id,
)
from corehq.apps.users.util import cc_user_domain
from corehq.blobs.mixin import CODES, BlobMixin
from corehq.const import USER_DATE_FORMAT, USER_TIME_FORMAT
from corehq.util import bitly, view_utils
from corehq.util.python_compatibility import soft_assert_type_text
from corehq.util.quickcache import quickcache
from corehq.util.soft_assert import soft_assert
from corehq.util.timer import TimingContext, time_method
from corehq.util.timezones.conversions import ServerTime
from corehq.util.timezones.utils import get_timezone_for_domain

DETAIL_TYPES = ['case_short', 'case_long', 'ref_short', 'ref_long']

FIELD_SEPARATOR = ':'

ATTACHMENT_REGEX = r'[^/]*\.xml'

ANDROID_LOGO_PROPERTY_MAPPING = {
    'hq_logo_android_home': 'brand-banner-home',
    'hq_logo_android_login': 'brand-banner-login',
    'hq_logo_android_demo': 'brand-banner-home-demo',
}


LATEST_APK_VALUE = 'latest'
LATEST_APP_VALUE = 0


def jsonpath_update(datum_context, value):
    field = datum_context.path.fields[0]
    parent = jsonpath.Parent().find(datum_context)[0]
    parent.value[field] = value

# store a list of references to form ID's so that
# when an app is copied we can update the references
# with the new values
form_id_references = []


def FormIdProperty(expression, **kwargs):
    """
    Create a StringProperty that references a form ID. This is necessary because
    form IDs change when apps are copied so we need to make sure we update
    any references to the them.
    :param expression:  jsonpath expression that can be used to find the field
    :param kwargs:      arguments to be passed to the underlying StringProperty
    """
    path_expression = parse(expression)
    assert isinstance(path_expression, jsonpath.Child), "only child path expressions are supported"
    field = path_expression.right
    assert len(field.fields) == 1, 'path expression can only reference a single field'

    form_id_references.append(path_expression)
    return StringProperty(**kwargs)


def _rename_key(dct, old, new):
    if old in dct:
        if new in dct and dct[new]:
            dct["%s_backup_%s" % (new, hex(random.getrandbits(32))[2:-1])] = dct[new]
        dct[new] = dct[old]
        del dct[old]


def app_template_dir(slug):
    return os.path.join(os.path.dirname(__file__), 'static', 'app_manager', 'template_apps', slug)


@memoized
def load_app_template(slug):
    with open(os.path.join(app_template_dir(slug), 'app.json')) as f:
        return json.load(f)


class IndexedSchema(DocumentSchema):
    """
    Abstract class.
    Meant for documents that appear in a list within another document
    and need to know their own position within that list.

    """

    def with_id(self, i, parent):
        self._i = i
        self._parent = parent
        return self

    @property
    def id(self):
        return self._i

    def __eq__(self, other):
        return (
            other and isinstance(other, IndexedSchema)
            and (self.id == other.id)
            and (self._parent == other._parent)
        )

    def __ne__(self, other):
        return not self.__eq__(other)

    class Getter(object):

        def __init__(self, attr):
            self.attr = attr

        def __call__(self, instance):
            items = getattr(instance, self.attr)
            l = len(items)
            for i, item in enumerate(items):
                yield item.with_id(i % l, instance)

        def __get__(self, instance, owner):
            # thanks, http://metapython.blogspot.com/2010/11/python-instance-methods-how-are-they.html
            # this makes Getter('foo') act like a bound method
            return types.MethodType(self, instance)


class FormActionCondition(DocumentSchema):
    """
    The condition under which to open/update/close a case/referral

    Either {'type': 'if', 'question': '/xpath/to/node', 'answer': 'value'}
    in which case the action takes place if question has answer answer,
    or {'type': 'always'} in which case the action always takes place.
    """
    type = StringProperty(choices=["if", "always", "never"], default="never")
    question = StringProperty()
    answer = StringProperty()
    operator = StringProperty(choices=['=', 'selected', 'boolean_true'], default='=')

    def is_active(self):
        return self.type in ('if', 'always')


class FormAction(DocumentSchema):
    """
    Corresponds to Case XML

    """
    condition = SchemaProperty(FormActionCondition)

    def is_active(self):
        return self.condition.is_active()

    @classmethod
    def get_action_paths(cls, action):
        if action.condition.type == 'if':
            yield action.condition.question

        for __, path in cls.get_action_properties(action):
            yield path

    @classmethod
    def get_action_properties(self, action):
        action_properties = action.properties()
        if 'name_path' in action_properties and action.name_path:
            yield 'name', action.name_path
        if 'case_name' in action_properties:
            yield 'name', action.case_name
        if 'external_id' in action_properties and action.external_id:
            yield 'external_id', action.external_id
        if 'update' in action_properties:
            for name, path in action.update.items():
                yield name, path
        if 'case_properties' in action_properties:
            for name, path in action.case_properties.items():
                yield name, path
        if 'preload' in action_properties:
            for path, name in action.preload.items():
                yield name, path


class UpdateCaseAction(FormAction):

    update = DictProperty()


class PreloadAction(FormAction):

    preload = DictProperty()

    def is_active(self):
        return bool(self.preload)


class UpdateReferralAction(FormAction):

    followup_date = StringProperty()

    def get_followup_date(self):
        if self.followup_date:
            return "if(date({followup_date}) >= date(today()), {followup_date}, date(today() + 2))".format(
                followup_date=self.followup_date,
            )
        return self.followup_date or "date(today() + 2)"


class OpenReferralAction(UpdateReferralAction):

    name_path = StringProperty()


class OpenCaseAction(FormAction):

    name_path = StringProperty()
    external_id = StringProperty()


class OpenSubCaseAction(FormAction, IndexedSchema):

    case_type = StringProperty()
    case_name = StringProperty()
    reference_id = StringProperty()
    case_properties = DictProperty()
    repeat_context = StringProperty()
    # relationship = "child" for index to a parent case (default)
    # relationship = "extension" for index to a host case
    relationship = StringProperty(choices=['child', 'extension'], default='child')

    close_condition = SchemaProperty(FormActionCondition)

    @property
    def form_element_name(self):
        return 'subcase_{}'.format(self.id)


class FormActions(DocumentSchema):

    open_case = SchemaProperty(OpenCaseAction)
    update_case = SchemaProperty(UpdateCaseAction)
    close_case = SchemaProperty(FormAction)
    open_referral = SchemaProperty(OpenReferralAction)
    update_referral = SchemaProperty(UpdateReferralAction)
    close_referral = SchemaProperty(FormAction)

    case_preload = SchemaProperty(PreloadAction)
    referral_preload = SchemaProperty(PreloadAction)
    load_from_form = SchemaProperty(PreloadAction)  # DEPRECATED

    usercase_update = SchemaProperty(UpdateCaseAction)
    usercase_preload = SchemaProperty(PreloadAction)

    subcases = SchemaListProperty(OpenSubCaseAction)

    get_subcases = IndexedSchema.Getter('subcases')

    def all_property_names(self):
        names = set()
        names.update(list(self.update_case.update.keys()))
        names.update(list(self.case_preload.preload.values()))
        for subcase in self.subcases:
            names.update(list(subcase.case_properties.keys()))
        return names

    def count_subcases_per_repeat_context(self):
        return Counter([action.repeat_context for action in self.subcases])


class CaseIndex(DocumentSchema):
    tag = StringProperty()
    reference_id = StringProperty(default='parent')
    relationship = StringProperty(choices=['child', 'extension', 'question'], default='child')
    # if relationship is 'question', this is the question path
    # question's response must be either "child" or "extension"
    relationship_question = StringProperty(default='')


class AdvancedAction(IndexedSchema):
    case_type = StringProperty()
    case_tag = StringProperty()
    case_properties = DictProperty()
    # case_indices = NotImplemented

    close_condition = SchemaProperty(FormActionCondition)

    __eq__ = DocumentSchema.__eq__

    def get_paths(self):
        for path in self.case_properties.values():
            yield path

        if self.close_condition.type == 'if':
            yield self.close_condition.question

    def get_property_names(self):
        return set(self.case_properties.keys())

    @property
    def is_subcase(self):
        return bool(self.case_indices)

    @property
    def form_element_name(self):
        return "case_{}".format(self.case_tag)


class AutoSelectCase(DocumentSchema):
    """
    Configuration for auto-selecting a case.
    Attributes:
        value_source    Reference to the source of the value. For mode = fixture,
                        this represents the FixtureDataType ID. For mode = case
                        this represents the 'case_tag' for the case.
                        The modes 'user' and 'raw' don't require a value_source.
        value_key       The actual field that contains the case ID. Can be a case
                        index or a user data key or a fixture field name or the raw
                        xpath expression.

    """
    mode = StringProperty(choices=[AUTO_SELECT_USER,
                                   AUTO_SELECT_FIXTURE,
                                   AUTO_SELECT_CASE,
                                   AUTO_SELECT_USERCASE,
                                   AUTO_SELECT_RAW])
    value_source = StringProperty()
    value_key = StringProperty(required=True)


class LoadCaseFromFixture(DocumentSchema):
    """
    fixture_nodeset:     nodeset that returns the fixture options to display
    fixture_tag:         id of session datum where the result of user selection will be stored
    fixture_variable:    value from the fixture to store from the selection
    auto_select_fixture: boolean to autoselect the value if the nodeset only returns 1 result
    case_property:       case property to filter on
    arbitrary_datum_*:   adds an arbitrary datum with function before the action
    """
    fixture_nodeset = StringProperty()
    fixture_tag = StringProperty()
    fixture_variable = StringProperty()
    auto_select_fixture = BooleanProperty(default=False)
    case_property = StringProperty(default='')
    auto_select = BooleanProperty(default=False)
    arbitrary_datum_id = StringProperty()
    arbitrary_datum_function = StringProperty()


class LoadUpdateAction(AdvancedAction):
    """
    details_module:           Use the case list configuration from this module to show the cases.
    preload:                  Value from the case to load into the form. Keys are question paths,
                              values are case properties.
    auto_select:              Configuration for auto-selecting the case
    load_case_from_fixture:   Configuration for loading a case using fixture data
    show_product_stock:       If True list the product stock using the module's Product List
                              configuration.
    product_program:          Only show products for this CommCare Supply program.
    case_index:               Used when a case should be created/updated as a child or extension case
                              of another case.
    """
    details_module = StringProperty()
    preload = DictProperty()
    auto_select = SchemaProperty(AutoSelectCase, default=None)
    load_case_from_fixture = SchemaProperty(LoadCaseFromFixture, default=None)
    show_product_stock = BooleanProperty(default=False)
    product_program = StringProperty()
    case_index = SchemaProperty(CaseIndex)

    @property
    def case_indices(self):
        # Allows us to ducktype AdvancedOpenCaseAction
        return [self.case_index] if self.case_index.tag else []

    @case_indices.setter
    def case_indices(self, value):
        if len(value) > 1:
            raise ValueError('A LoadUpdateAction cannot have more than one case index')
        if value:
            self.case_index = value[0]
        else:
            self.case_index = CaseIndex()

    @case_indices.deleter
    def case_indices(self):
        self.case_index = CaseIndex()

    def get_paths(self):
        for path in super(LoadUpdateAction, self).get_paths():
            yield path

        for path in self.preload.keys():
            yield path

    def get_property_names(self):
        names = super(LoadUpdateAction, self).get_property_names()
        names.update(list(self.preload.values()))
        return names

    @property
    def case_session_var(self):
        return 'case_id_{0}'.format(self.case_tag)

    @classmethod
    def wrap(cls, data):
        if 'parent_tag' in data:
            if data['parent_tag']:
                data['case_index'] = {
                    'tag': data['parent_tag'],
                    'reference_id': data.get('parent_reference_id', 'parent'),
                    'relationship': data.get('relationship', 'child')
                }
            del data['parent_tag']
            data.pop('parent_reference_id', None)
            data.pop('relationship', None)
        return super(LoadUpdateAction, cls).wrap(data)


class AdvancedOpenCaseAction(AdvancedAction):
    name_path = StringProperty()
    repeat_context = StringProperty()
    case_indices = SchemaListProperty(CaseIndex)

    open_condition = SchemaProperty(FormActionCondition)

    def get_paths(self):
        for path in super(AdvancedOpenCaseAction, self).get_paths():
            yield path

        yield self.name_path

        if self.open_condition.type == 'if':
            yield self.open_condition.question

    @property
    def case_session_var(self):
        return 'case_id_new_{}_{}'.format(self.case_type, self.id)

    @classmethod
    def wrap(cls, data):
        if 'parent_tag' in data:
            if data['parent_tag']:
                index = {
                    'tag': data['parent_tag'],
                    'reference_id': data.get('parent_reference_id', 'parent'),
                    'relationship': data.get('relationship', 'child')
                }
                if hasattr(data.get('case_indices'), 'append'):
                    data['case_indices'].append(index)
                else:
                    data['case_indices'] = [index]
            del data['parent_tag']
            data.pop('parent_reference_id', None)
            data.pop('relationship', None)
        return super(AdvancedOpenCaseAction, cls).wrap(data)


class AdvancedFormActions(DocumentSchema):
    load_update_cases = SchemaListProperty(LoadUpdateAction)

    open_cases = SchemaListProperty(AdvancedOpenCaseAction)

    get_load_update_actions = IndexedSchema.Getter('load_update_cases')
    get_open_actions = IndexedSchema.Getter('open_cases')

    def get_all_actions(self):
        return itertools.chain(self.get_load_update_actions(), self.get_open_actions())

    def get_subcase_actions(self):
        return (a for a in self.get_all_actions() if a.case_indices)

    def get_open_subcase_actions(self, parent_case_type=None):
        for action in self.open_cases:
            if action.case_indices:
                if not parent_case_type:
                    yield action
                else:
                    if any(self.actions_meta_by_tag[case_index.tag]['action'].case_type == parent_case_type
                           for case_index in action.case_indices):
                        yield action

    def get_case_tags(self):
        for action in self.get_all_actions():
            yield action.case_tag

    def get_action_from_tag(self, tag):
        return self.actions_meta_by_tag.get(tag, {}).get('action', None)

    @property
    def actions_meta_by_tag(self):
        return self._action_meta()['by_tag']

    @property
    def actions_meta_by_parent_tag(self):
        return self._action_meta()['by_parent_tag']

    @property
    def auto_select_actions(self):
        return self._action_meta()['by_auto_select_mode']

    @memoized
    def _action_meta(self):
        meta = {
            'by_tag': {},
            'by_parent_tag': {},
            'by_auto_select_mode': {
                AUTO_SELECT_USER: [],
                AUTO_SELECT_CASE: [],
                AUTO_SELECT_FIXTURE: [],
                AUTO_SELECT_USERCASE: [],
                AUTO_SELECT_RAW: [],
            }
        }

        def add_actions(type, action_list):
            for action in action_list:
                meta['by_tag'][action.case_tag] = {
                    'type': type,
                    'action': action
                }
                for parent in action.case_indices:
                    meta['by_parent_tag'][parent.tag] = {
                        'type': type,
                        'action': action
                    }
                if type == 'load' and action.auto_select and action.auto_select.mode:
                    meta['by_auto_select_mode'][action.auto_select.mode].append(action)

        add_actions('load', self.get_load_update_actions())
        add_actions('open', self.get_open_actions())

        return meta

    def count_subcases_per_repeat_context(self):
        return Counter([action.repeat_context for action in self.get_open_subcase_actions()])


class FormSource(object):

    def __get__(self, form, form_cls):
        if not form:
            return self
        unique_id = form.get_unique_id()
        app = form.get_app()
        filename = "%s.xml" % unique_id

        # for backwards compatibility of really old apps
        try:
            old_contents = form['contents']
        except AttributeError:
            pass
        else:
            app.lazy_put_attachment(old_contents.encode('utf-8'), filename)
            del form['contents']

        if not app.has_attachment(filename):
            source = ''
        else:
            source = app.lazy_fetch_attachment(filename)
            if isinstance(source, bytes):
                source = source.decode('utf-8')

        return source

    def __set__(self, form, value):
        unique_id = form.get_unique_id()
        app = form.get_app()
        filename = "%s.xml" % unique_id
        if isinstance(value, six.text_type):
            value = value.encode('utf-8')
        app.lazy_put_attachment(value, filename)
        form.clear_validation_cache()
        try:
            form.xmlns = form.wrapped_xform().data_node.tag_xmlns
        except Exception:
            form.xmlns = None


class CachedStringProperty(object):

    def __init__(self, key):
        self.get_key = key

    def __get__(self, instance, owner):
        return self.get(self.get_key(instance))

    def __set__(self, instance, value):
        self.set(self.get_key(instance), value)

    @classmethod
    def get(cls, key):
        return cache.get(key)

    @classmethod
    def set(cls, key, value):
        cache.set(key, value, 7*24*60*60)  # cache for 7 days


class ScheduleVisit(IndexedSchema):
    """
    due:         Days after the anchor date that this visit is due
    starts:      Days before the due date that this visit is valid from
    expires:     Days after the due date that this visit is valid until (optional)

    repeats:     Whether this is a repeat visit (one per form allowed)
    increment:   Days after the last visit that the repeat visit occurs
    """
    due = IntegerProperty()
    starts = IntegerProperty()
    expires = IntegerProperty()
    repeats = BooleanProperty(default=False)
    increment = IntegerProperty()

    @property
    def id(self):
        """Visits are 1-based indexed"""
        _id = super(ScheduleVisit, self).id
        return _id + 1


class FormDatum(DocumentSchema):
    name = StringProperty()
    xpath = StringProperty()


class FormLink(DocumentSchema):
    """
    xpath:      xpath condition that must be true in order to open next form
    form_id:    id of next form to open
    """
    xpath = StringProperty()
    form_id = FormIdProperty('modules[*].forms[*].form_links[*].form_id')
    datums = SchemaListProperty(FormDatum)


class FormSchedule(DocumentSchema):
    """
    starts:                     Days after the anchor date that this schedule starts
    expires:                    Days after the anchor date that this schedule expires (optional)
    visits:		        List of visits in this schedule
    allow_unscheduled:          Allow unscheduled visits in this schedule
    transition_condition:       Condition under which we transition to the next phase
    termination_condition:      Condition under which we terminate the whole schedule
    """
    enabled = BooleanProperty(default=True)

    starts = IntegerProperty()
    expires = IntegerProperty()
    allow_unscheduled = BooleanProperty(default=False)
    visits = SchemaListProperty(ScheduleVisit)
    get_visits = IndexedSchema.Getter('visits')

    transition_condition = SchemaProperty(FormActionCondition)
    termination_condition = SchemaProperty(FormActionCondition)


class CustomAssertion(DocumentSchema):
    """Custom assertions to add to the assertions block
    test: The actual assertion to run
    locale_id: The id of the localizable string
    """
    test = StringProperty(required=True)
    text = DictProperty(StringProperty)


class CustomInstance(DocumentSchema):
    """Custom instances to add to the instance block
    instance_id: 	The ID of the instance
    instance_path: 	The path where the instance can be found
    """
    instance_id = StringProperty(required=True)
    instance_path = StringProperty(required=True)


class CommentMixin(DocumentSchema):
    """
    Documentation comment for app builders and maintainers
    """
    comment = StringProperty(default='')

    @property
    def short_comment(self):
        """
        Trim comment to 500 chars (about 100 words)
        """
        return self.comment if len(self.comment) <= 500 else self.comment[:497] + '...'


class CaseLoadReference(DocumentSchema):
    """
    This is the schema for a load reference that is used in validation and expected
    to be worked with when using `CaseReferences`. The format is different from the
    dict of:

    {
      'path': ['list', 'of', 'properties']
    }

    That is stored on the model and expected in Vellum, but as we add more information
    (like case types) to the load model this format will be easier to extend.
    """
    _allow_dynamic_properties = False
    path = StringProperty()
    properties = ListProperty(six.text_type)


class CaseSaveReference(DocumentSchema):
    """
    This is the schema for what Vellum writes to HQ and what is expected to be stored on the
    model (reference by a dict where the keys are paths).
    """
    _allow_dynamic_properties = False
    case_type = StringProperty()
    properties = ListProperty(six.text_type)
    create = BooleanProperty(default=False)
    close = BooleanProperty(default=False)


class CaseSaveReferenceWithPath(CaseSaveReference):
    """
    Like CaseLoadReference, this is the model that is expected to be worked with as it
    contains the complete information about the reference in a single place.
    """
    path = StringProperty()


class CaseReferences(DocumentSchema):
    """
    The case references associated with a form. This is dependent on Vellum's API that sends
    case references to HQ.

    load: is a dict of question paths to lists of properties (see `CaseLoadReference`),
    save: is a dict of question paths to `CaseSaveReference` objects.

    The intention is that all usage of the objects goes through the `get_load_references` and
    `get_save_references` helper functions.
    """
    _allow_dynamic_properties = False
    load = DictProperty()
    save = SchemaDictProperty(CaseSaveReference)

    def validate(self, required=True):
        super(CaseReferences, self).validate()
        # call this method to force validation to run on the other referenced types
        # since load is not a defined schema (yet)
        list(self.get_load_references())

    def get_load_references(self):
        """
        Returns a generator of `CaseLoadReference` objects containing all the load references.
        """
        for path, properties in self.load.items():
            yield CaseLoadReference(path=path, properties=list(properties))

    def get_save_references(self):
        """
        Returns a generator of `CaseSaveReferenceWithPath` objects containing all the save references.
        """
        for path, reference in self.save.items():
            ref_copy = reference.to_json()
            ref_copy['path'] = path
            yield CaseSaveReferenceWithPath.wrap(ref_copy)


class MappingItem(DocumentSchema):
    key = StringProperty()
    # lang => localized string
    value = DictProperty()

    @property
    def treat_as_expression(self):
        """
        Returns if whether the key can be treated as a valid expression that can be included in
        condition-predicate of an if-clause for e.g. if(<expression>, value, ...)
        """
        special_chars = '{}()[]=<>."\'/'
        return any(special_char in self.key for special_char in special_chars)

    @property
    def key_as_variable(self):
        """
        Return an xml variable name to represent this key.

        If the key contains spaces or a condition-predicate of an if-clause,
        return a hash of the key with "h" prepended.
        If not, return the key with "k" prepended.

        The prepended characters prevent the variable name from starting with a
        numeral, which is illegal.
        """
        if re.search(r'\W', self.key) or self.treat_as_expression:
            return 'h{hash}'.format(hash=hashlib.md5(self.key.encode('UTF-8')).hexdigest()[:8])
        else:
            return 'k{key}'.format(key=self.key)

    def key_as_condition(self, property=None):
        if self.treat_as_expression:
            condition = dot_interpolate(self.key, property) if property else self.key
            return "{condition}".format(condition=condition)
        else:
            return "{property} = '{key}'".format(
                property=property,
                key=self.key
            )

    def ref_to_key_variable(self, index, sort_or_display):
        if sort_or_display == "sort":
            key_as_var = "{}, ".format(index)
        elif sort_or_display == "display":
            key_as_var = "${var_name}, ".format(var_name=self.key_as_variable)

        return key_as_var


class FormBase(DocumentSchema):
    """
    Part of a Managed Application; configuration for a form.
    Translates to a second-level menu on the phone

    """
    form_type = None

    name = DictProperty(six.text_type)
    name_enum = SchemaListProperty(MappingItem)
    unique_id = StringProperty()
    show_count = BooleanProperty(default=False)
    xmlns = StringProperty()
    version = IntegerProperty()
    source = FormSource()
    validation_cache = CachedStringProperty(
        lambda self: "cache-%s-%s-validation" % (self.get_app().get_id, self.unique_id)
    )
    post_form_workflow = StringProperty(
        default=WORKFLOW_DEFAULT,
        choices=ALL_WORKFLOWS
    )
    post_form_workflow_fallback = StringProperty(
        choices=WORKFLOW_FALLBACK_OPTIONS,
        default=None,
    )
    auto_gps_capture = BooleanProperty(default=False)
    no_vellum = BooleanProperty(default=False)
    form_links = SchemaListProperty(FormLink)
    schedule_form_id = StringProperty()
    custom_assertions = SchemaListProperty(CustomAssertion)
    custom_instances = SchemaListProperty(CustomInstance)
    case_references_data = SchemaProperty(CaseReferences)
    is_release_notes_form = BooleanProperty(default=False)
    enable_release_notes = BooleanProperty(default=False)

    @classmethod
    def wrap(cls, data):
        data.pop('validation_cache', '')

        if cls is FormBase:
            doc_type = data['doc_type']
            if doc_type == 'Form':
                return Form.wrap(data)
            elif doc_type == 'AdvancedForm':
                return AdvancedForm.wrap(data)
            elif doc_type == 'ShadowForm':
                return ShadowForm.wrap(data)
            else:
                raise ValueError('Unexpected doc_type for Form', doc_type)
        else:
            return super(FormBase, cls).wrap(data)

    @property
    def case_references(self):
        return self.case_references_data or CaseReferences()

    def requires_case(self):
        return False

    def get_action_type(self):
        return ''

    def get_validation_cache(self):
        return self.validation_cache

    def set_validation_cache(self, cache):
        self.validation_cache = cache

    def clear_validation_cache(self):
        self.set_validation_cache(None)

    @property
    def validator(self):
        return FormBaseValidator(self)

    def is_allowed_to_be_release_notes_form(self):
        # checks if this form can be marked as a release_notes form
        #   based on whether it belongs to a training_module
        #   and if no other form is already marked as release_notes form
        module = self.get_module()
        if not module or not module.is_training_module:
            return False

        forms = module.get_forms()
        for form in forms:
            if form.is_release_notes_form and form.unique_id != self.unique_id:
                return False
        return True

    @property
    def uses_cases(self):
        return (
            self.requires_case()
            or self.get_action_type() != 'none'
            or self.form_type == 'advanced_form'
        )

    @case_references.setter
    def case_references(self, case_references):
        self.case_references_data = case_references

    @classmethod
    def get_form(cls, form_unique_id, and_app=False):
        try:
            d = Application.get_db().view(
                'app_manager/xforms_index',
                key=form_unique_id
            ).one()
        except MultipleResultsFound as e:
            raise XFormIdNotUnique(
                "xform id '%s' not unique: %s" % (form_unique_id, e)
            )
        if d:
            d = d['value']
        else:
            raise ResourceNotFound()
        # unpack the dict into variables app_id, module_id, form_id
        app_id, unique_id = [d[key] for key in ('app_id', 'unique_id')]

        app = Application.get(app_id)
        form = app.get_form(unique_id)
        if and_app:
            return form, app
        else:
            return form

    def pre_delete_hook(self):
        raise NotImplementedError()

    def pre_move_hook(self, from_module, to_module):
        """ Called before a form is moved between modules or to a different position """
        raise NotImplementedError()

    def wrapped_xform(self):
        return XForm(self.source)

    def validate_form(self):
        vc = self.get_validation_cache()
        if vc is None:
            # todo: now that we don't use formtranslate, does this still apply?
            # formtranslate requires all attributes to be valid xpaths, but
            # vellum namespaced attributes aren't
            form = self.wrapped_xform()
            form.strip_vellum_ns_attributes()
            try:
                if form.xml is not None:
                    validate_xform(self.get_app().domain, etree.tostring(form.xml, encoding="unicode"))
            except XFormValidationError as e:
                validation_dict = {
                    "fatal_error": e.fatal_error,
                    "validation_problems": e.validation_problems,
                    "version": e.version,
                }
                vc = json.dumps(validation_dict)
            else:
                vc = ""
            self.set_validation_cache(vc)
        if vc:
            try:
                raise XFormValidationError(**json.loads(vc))
            except ValueError:
                self.clear_validation_cache()
                return self.validate_form()
        return self

    def is_a_disabled_release_form(self):
        return self.is_release_notes_form and not self.enable_release_notes

    @property
    def timing_context(self):
        return self.get_app().timing_context

    def validate_for_build(self, validate_module=True):
        return self.validator.validate_for_build(validate_module)

    def get_unique_id(self):
        """
        Return unique_id if it exists, otherwise initialize it

        Does _not_ force a save, so it's the caller's responsibility to save the app

        """
        if not self.unique_id:
            self.unique_id = uuid.uuid4().hex
        return self.unique_id

    def get_app(self):
        return self._app

    def get_version(self):
        return self.version if self.version else self.get_app().version

    def add_stuff_to_xform(self, xform, build_profile_id=None):
        app = self.get_app()
        langs = app.get_build_langs(build_profile_id)
        xform.exclude_languages(langs)
        xform.set_default_language(langs[0])
        xform.normalize_itext()
        xform.strip_vellum_ns_attributes()
        xform.set_version(self.get_version())
        xform.add_missing_instances(app.domain)

    def render_xform(self, build_profile_id=None):
        xform = XForm(self.source)
        self.add_stuff_to_xform(xform, build_profile_id)
        return xform.render()

    def cached_get_questions(self):
        """
        Call to get_questions with a superset of necessary information, so
        it can hit the same cache across common app-building workflows
        """
        # it is important that this is called with the same params every time
        return self.get_questions([], include_triggers=True, include_groups=True)

    @time_method()
    @quickcache(['self.source', 'langs', 'include_triggers', 'include_groups', 'include_translations'],
                timeout=24 * 60 * 60)
    def get_questions(self, langs, include_triggers=False,
                      include_groups=False, include_translations=False):
        try:
            return XForm(self.source).get_questions(
                langs=langs,
                include_triggers=include_triggers,
                include_groups=include_groups,
                include_translations=include_translations,
            )
        except XFormException as e:
            raise XFormException(_('Error in form "{}": {}')
                                 .format(trans(self.name), six.text_type(e)))

    @memoized
    def get_case_property_name_formatter(self):
        """Get a function that formats case property names

        The returned function requires two arguments
        `(case_property_name, data_path)` and returns a string.
        """
        valid_paths = {}
        if toggles.MM_CASE_PROPERTIES.enabled(self.get_app().domain):
            try:
                valid_paths = {question['value']: question['tag']
                               for question in self.get_questions(langs=[])}
            except XFormException:
                # punt on invalid xml (sorry, no rich attachments)
                valid_paths = {}

        def format_key(key, path):
            if valid_paths.get(path) == "upload":
                return "{}{}".format(ATTACHMENT_PREFIX, key)
            return key
        return format_key

    def export_json(self, dump_json=True):
        source = self.to_json()
        del source['unique_id']
        return json.dumps(source) if dump_json else source

    def rename_lang(self, old_lang, new_lang):
        _rename_key(self.name, old_lang, new_lang)
        try:
            self.rename_xform_language(old_lang, new_lang)
        except XFormException:
            pass

    def rename_xform_language(self, old_code, new_code):
        source = XForm(self.source)
        if source.exists():
            source.rename_language(old_code, new_code)
            self.source = source.render().decode('utf-8')

    def default_name(self):
        app = self.get_app()
        return trans(
            self.name,
            [app.default_language] + app.langs,
            include_lang=False
        )

    @property
    def full_path_name(self):
        return "%(app_name)s > %(module_name)s > %(form_name)s" % {
            'app_name': self.get_app().name,
            'module_name': self.get_module().default_name(),
            'form_name': self.default_name()
        }

    @property
    def has_fixtures(self):
        return 'src="jr://fixture/item-list:' in self.source

    def get_auto_gps_capture(self):
        app = self.get_app()
        if app.build_version and app.enable_auto_gps:
            return self.auto_gps_capture or app.auto_gps_capture
        else:
            return False

    def is_registration_form(self, case_type=None):
        """
        Should return True if this form passes the following tests:
         * does not require a case
         * registers a case of type 'case_type' if supplied
        """
        raise NotImplementedError()

    def uses_usercase(self):
        raise NotImplementedError()

    @property
    @memoized
    def case_list_modules(self):
        case_list_modules = [
            mod for mod in self.get_app().get_modules() if mod.case_list_form.form_id == self.unique_id
        ]
        return case_list_modules

    @property
    def is_case_list_form(self):
        return bool(self.case_list_modules)

    def get_save_to_case_updates(self):
        """
        Get a flat list of case property names from save to case questions
        """
        updates_by_case_type = defaultdict(set)
        for save_to_case_update in self.case_references_data.get_save_references():
            case_type = save_to_case_update.case_type
            updates_by_case_type[case_type].update(save_to_case_update.properties)
        return updates_by_case_type


class IndexedFormBase(FormBase, IndexedSchema, CommentMixin):

    def get_app(self):
        return self._parent._parent

    def get_module(self):
        return self._parent

    def get_case_type(self):
        return self._parent.case_type

    @property
    def validator(self):
        return IndexedFormBaseValidator(self)

    def get_all_case_updates(self):
        """
        Collate contributed case updates from all sources within the form

        Subclass must have helper methods defined:

        - get_case_updates
        - get_all_contributed_subcase_properties
        - get_save_to_case_updates

        :return: collated {<case_type>: set([<property>])}

        """
        updates_by_case_type = defaultdict(set)

        for case_type, updates in self.get_case_updates().items():
            updates_by_case_type[case_type].update(updates)

        for case_type, updates in self.get_all_contributed_subcase_properties().items():
            updates_by_case_type[case_type].update(updates)

        for case_type, updates in self.get_save_to_case_updates().items():
            updates_by_case_type[case_type].update(updates)

        return updates_by_case_type

    def get_case_updates_for_case_type(self, case_type):
        """
        Like get_case_updates filtered by a single case type

        subclass must implement `get_case_updates`

        """
        return self.get_case_updates().get(case_type, [])


class JRResourceProperty(StringProperty):

    def validate(self, value, required=True):
        super(JRResourceProperty, self).validate(value, required)
        if value is not None and not value.startswith('jr://'):
            raise BadValueError("JR Resources must start with 'jr://': {!r}".format(value))
        return value


class CustomIcon(DocumentSchema):
    """
    A custom icon to display next to a module or a form.
    The property "form" identifies what kind of icon this would be, for ex: badge
    One can set either a simple text to display or
    an xpath expression to be evaluated for example count of cases within.
    """
    form = StringProperty()
    text = DictProperty(six.text_type)
    xpath = StringProperty()


class NavMenuItemMediaMixin(DocumentSchema):
    """
        Language-specific icon and audio.
        Properties are map of lang-code to filepath
    """

    # These were originally DictProperty(JRResourceProperty),
    # but jsonobject<0.9.0 didn't properly support passing in a property to a container type
    # so it was actually wrapping as a StringPropery
    # too late to retroactively apply that validation,
    # so now these are DictProperty(StringProperty)
    media_image = DictProperty(StringProperty)
    media_audio = DictProperty(StringProperty)
    custom_icons = ListProperty(CustomIcon)

    # When set to true, all languages use the specific media from the default language
    use_default_image_for_all = BooleanProperty(default=False)
    use_default_audio_for_all = BooleanProperty(default=False)

    @classmethod
    def wrap(cls, data):
        # Lazy migration from single-language media to localizable media
        for media_attr in ('media_image', 'media_audio'):
            old_media = data.get(media_attr, None)
            if old_media:
                # Single-language media was stored in a plain string.
                # Convert this to a dict, using a dummy key because we
                # don't know the app's supported or default lang yet.
                if isinstance(old_media, six.string_types):
                    soft_assert_type_text(old_media)
                    new_media = {'default': old_media}
                    data[media_attr] = new_media
                elif isinstance(old_media, dict):
                    # Once the media has localized data, discard the dummy key
                    if 'default' in old_media and len(old_media) > 1:
                        old_media.pop('default')

        return super(NavMenuItemMediaMixin, cls).wrap(data)

    def get_app(self):
        raise NotImplementedError

    def _get_media_by_language(self, media_attr, lang, strict=False, build_profile_id=None):
        """
        Return media-path for given language if one exists, else 1st path in the
        sorted lang->media-path list

        *args:
            media_attr: one of 'media_image' or 'media_audio'
            lang: language code
        **kwargs:
            strict: whether to return None if media-path is not set for lang or
                to return first path in sorted lang->media-path list
            build_profile_id: If this is provided and strict is False, only return
                media in one of the profile's languages
        """
        assert media_attr in ('media_image', 'media_audio')
        app = self.get_app()

        if ((self.use_default_image_for_all and media_attr == 'media_image')
                or (self.use_default_audio_for_all and media_attr == 'media_audio')):
            lang = app.default_language

        media_dict = getattr(self, media_attr)
        if not media_dict:
            return None
        if media_dict.get(lang, ''):
            return media_dict[lang]
        if not strict:
            # if the queried lang key doesn't exist,
            # return the first in the sorted list
            for lang, item in sorted(media_dict.items()):
                if not build_profile_id or lang in app.build_profiles[build_profile_id].langs:
                    return item

    @property
    def default_media_image(self):
        # For older apps that were migrated: just return the first available item
        self._assert_unexpected_default_media_call('media_image')
        return self.icon_by_language('')

    @property
    def default_media_audio(self):
        # For older apps that were migrated: just return the first available item
        self._assert_unexpected_default_media_call('media_audio')
        return self.audio_by_language('')

    def _assert_unexpected_default_media_call(self, media_attr):
        assert media_attr in ('media_image', 'media_audio')
        media = getattr(self, media_attr)
        if isinstance(media, dict) and list(media) == ['default']:
            from corehq.util.view_utils import get_request
            request = get_request()
            url = ''
            if request:
                url = request.META.get('HTTP_REFERER')
            _assert = soft_assert(['jschweers' + '@' + 'dimagi.com'])
            _assert(False, 'Called default_media_image on app with localized media: {}'.format(url))

    def icon_by_language(self, lang, strict=False, build_profile_id=None):
        return self._get_media_by_language('media_image', lang, strict=strict, build_profile_id=build_profile_id)

    def audio_by_language(self, lang, strict=False, build_profile_id=None):
        return self._get_media_by_language('media_audio', lang, strict=strict, build_profile_id=build_profile_id)

    def custom_icon_form_and_text_by_language(self, lang):
        custom_icon = self.custom_icon
        if custom_icon:
            custom_icon_text = custom_icon.text.get(lang, custom_icon.text.get(self.get_app().default_language))
            return custom_icon.form, custom_icon_text
        return None, None

    def _set_media(self, media_attr, lang, media_path):
        """
            Caller's responsibility to save doc.
            Currently only called from the view which saves after all Edits
        """
        assert media_attr in ('media_image', 'media_audio')

        media_dict = getattr(self, media_attr) or {}
        old_value = media_dict.get(lang)
        media_dict[lang] = media_path or ''
        setattr(self, media_attr, media_dict)
        # remove the entry from app multimedia mappings if media is being removed now
        # This does not remove the multimedia but just it's reference in mapping
        # Added it here to ensure it's always set instead of getting it only when needed
        app = self.get_app()
        if old_value and not media_path:
            # expire all_media_paths before checking for media path used in Application
            app.all_media.reset_cache(app)
            app.all_media_paths.reset_cache(app)
            if old_value not in app.all_media_paths():
                app.multimedia_map.pop(old_value, None)

    def set_icon(self, lang, icon_path):
        self._set_media('media_image', lang, icon_path)

    def set_audio(self, lang, audio_path):
        self._set_media('media_audio', lang, audio_path)

    def _all_media_paths(self, media_attr, lang=None):
        assert media_attr in ('media_image', 'media_audio')
        media_dict = getattr(self, media_attr) or {}
        valid_media_paths = set()
        for key, value in media_dict.items():
            if value and (lang is None or key == lang):
                valid_media_paths.add(value)
        return valid_media_paths

    def uses_image(self, build_profile_id=None):
        app = self.get_app()
        langs = app.build_profiles[build_profile_id].langs if build_profile_id else app.langs
        return any([self.icon_app_string(lang) for lang in langs])

    def uses_audio(self, build_profile_id=None):
        app = self.get_app()
        langs = app.build_profiles[build_profile_id].langs if build_profile_id else app.langs
        return any([self.audio_app_string(lang) for lang in langs])

    def all_image_paths(self, lang=None):
        return self._all_media_paths('media_image', lang=lang)

    def all_audio_paths(self, lang=None):
        return self._all_media_paths('media_audio', lang=lang)

    def icon_app_string(self, lang, for_default=False, build_profile_id=None):
        """
        Return lang/app_strings.txt translation for given lang
        if a path exists for the lang

        **kwargs:
            for_default: whether app_string is for default/app_strings.txt
        """

        if not for_default and self.icon_by_language(lang, strict=True):
            return self.icon_by_language(lang, strict=True)

        if for_default:
            return self.icon_by_language(lang, strict=False, build_profile_id=build_profile_id)

    def audio_app_string(self, lang, for_default=False, build_profile_id=None):
        """
            see note on self.icon_app_string
        """

        if not for_default and self.audio_by_language(lang, strict=True):
            return self.audio_by_language(lang, strict=True)

        if for_default:
            return self.audio_by_language(lang, strict=False, build_profile_id=build_profile_id)

    @property
    def custom_icon(self):
        if self.custom_icons:
            return self.custom_icons[0]


class Form(IndexedFormBase, FormMediaMixin, NavMenuItemMediaMixin):
    form_type = 'module_form'

    form_filter = StringProperty()
    requires = StringProperty(choices=["case", "referral", "none"], default="none")
    actions = SchemaProperty(FormActions)

    @classmethod
    def wrap(cls, data):
        # rare schema bug: http://manage.dimagi.com/default.asp?239236
        if data.get('case_references') == []:
            del data['case_references']
        return super(Form, cls).wrap(data)

    def add_stuff_to_xform(self, xform, build_profile_id=None):
        super(Form, self).add_stuff_to_xform(xform, build_profile_id)
        xform.add_case_and_meta(self)

    def all_other_forms_require_a_case(self):
        m = self.get_module()
        return all([form.requires == 'case' for form in m.get_forms() if form.id != self.id])

    def session_var_for_action(self, action):
        module_case_type = self.get_module().case_type
        if action == 'open_case':
            return 'case_id_new_{}_0'.format(module_case_type)
        if isinstance(action, OpenSubCaseAction):
            subcase_type = action.case_type
            subcase_index = self.actions.subcases.index(action)
            opens_case = 'open_case' in self.active_actions()
            if opens_case:
                subcase_index += 1
            return 'case_id_new_{}_{}'.format(subcase_type, subcase_index)

    def _get_active_actions(self, types):
        actions = {}
        for action_type in types:
            getter = 'get_{}'.format(action_type)
            if hasattr(self.actions, getter):
                # user getter if there is one
                a = list(getattr(self.actions, getter)())
            else:
                a = getattr(self.actions, action_type)
            if isinstance(a, list):
                if a:
                    actions[action_type] = a
            elif a.is_active():
                actions[action_type] = a
        return actions

    @memoized
    def get_action_type(self):

        if self.actions.close_case.condition.is_active():
            return 'close'
        elif (self.actions.open_case.condition.is_active() or
                self.actions.subcases):
            return 'open'
        elif self.actions.update_case.condition.is_active():
            return 'update'
        else:
            return 'none'

    @memoized
    def get_icon_help_text(self):
        messages = []

        if self.actions.open_case.condition.is_active():
            messages.append(_('This form opens a {}').format(self.get_module().case_type))

        if self.actions.subcases:
            messages.append(_('This form opens a subcase {}').format(', '.join(self.get_subcase_types())))

        if self.actions.close_case.condition.is_active():
            messages.append(_('This form closes a {}').format(self.get_module().case_type))

        elif self.requires_case():
            messages.append(_('This form updates a {}').format(self.get_module().case_type))

        return '. '.join(messages)

    def active_actions(self):
        self.get_app().assert_app_v2()
        if self.requires == 'none':
            action_types = (
                'open_case', 'update_case', 'close_case', 'subcases',
                'usercase_update', 'usercase_preload',
            )
        elif self.requires == 'case':
            action_types = (
                'update_case', 'close_case', 'case_preload', 'subcases',
                'usercase_update', 'usercase_preload', 'load_from_form',
            )
        else:
            # this is left around for legacy migrated apps
            action_types = (
                'open_case', 'update_case', 'close_case',
                'case_preload', 'subcases',
                'usercase_update', 'usercase_preload',
            )
        return self._get_active_actions(action_types)

    def active_non_preloader_actions(self):
        return self._get_active_actions((
            'open_case', 'update_case', 'close_case',
            'open_referral', 'update_referral', 'close_referral'))

    @property
    def validator(self):
        return FormValidator(self)

    def requires_case(self):
        # all referrals also require cases
        return self.requires in ("case", "referral")

    def requires_case_type(self):
        return self.requires_case() or \
            bool(self.active_non_preloader_actions())

    def requires_referral(self):
        return self.requires == "referral"

    def uses_parent_case(self):
        """
        Returns True if any of the load/update properties references the
        parent case; False otherwise
        """
        return any([name.startswith('parent/')
            for name in self.actions.all_property_names()])

    def get_registration_actions(self, case_type):
        """
        :return: List of actions that create a case. Subcase actions are included
                 as long as they are not inside a repeat. If case_type is not None
                 only return actions that create a case of the specified type.
        """
        reg_actions = []
        if 'open_case' in self.active_actions() and (not case_type or self.get_module().case_type == case_type):
            reg_actions.append('open_case')

        subcase_actions = [action for action in self.actions.subcases if not action.repeat_context]
        if case_type:
            subcase_actions = [a for a in subcase_actions if a.case_type == case_type]

        reg_actions.extend(subcase_actions)
        return reg_actions

    def is_registration_form(self, case_type=None):
        reg_actions = self.get_registration_actions(case_type)
        return len(reg_actions) == 1

    def uses_usercase(self):
        return actions_use_usercase(self.active_actions())

    def get_case_updates(self):
        # This method is used by both get_all_case_properties and
        # get_usercase_properties. In the case of usercase properties, use
        # the usercase_update action, and for normal cases, use the
        # update_case action
        case_type = self.get_module().case_type
        format_key = self.get_case_property_name_formatter()

        return {
            case_type: {
                format_key(*item) for item in self.actions.update_case.update.items()},
            USERCASE_TYPE: {
                format_key(*item) for item in self.actions.usercase_update.update.items()}
        }

    @memoized
    def get_subcase_types(self):
        '''
        Return a list of each case type for which this Form opens a new subcase.
        :return:
        '''
        return {subcase.case_type for subcase in self.actions.subcases
                if subcase.close_condition.type == "never" and subcase.case_type}

    @property
    def case_references(self):
        refs = self.case_references_data or CaseReferences()
        if not refs.load and self.actions.load_from_form.preload:
            # for backward compatibility
            # preload only has one reference per question path
            preload = self.actions.load_from_form.preload
            refs.load = {key: [value] for key, value in six.iteritems(preload)}
        return refs

    @case_references.setter
    def case_references(self, refs):
        """Set case references

        format: {"load": {"/data/path": ["case_property", ...], ...}}
        """
        self.case_references_data = refs
        if self.actions.load_from_form.preload:
            self.actions.load_from_form = PreloadAction()

    @memoized
    def get_all_contributed_subcase_properties(self):
        case_properties = defaultdict(set)
        for subcase in self.actions.subcases:
            case_properties[subcase.case_type].update(list(subcase.case_properties.keys()))
        return case_properties

    @memoized
    def get_contributed_case_relationships(self):
        case_relationships_by_child_type = defaultdict(set)
        parent_case_type = self.get_module().case_type
        for subcase in self.actions.subcases:
            child_case_type = subcase.case_type
            if child_case_type != parent_case_type and (
                    self.actions.open_case.is_active() or
                    self.actions.update_case.is_active() or
                    self.actions.close_case.is_active()):
                case_relationships_by_child_type[child_case_type].add(
                    (parent_case_type, subcase.reference_id or 'parent'))
        return case_relationships_by_child_type


class GraphAnnotations(IndexedSchema):
    display_text = DictProperty()
    x = StringProperty()
    y = StringProperty()


class GraphSeries(DocumentSchema):
    config = DictProperty()
    locale_specific_config = DictProperty()
    data_path = StringProperty()
    x_function = StringProperty()
    y_function = StringProperty()
    radius_function = StringProperty()


class GraphConfiguration(DocumentSchema):
    config = DictProperty()
    locale_specific_config = DictProperty()
    annotations = SchemaListProperty(GraphAnnotations)
    graph_type = StringProperty()
    series = SchemaListProperty(GraphSeries)


class DetailTab(IndexedSchema):
    """
    Represents a tab in the case detail screen on the phone.
    Each tab is itself a detail, nested inside the app's "main" detail.
    """
    header = DictProperty()

    # The first index, of all fields in the parent detail, that belongs to this tab
    starting_index = IntegerProperty()

    # A tab may be associated with a nodeset, resulting in a detail that
    # iterates through sub-nodes of an entity rather than a single entity
    has_nodeset = BooleanProperty(default=False)
    nodeset = StringProperty()
    relevant = StringProperty()


class DetailColumn(IndexedSchema):
    """
    Represents a column in case selection screen on the phone. Ex:
        {
            'header': {'en': 'Sex', 'por': 'Sexo'},
            'model': 'case',
            'field': 'sex',
            'format': 'enum',
            'xpath': '.',
            'enum': [
                {'key': 'm', 'value': {'en': 'Male', 'por': 'Macho'},
                {'key': 'f', 'value': {'en': 'Female', 'por': 'Fêmea'},
            ],
        }

    """
    header = DictProperty()
    model = StringProperty()
    field = StringProperty()
    useXpathExpression = BooleanProperty(default=False)
    format = StringProperty()

    enum = SchemaListProperty(MappingItem)
    graph_configuration = SchemaProperty(GraphConfiguration)
    case_tile_field = StringProperty()

    late_flag = IntegerProperty(default=30)
    advanced = StringProperty(default="")
    filter_xpath = StringProperty(default="")
    time_ago_interval = FloatProperty(default=365.25)

    @property
    def enum_dict(self):
        """for backwards compatibility with building 1.0 apps"""
        import warnings
        warnings.warn('You should not use enum_dict. Use enum instead',
                      DeprecationWarning)
        return dict((item.key, item.value) for item in self.enum)

    def rename_lang(self, old_lang, new_lang):
        for dct in [self.header] + [item.value for item in self.enum]:
            _rename_key(dct, old_lang, new_lang)

    @property
    def field_type(self):
        if FIELD_SEPARATOR in self.field:
            return self.field.split(FIELD_SEPARATOR, 1)[0]
        else:
            return 'property'  # equivalent to property:parent/case_property

    @property
    def field_property(self):
        if FIELD_SEPARATOR in self.field:
            return self.field.split(FIELD_SEPARATOR, 1)[1]
        else:
            return self.field

    class TimeAgoInterval(object):
        map = {
            'day': 1.0,
            'week': 7.0,
            'month': 30.4375,
            'year': 365.25
        }

        @classmethod
        def get_from_old_format(cls, format):
            if format == 'years-ago':
                return cls.map['year']
            elif format == 'months-ago':
                return cls.map['month']

    @classmethod
    def wrap(cls, data):
        if data.get('format') in ('months-ago', 'years-ago'):
            data['time_ago_interval'] = cls.TimeAgoInterval.get_from_old_format(data['format'])
            data['format'] = 'time-ago'

        # Lazy migration: enum used to be a dict, now is a list
        if isinstance(data.get('enum'), dict):
            data['enum'] = sorted(
                [{'key': key, 'value': value} for key, value in data['enum'].items()],
                key=lambda d: d['key'],
            )

        # Lazy migration: xpath expressions from format to first-class property
        if data.get('format') == 'calculate':
            property_xpath = PropertyXpathGenerator(None, None, None, super(DetailColumn, cls).wrap(data)).xpath
            data['field'] = dot_interpolate(data.get('calc_xpath', '.'), property_xpath)
            data['useXpathExpression'] = True
            data['hasAutocomplete'] = False
            data['format'] = 'plain'

        return super(DetailColumn, cls).wrap(data)

    @classmethod
    def from_json(cls, data):
        from corehq.apps.app_manager.views.media_utils import interpolate_media_path

        to_ret = cls.wrap(data)
        if to_ret.format == 'enum-image':
            # interpolate icons-paths
            for item in to_ret.enum:
                for lang, path in six.iteritems(item.value):
                    item.value[lang] = interpolate_media_path(path)
        return to_ret

    @property
    def invisible(self):
        return self.format == 'invisible'


class SortElement(IndexedSchema):
    field = StringProperty()
    type = StringProperty()
    direction = StringProperty()
    blanks = StringProperty()
    display = DictProperty()
    sort_calculation = StringProperty(default="")

    def has_display_values(self):
        return any(s.strip() != '' for s in self.display.values())


class CaseListLookupMixin(DocumentSchema):
    """
    Allows for the addition of Android Callouts to do lookups from the CaseList

        <lookup action="" image="" name="">
            <extra key="" value="" />
            <response key="" />
            <field>
                <header><text><locale id=""/></text></header>
                <template><text><xpath function=""/></text></template>
            </field>
        </lookup>

    """
    lookup_enabled = BooleanProperty(default=False)
    lookup_autolaunch = BooleanProperty(default=False)
    lookup_action = StringProperty()
    lookup_name = StringProperty()
    lookup_image = JRResourceProperty(required=False)

    lookup_extras = SchemaListProperty()
    lookup_responses = SchemaListProperty()

    lookup_display_results = BooleanProperty(default=False)  # Display callout results in case list?
    lookup_field_header = DictProperty()
    lookup_field_template = StringProperty()


class Detail(IndexedSchema, CaseListLookupMixin):
    """
    Full configuration for a case selection screen

    """
    display = StringProperty(choices=['short', 'long'])

    columns = SchemaListProperty(DetailColumn)
    get_columns = IndexedSchema.Getter('columns')

    tabs = SchemaListProperty(DetailTab)
    get_tabs = IndexedSchema.Getter('tabs')

    sort_elements = SchemaListProperty(SortElement)
    sort_nodeset_columns = BooleanProperty()
    filter = StringProperty()

    # If True, a small tile will display the case name after selection.
    persist_case_context = BooleanProperty()
    persistent_case_context_xml = StringProperty(default='case_name')

    # Custom variables to add into the <variables /> node
    custom_variables = StringProperty()

    # If True, use case tiles in the case list
    use_case_tiles = BooleanProperty()
    # If given, use this string for the case tile markup instead of the default temaplte
    custom_xml = StringProperty()

    persist_tile_on_forms = BooleanProperty()
    # use case tile context persisted over forms from another module
    persistent_case_tile_from_module = StringProperty()
    # If True, the in form tile can be pulled down to reveal all the case details.
    pull_down_tile = BooleanProperty()

    print_template = DictProperty()

    def get_tab_spans(self):
        '''
        Return the starting and ending indices into self.columns deliminating
        the columns that should be in each tab.
        :return:
        '''
        tabs = list(self.get_tabs())
        ret = []
        for tab in tabs:
            try:
                end = tabs[tab.id + 1].starting_index
            except IndexError:
                end = len(self.columns)
            ret.append((tab.starting_index, end))
        return ret

    @parse_int([1])
    def get_column(self, i):
        return self.columns[i].with_id(i % len(self.columns), self)

    def rename_lang(self, old_lang, new_lang):
        for column in self.columns:
            column.rename_lang(old_lang, new_lang)

    def sort_nodeset_columns_for_detail(self):
        return (
            self.display == "long" and
            self.sort_nodeset_columns and
            any(tab for tab in self.get_tabs() if tab.has_nodeset)
        )


class CaseList(IndexedSchema, NavMenuItemMediaMixin):

    label = DictProperty()
    show = BooleanProperty(default=False)

    def rename_lang(self, old_lang, new_lang):
        _rename_key(self.label, old_lang, new_lang)

    def get_app(self):
        return self._module.get_app()


class CaseSearchProperty(DocumentSchema):
    """
    Case properties available to search on.
    """
    name = StringProperty()
    label = DictProperty()


class DefaultCaseSearchProperty(DocumentSchema):
    """Case Properties with fixed value to search on"""
    property = StringProperty()
    default_value = StringProperty()


class CaseSearch(DocumentSchema):
    """
    Properties and search command label
    """
    command_label = DictProperty(default={'en': 'Search All Cases'})
    properties = SchemaListProperty(CaseSearchProperty)
    relevant = StringProperty(default=CLAIM_DEFAULT_RELEVANT_CONDITION)
    search_button_display_condition = StringProperty()
    include_closed = BooleanProperty(default=False)
    default_properties = SchemaListProperty(DefaultCaseSearchProperty)
    blacklisted_owner_ids_expression = StringProperty()


class ParentSelect(DocumentSchema):

    active = BooleanProperty(default=False)
    relationship = StringProperty(default='parent')
    module_id = StringProperty()


class FixtureSelect(DocumentSchema):
    """
    Configuration for creating a details screen from a fixture which can be used to pre-filter
    cases prior to displaying the case list.

    fixture_type:       FixtureDataType.tag
    display_column:     name of the column to display in the list
    localize:           boolean if display_column actually contains the key for the localized string
    variable_column:    name of the column whose value should be saved when the user selects an item
    xpath:              xpath expression to use as the case filter
    """
    active = BooleanProperty(default=False)
    fixture_type = StringProperty()
    display_column = StringProperty()
    localize = BooleanProperty(default=False)
    variable_column = StringProperty()
    xpath = StringProperty(default='')


class DetailPair(DocumentSchema):
    short = SchemaProperty(Detail)
    long = SchemaProperty(Detail)

    @classmethod
    def wrap(cls, data):
        self = super(DetailPair, cls).wrap(data)
        self.short.display = 'short'
        self.long.display = 'long'
        return self


class CaseListForm(NavMenuItemMediaMixin):
    form_id = FormIdProperty('modules[*].case_list_form.form_id')
    label = DictProperty()
    post_form_workflow = StringProperty(
        default=WORKFLOW_DEFAULT,
        choices=REGISTRATION_FORM_WORFLOWS,
    )

    def rename_lang(self, old_lang, new_lang):
        _rename_key(self.label, old_lang, new_lang)

    def get_app(self):
        return self._module.get_app()


class ModuleBase(IndexedSchema, ModuleMediaMixin, NavMenuItemMediaMixin, CommentMixin):
    name = DictProperty(six.text_type)
    name_enum = SchemaListProperty(MappingItem)
    unique_id = StringProperty()
    case_type = StringProperty()
    case_list_form = SchemaProperty(CaseListForm)
    module_filter = StringProperty()
    put_in_root = BooleanProperty(default=False)
    root_module_id = StringProperty()
    fixture_select = SchemaProperty(FixtureSelect)
    auto_select_case = BooleanProperty(default=False)
    is_training_module = BooleanProperty(default=False)

    def __init__(self, *args, **kwargs):
        super(ModuleBase, self).__init__(*args, **kwargs)
        self.assign_references()

    @property
    def is_surveys(self):
        return self.case_type == ""

    def assign_references(self):
        if hasattr(self, 'case_list'):
            self.case_list._module = self
        if hasattr(self, 'case_list_form'):
            self.case_list_form._module = self

    @classmethod
    def wrap(cls, data):
        if cls is ModuleBase:
            doc_type = data['doc_type']
            if doc_type == 'Module':
                return Module.wrap(data)
            elif doc_type == 'AdvancedModule':
                return AdvancedModule.wrap(data)
            elif doc_type == 'ReportModule':
                return ReportModule.wrap(data)
            elif doc_type == 'ShadowModule':
                return ShadowModule.wrap(data)
            else:
                raise ValueError('Unexpected doc_type for Module', doc_type)
        else:
            return super(ModuleBase, cls).wrap(data)

    def get_or_create_unique_id(self):
        """
        It is the caller's responsibility to save the Application
        after calling this function.

        WARNING: If called on the same doc in different requests without saving,
        this function will return a different uuid each time,
        likely causing unexpected behavior

        """
        if not self.unique_id:
            self.unique_id = uuid.uuid4().hex
        return self.unique_id

    get_forms = IndexedSchema.Getter('forms')

    def get_suite_forms(self):
        return [f for f in self.get_forms() if not f.is_a_disabled_release_form()]

    @parse_int([1])
    def get_form(self, i):

        try:
            return self.forms[i].with_id(i % len(self.forms), self)
        except IndexError:
            raise FormNotFoundException()

    def get_form_index(self, unique_id):
        for index, form in enumerate(self.get_forms()):
            if form.unique_id == unique_id:
                return index
        error = _("Could not find form with ID='{unique_id}' in module '{module_name}'.").format(
            module_name=self.name, unique_id=unique_id)
        raise FormNotFoundException(error)

    def get_child_modules(self):
        return [
            module for module in self.get_app().get_modules()
            if module.unique_id != self.unique_id and getattr(module, 'root_module_id', None) == self.unique_id
        ]

    @property
    def root_module(self):
        if self.root_module_id:
            return self._parent.get_module_by_unique_id(self.root_module_id,
                   error=_("Could not find parent menu for '{}'").format(self.default_name()))

    def requires_case_details(self):
        return False

    def root_requires_same_case(self):
        return self.root_module \
            and self.root_module.case_type == self.case_type \
            and self.root_module.all_forms_require_a_case()

    def get_case_types(self):
        return set([self.case_type])

    def get_app(self):
        return self._parent

    def default_name(self, app=None):
        if not app:
            app = self.get_app()
        return trans(
            self.name,
            [app.default_language] + app.langs,
            include_lang=False
        )

    def rename_lang(self, old_lang, new_lang):
        _rename_key(self.name, old_lang, new_lang)
        for form in self.get_forms():
            form.rename_lang(old_lang, new_lang)
        for _, detail, _ in self.get_details():
            detail.rename_lang(old_lang, new_lang)

    def get_form_by_unique_id(self, unique_id):
        for form in self.get_forms():
            if form.get_unique_id() == unique_id:
                return form

    @property
    def validator(self):
        return ModuleBaseValidator(self)

    def validate_for_build(self):
        return self.validator.validate_for_build()

    @memoized
    def get_subcase_types(self):
        '''
        Return a set of each case type for which this module has a form that
        opens a new subcase of that type.
        '''
        subcase_types = set()
        for form in self.get_forms():
            if hasattr(form, 'get_subcase_types'):
                subcase_types.update(form.get_subcase_types())
        return subcase_types

    def get_custom_entries(self):
        """
        By default, suite entries are configured by forms, but you can also provide custom
        entries by overriding this function.

        See ReportModule for an example
        """
        return []

    def uses_media(self):
        """
        Whether the module uses media. If this returns false then media will not be generated
        for the module.
        """
        return True

    def uses_usercase(self):
        return False

    def add_insert_form(self, from_module, form, index=None, with_source=False):
        raise IncompatibleFormTypeException()


class ModuleDetailsMixin(object):

    @classmethod
    def wrap_details(cls, data):
        if 'details' in data:
            try:
                case_short, case_long, ref_short, ref_long = data['details']
            except ValueError:
                # "need more than 0 values to unpack"
                pass
            else:
                data['case_details'] = {
                    'short': case_short,
                    'long': case_long,
                }
                data['ref_details'] = {
                    'short': ref_short,
                    'long': ref_long,
                }
            finally:
                del data['details']
        return data

    @property
    def case_list_filter(self):
        try:
            return self.case_details.short.filter
        except AttributeError:
            return None

    @property
    def detail_sort_elements(self):
        try:
            return self.case_details.short.sort_elements
        except Exception:
            return []

    @property
    def search_detail(self):
        return deepcopy(self.case_details.short)

    def rename_lang(self, old_lang, new_lang):
        super(Module, self).rename_lang(old_lang, new_lang)
        for case_list in (self.case_list, self.referral_list):
            case_list.rename_lang(old_lang, new_lang)

    def export_json(self, dump_json=True, keep_unique_id=False):
        source = self.to_json()
        if not keep_unique_id:
            for form in source['forms']:
                del form['unique_id']
        return json.dumps(source) if dump_json else source

    def get_details(self):
        details = [
            ('case_short', self.case_details.short, True),
            ('case_long', self.case_details.long, True),
            ('ref_short', self.ref_details.short, False),
            ('ref_long', self.ref_details.long, False),
        ]
        if module_offers_search(self) and not self.case_details.short.custom_xml:
            details.append(('search_short', self.search_detail, True))
        return tuple(details)


class Module(ModuleBase, ModuleDetailsMixin):
    """
    A group of related forms, and configuration that applies to them all.
    Translates to a top-level menu on the phone.

    """
    module_type = 'basic'
    forms = SchemaListProperty(Form)
    case_details = SchemaProperty(DetailPair)
    ref_details = SchemaProperty(DetailPair)
    case_list = SchemaProperty(CaseList)
    referral_list = SchemaProperty(CaseList)
    task_list = SchemaProperty(CaseList)
    parent_select = SchemaProperty(ParentSelect)
    search_config = SchemaProperty(CaseSearch)
    display_style = StringProperty(default='list')

    @classmethod
    def wrap(cls, data):
        data = cls.wrap_details(data)
        return super(Module, cls).wrap(data)

    @classmethod
    def new_module(cls, name, lang):
        detail = Detail(
            columns=[DetailColumn(
                format='plain',
                header={(lang or 'en'): _("Name")},
                field='name',
                model='case',
                hasAutocomplete=True,
            )]
        )
        module = cls(
            name={(lang or 'en'): name or _("Untitled Module")},
            forms=[],
            case_type='',
            case_details=DetailPair(
                short=Detail(detail.to_json()),
                long=Detail(detail.to_json()),
            ),
        )
        module.get_or_create_unique_id()
        return module

    @classmethod
    def new_training_module(cls, name, lang):
        module = cls.new_module(name, lang)
        module.is_training_module = True
        return module

    def new_form(self, name, lang, attachment=Ellipsis):
        from corehq.apps.app_manager.views.utils import get_blank_form_xml
        lang = lang if lang else "en"
        name = name if name else _("Untitled Form")
        form = Form(
            name={lang: name},
        )
        self.forms.append(form)
        form = self.get_form(-1)
        if attachment == Ellipsis:
            attachment = get_blank_form_xml(name)
        form.source = attachment
        return form

    def add_insert_form(self, from_module, form, index=None, with_source=False):
        if isinstance(form, Form):
            new_form = form
        elif isinstance(form, AdvancedForm) and not len(list(form.actions.get_all_actions())):
            new_form = Form(
                name=form.name,
                form_filter=form.form_filter,
                media_image=form.media_image,
                media_audio=form.media_audio
            )
            new_form._parent = self
            form._parent = self
            if with_source:
                new_form.source = form.source
        else:
            raise IncompatibleFormTypeException(_('''
                Cannot move an advanced form with actions into a basic menu.
            '''))

        if index is not None:
            self.forms.insert(index, new_form)
        else:
            self.forms.append(new_form)
        return self.get_form(index or -1)

    @property
    def validator(self):
        return ModuleValidator(self)

    def requires(self):
        r = set(["none"])
        for form in self.get_forms():
            r.add(form.requires)
        if self.case_list.show:
            r.add('case')
        if self.referral_list.show:
            r.add('referral')
        for val in ("referral", "case", "none"):
            if val in r:
                return val

    def requires_case_details(self):
        ret = False
        if self.case_list.show:
            return True
        for form in self.get_forms():
            if form.requires_case():
                ret = True
                break
        return ret

    @memoized
    def all_forms_require_a_case(self):
        return all([form.requires == 'case' for form in self.get_forms()])

    def uses_usercase(self):
        """Return True if this module has any forms that use the usercase.
        """
        return any(form.uses_usercase() for form in self.get_forms())

    def grid_display_style(self):
        return self.display_style == 'grid'


class AdvancedForm(IndexedFormBase, FormMediaMixin, NavMenuItemMediaMixin):
    form_type = 'advanced_form'
    form_filter = StringProperty()
    actions = SchemaProperty(AdvancedFormActions)
    schedule = SchemaProperty(FormSchedule, default=None)

    @classmethod
    def wrap(cls, data):
        # lazy migration to swap keys with values in action preload dict.
        # http://manage.dimagi.com/default.asp?162213
        load_actions = data.get('actions', {}).get('load_update_cases', [])
        for action in load_actions:
            preload = action['preload']
            if preload and list(preload.values())[0].startswith('/'):
                action['preload'] = {v: k for k, v in preload.items()}

        return super(AdvancedForm, cls).wrap(data)

    def pre_delete_hook(self):
        try:
            self.disable_schedule()
        except (ScheduleError, TypeError, AttributeError) as e:
            logging.error("There was a {error} while running the pre_delete_hook on {form_id}. "
                          "There is probably nothing to worry about, but you could check to make sure "
                          "that there are no issues with this form.".format(error=e, form_id=self.unique_id))

    def get_action_type(self):
        actions = self.actions.actions_meta_by_tag
        by_type = defaultdict(list)
        action_type = []
        for action_tag, action_meta in six.iteritems(actions):
            by_type[action_meta.get('type')].append(action_tag)

        for type, tag_list in six.iteritems(by_type):
            action_type.append('{} ({})'.format(type, ', '.join(filter(None, tag_list))))

        return ' '.join(action_type)

    def pre_move_hook(self, from_module, to_module):
        if from_module != to_module:
            try:
                self.disable_schedule()
            except (ScheduleError, TypeError, AttributeError) as e:
                logging.error("There was a {error} while running the pre_move_hook on {form_id}. "
                              "There is probably nothing to worry about, but you could check to make sure "
                              "that there are no issues with this module.".format(error=e, form_id=self.unique_id))

    def add_stuff_to_xform(self, xform, build_profile_id=None):
        super(AdvancedForm, self).add_stuff_to_xform(xform, build_profile_id)
        xform.add_case_and_meta_advanced(self)

    def requires_case(self):
        """Form requires a case that must be selected by the user (excludes autoloaded cases)
        """
        return any(not action.auto_select for action in self.actions.load_update_cases)

    @property
    def requires(self):
        return 'case' if self.requires_case() else 'none'

    @property
    def validator(self):
        return AdvancedFormValidator(self)

    def is_registration_form(self, case_type=None):
        """
        Defined as form that opens a single case. If the case is a sub-case then
        the form is only allowed to load parent cases (and any auto-selected cases).
        """
        reg_actions = self.get_registration_actions(case_type)
        if len(reg_actions) != 1:
            return False

        load_actions = [action for action in self.actions.load_update_cases if not action.auto_select]
        if not load_actions:
            return True

        reg_action = reg_actions[0]
        if not reg_action.case_indices:
            return False

        actions_by_tag = deepcopy(self.actions.actions_meta_by_tag)
        actions_by_tag.pop(reg_action.case_tag)

        def check_parents(tag):
            """Recursively check parent actions to ensure that all actions for this form are
            either parents of the registration action or else auto-select actions.
            """
            if not tag:
                return not actions_by_tag or all(
                    getattr(a['action'], 'auto_select', False) for a in actions_by_tag.values()
                )

            try:
                parent = actions_by_tag.pop(tag)
            except KeyError:
                return False

            return all(check_parents(p.tag) for p in parent['action'].case_indices)

        return all(check_parents(parent.tag) for parent in reg_action.case_indices)

    def get_registration_actions(self, case_type=None):
        """
        :return: List of actions that create a case. Subcase actions are included
                 as long as they are not inside a repeat. If case_type is not None
                 only return actions that create a case of the specified type.
        """
        registration_actions = [
            action for action in self.actions.get_open_actions()
            if not action.is_subcase or not action.repeat_context
        ]
        if case_type:
            registration_actions = [a for a in registration_actions if a.case_type == case_type]

        return registration_actions

    def uses_case_type(self, case_type, invert_match=False):
        def match(ct):
            matches = ct == case_type
            return not matches if invert_match else matches

        return any(action for action in self.actions.load_update_cases if match(action.case_type))

    def uses_usercase(self):
        return self.uses_case_type(USERCASE_TYPE)

    def all_other_forms_require_a_case(self):
        m = self.get_module()
        return all([form.requires == 'case' for form in m.get_forms() if form.id != self.id])

    def get_module(self):
        return self._parent

    def get_phase(self):
        module = self.get_module()

        return next((phase for phase in module.get_schedule_phases()
                     for form in phase.get_forms()
                     if form.unique_id == self.unique_id),
                    None)

    def disable_schedule(self):
        if self.schedule:
            self.schedule.enabled = False
        phase = self.get_phase()
        if phase:
            phase.remove_form(self)

    def get_case_updates(self):
        updates_by_case_type = defaultdict(set)
        format_key = self.get_case_property_name_formatter()
        for action in self.actions.get_all_actions():
            case_type = action.case_type
            updates_by_case_type[case_type].update(
                format_key(*item) for item in six.iteritems(action.case_properties))
        if self.schedule and self.schedule.enabled and self.source:
            xform = self.wrapped_xform()
            self.add_stuff_to_xform(xform)
            scheduler_updates = xform.get_scheduler_case_updates()
        else:
            scheduler_updates = {}

        for case_type, updates in scheduler_updates.items():
            updates_by_case_type[case_type].update(updates)

        return updates_by_case_type

    @memoized
    def get_all_contributed_subcase_properties(self):
        case_properties = defaultdict(set)
        for subcase in self.actions.get_subcase_actions():
            case_properties[subcase.case_type].update(list(subcase.case_properties.keys()))
        return case_properties

    @memoized
    def get_contributed_case_relationships(self):
        case_relationships_by_child_type = defaultdict(set)
        for subcase in self.actions.get_subcase_actions():
            child_case_type = subcase.case_type
            for case_index in subcase.case_indices:
                parent = self.actions.get_action_from_tag(case_index.tag)
                if parent:
                    case_relationships_by_child_type[child_case_type].add(
                        (parent.case_type, case_index.reference_id or 'parent'))
        return case_relationships_by_child_type


class ShadowForm(AdvancedForm):
    form_type = 'shadow_form'
    # The unqiue id of the form we are shadowing
    shadow_parent_form_id = FormIdProperty("modules[*].forms[*].shadow_parent_form_id")

    # form actions to be merged with the parent actions
    extra_actions = SchemaProperty(AdvancedFormActions)

    def __init__(self, *args, **kwargs):
        super(ShadowForm, self).__init__(*args, **kwargs)
        self._shadow_parent_form = None

    @property
    def shadow_parent_form(self):
        if not self.shadow_parent_form_id:
            return None
        else:
            if not self._shadow_parent_form or self._shadow_parent_form.unique_id != self.shadow_parent_form_id:
                app = self.get_app()
                try:
                    self._shadow_parent_form = app.get_form(self.shadow_parent_form_id)
                except FormNotFoundException:
                    self._shadow_parent_form = None
            return self._shadow_parent_form

    @property
    def source(self):
        if self.shadow_parent_form:
            return self.shadow_parent_form.source
        from corehq.apps.app_manager.views.utils import get_blank_form_xml
        return get_blank_form_xml("")

    def get_validation_cache(self):
        if not self.shadow_parent_form:
            return None
        return self.shadow_parent_form.validation_cache

    def set_validation_cache(self, cache):
        if self.shadow_parent_form:
            self.shadow_parent_form.validation_cache = cache

    @property
    def xmlns(self):
        if not self.shadow_parent_form:
            return None
        else:
            return self.shadow_parent_form.xmlns

    @property
    def actions(self):
        if not self.shadow_parent_form:
            shadow_parent_actions = AdvancedFormActions()
        else:
            shadow_parent_actions = self.shadow_parent_form.actions
        return self._merge_actions(shadow_parent_actions, self.extra_actions)

    @property
    def validator(self):
        return ShadowFormValidator(self)

    def get_shadow_parent_options(self):
        options = [
            (form.get_unique_id(), '{} / {}'.format(form.get_module().default_name(), form.default_name()))
            for form in self.get_app().get_forms() if form.form_type == "advanced_form"
        ]
        if self.shadow_parent_form_id and self.shadow_parent_form_id not in [x[0] for x in options]:
            options = [(self.shadow_parent_form_id, ugettext_lazy("Unknown, please change"))] + options
        return options

    @staticmethod
    def _merge_actions(source_actions, extra_actions):

        new_actions = []
        source_action_map = {
            action.case_tag: action
            for action in source_actions.load_update_cases
        }
        overwrite_properties = [
            "case_type",
            "details_module",
            "auto_select",
            "load_case_from_fixture",
            "show_product_stock",
            "product_program",
            "case_index",
        ]

        for action in extra_actions.load_update_cases:
            if action.case_tag in source_action_map:
                new_action = LoadUpdateAction.wrap(source_action_map[action.case_tag].to_json())
            else:
                new_action = LoadUpdateAction(case_tag=action.case_tag)

            for prop in overwrite_properties:
                setattr(new_action, prop, getattr(action, prop))
            new_actions.append(new_action)

        return AdvancedFormActions(
            load_update_cases=new_actions,
            open_cases=source_actions.open_cases,  # Shadow form is not allowed to specify any open case actions
        )


class SchedulePhaseForm(IndexedSchema):
    """
    A reference to a form in a schedule phase.
    """
    form_id = FormIdProperty("modules[*].schedule_phases[*].forms[*].form_id")


class SchedulePhase(IndexedSchema):
    """
    SchedulePhases are attached to a module.
    A Schedule Phase is a grouping of forms that occur within a period and share an anchor
    A module should not have more than one SchedulePhase with the same anchor

    anchor:                     Case property containing a date after which this phase becomes active
    forms: 			The forms that are to be filled out within this phase
    """
    anchor = StringProperty()
    forms = SchemaListProperty(SchedulePhaseForm)

    @property
    def id(self):
        """ A Schedule Phase is 1-indexed """
        _id = super(SchedulePhase, self).id
        return _id + 1

    @property
    def phase_id(self):
        return "{}_{}".format(self.anchor, self.id)

    def get_module(self):
        return self._parent

    _get_forms = IndexedSchema.Getter('forms')

    def get_forms(self):
        """Returns the actual form objects related to this phase"""
        module = self.get_module()
        return (module.get_form_by_unique_id(form.form_id) for form in self._get_forms())

    def get_form(self, desired_form):
        return next((form for form in self.get_forms() if form.unique_id == desired_form.unique_id), None)

    def get_phase_form_index(self, form):
        """
        Returns the index of the form with respect to the phase

        schedule_phase.forms = [a,b,c]
        schedule_phase.get_phase_form_index(b)
        => 1
        schedule_phase.get_phase_form_index(c)
        => 2
        """
        return next((phase_form.id for phase_form in self._get_forms() if phase_form.form_id == form.unique_id),
                    None)

    def remove_form(self, form):
        """Remove a form from the phase"""
        idx = self.get_phase_form_index(form)
        if idx is None:
            raise ScheduleError("That form doesn't exist in the phase")

        self.forms.remove(self.forms[idx])

    def add_form(self, form):
        """Adds a form to this phase, removing it from other phases"""
        old_phase = form.get_phase()
        if old_phase is not None and old_phase.anchor != self.anchor:
            old_phase.remove_form(form)

        if self.get_form(form) is None:
            self.forms.append(SchedulePhaseForm(form_id=form.unique_id))

    def change_anchor(self, new_anchor):
        if new_anchor is None or new_anchor.strip() == '':
            raise ScheduleError(_("You can't create a phase without an anchor property"))

        self.anchor = new_anchor

        if self.get_module().phase_anchors.count(new_anchor) > 1:
            raise ScheduleError(_("You can't have more than one phase with the anchor {}").format(new_anchor))


class AdvancedModule(ModuleBase):
    module_type = 'advanced'
    forms = SchemaListProperty(FormBase)
    case_details = SchemaProperty(DetailPair)
    product_details = SchemaProperty(DetailPair)
    case_list = SchemaProperty(CaseList)
    has_schedule = BooleanProperty()
    schedule_phases = SchemaListProperty(SchedulePhase)
    get_schedule_phases = IndexedSchema.Getter('schedule_phases')
    search_config = SchemaProperty(CaseSearch)

    @property
    def is_surveys(self):
        return False

    @classmethod
    def wrap(cls, data):
        # lazy migration to accommodate search_config as empty list
        # http://manage.dimagi.com/default.asp?231186
        if data.get('search_config') == []:
            data['search_config'] = {}
        return super(AdvancedModule, cls).wrap(data)

    @classmethod
    def new_module(cls, name, lang):
        detail = Detail(
            columns=[DetailColumn(
                format='plain',
                header={(lang or 'en'): _("Name")},
                field='name',
                model='case',
            )]
        )

        module = AdvancedModule(
            name={(lang or 'en'): name or _("Untitled Module")},
            forms=[],
            case_type='',
            case_details=DetailPair(
                short=Detail(detail.to_json()),
                long=Detail(detail.to_json()),
            ),
            product_details=DetailPair(
                short=Detail(
                    columns=[
                        DetailColumn(
                            format='plain',
                            header={(lang or 'en'): _("Product")},
                            field='name',
                            model='product',
                        ),
                    ],
                ),
                long=Detail(),
            ),
        )
        module.get_or_create_unique_id()
        return module

    def new_form(self, name, lang, attachment=Ellipsis):
        from corehq.apps.app_manager.views.utils import get_blank_form_xml
        lang = lang if lang else "en"
        name = name if name else _("Untitled Form")
        form = AdvancedForm(
            name={lang: name},
        )
        form.schedule = FormSchedule(enabled=False)

        self.forms.append(form)
        form = self.get_form(-1)
        if attachment == Ellipsis:
            attachment = get_blank_form_xml(name)
        form.source = attachment
        return form

    def new_shadow_form(self, name, lang):
        lang = lang if lang else "en"
        name = name if name else _("Untitled Form")
        form = ShadowForm(
            name={lang: name},
            no_vellum=True,
        )
        form.schedule = FormSchedule(enabled=False)

        self.forms.append(form)
        form = self.get_form(-1)
        form.get_unique_id()  # This function sets the unique_id. Normally setting the source sets the id.
        return form

    def add_insert_form(self, from_module, form, index=None, with_source=False):
        if isinstance(form, AdvancedForm):
            new_form = form
        elif isinstance(form, Form):
            new_form = AdvancedForm(
                name=form.name,
                form_filter=form.form_filter,
                media_image=form.media_image,
                media_audio=form.media_audio,
                comment=form.comment,
            )
            new_form._parent = self
            form._parent = self
            if with_source:
                new_form.source = form.source
            actions = form.active_actions()
            open = actions.get('open_case', None)
            update = actions.get('update_case', None)
            close = actions.get('close_case', None)
            preload = actions.get('case_preload', None)
            subcases = actions.get('subcases', None)
            case_type = from_module.case_type

            base_action = None
            if open:
                base_action = AdvancedOpenCaseAction(
                    case_type=case_type,
                    case_tag='open_{0}_0'.format(case_type),
                    name_path=open.name_path,
                    open_condition=open.condition,
                    case_properties=update.update if update else {},
                    )
                new_form.actions.open_cases.append(base_action)
            elif update or preload or close:
                base_action = LoadUpdateAction(
                    case_type=case_type,
                    case_tag='load_{0}_0'.format(case_type),
                    case_properties=update.update if update else {},
                    preload=preload.preload if preload else {}
                )

                if from_module.parent_select.active:
                    from_app = from_module.get_app()  # A form can be copied from a module in a different app.
                    select_chain = get_select_chain(from_app, from_module, include_self=False)
                    for n, link in enumerate(reversed(list(enumerate(select_chain)))):
                        i, module = link
                        new_form.actions.load_update_cases.append(LoadUpdateAction(
                            case_type=module.case_type,
                            case_tag='_'.join(['parent'] * (i + 1)),
                            details_module=module.unique_id,
                            case_index=CaseIndex(tag='_'.join(['parent'] * (i + 2)) if n > 0 else '')
                        ))

                    base_action.case_indices = [CaseIndex(tag='parent')]

                if close:
                    base_action.close_condition = close.condition
                new_form.actions.load_update_cases.append(base_action)

            if subcases:
                for i, subcase in enumerate(subcases):
                    open_subcase_action = AdvancedOpenCaseAction(
                        case_type=subcase.case_type,
                        case_tag='open_{0}_{1}'.format(subcase.case_type, i+1),
                        name_path=subcase.case_name,
                        open_condition=subcase.condition,
                        case_properties=subcase.case_properties,
                        repeat_context=subcase.repeat_context,
                        case_indices=[CaseIndex(
                            tag=base_action.case_tag if base_action else '',
                            reference_id=subcase.reference_id,
                        )]
                    )
                    new_form.actions.open_cases.append(open_subcase_action)
        else:
            raise IncompatibleFormTypeException()

        if index is not None:
            self.forms.insert(index, new_form)
        else:
            self.forms.append(new_form)
        return self.get_form(index or -1)

    def rename_lang(self, old_lang, new_lang):
        super(AdvancedModule, self).rename_lang(old_lang, new_lang)
        self.case_list.rename_lang(old_lang, new_lang)

    def requires_case_details(self):
        if self.case_list.show:
            return True

        for form in self.get_forms():
            if any(action.case_type == self.case_type for action in form.actions.load_update_cases):
                return True

    def all_forms_require_a_case(self):
        return all(form.requires_case() for form in self.forms)

    @property
    def search_detail(self):
        return deepcopy(self.case_details.short)

    def get_details(self):
        details = [
            ('case_short', self.case_details.short, True),
            ('case_long', self.case_details.long, True),
            ('product_short', self.product_details.short, self.get_app().commtrack_enabled),
            ('product_long', self.product_details.long, False),
        ]
        if module_offers_search(self) and not self.case_details.short.custom_xml:
            details.append(('search_short', self.search_detail, True))
        return details

    @property
    def validator(self):
        return AdvancedModuleValidator(self)

    def _uses_case_type(self, case_type, invert_match=False):
        return any(form.uses_case_type(case_type, invert_match) for form in self.forms)

    def uses_usercase(self):
        """Return True if this module has any forms that use the usercase.
        """
        return self._uses_case_type(USERCASE_TYPE)

    @property
    def phase_anchors(self):
        return [phase.anchor for phase in self.schedule_phases]

    def get_or_create_schedule_phase(self, anchor):
        """Returns a tuple of (phase, new?)"""
        if anchor is None or anchor.strip() == '':
            raise ScheduleError(_("You can't create a phase without an anchor property"))

        phase = next((phase for phase in self.get_schedule_phases() if phase.anchor == anchor), None)
        is_new_phase = False

        if phase is None:
            self.schedule_phases.append(SchedulePhase(anchor=anchor))
            # TODO: is there a better way of doing this?
            phase = list(self.get_schedule_phases())[-1]  # get the phase from the module so we know the _parent
            is_new_phase = True

        return (phase, is_new_phase)

    def _clear_schedule_phases(self):
        self.schedule_phases = []

    def update_schedule_phases(self, anchors):
        """ Take a list of anchors, reorders, deletes and creates phases from it """
        old_phases = {phase.anchor: phase for phase in self.get_schedule_phases()}
        self._clear_schedule_phases()

        for anchor in anchors:
            try:
                self.schedule_phases.append(old_phases.pop(anchor))
            except KeyError:
                self.get_or_create_schedule_phase(anchor)

        deleted_phases_with_forms = [anchor for anchor, phase in six.iteritems(old_phases) if len(phase.forms)]
        if deleted_phases_with_forms:
            raise ScheduleError(_("You can't delete phases with anchors "
                                  "{phase_anchors} because they have forms attached to them").format(
                                      phase_anchors=(", ").join(deleted_phases_with_forms)))

        return self.get_schedule_phases()

    def update_schedule_phase_anchors(self, new_anchors):
        """ takes a list of tuples (id, new_anchor) and updates the phase anchors """
        for anchor in new_anchors:
            id = anchor[0] - 1
            new_anchor = anchor[1]
            try:
                list(self.get_schedule_phases())[id].change_anchor(new_anchor)
            except IndexError:
                pass  # That phase wasn't found, so we can't change it's anchor. Ignore it


class ReportAppFilter(DocumentSchema):

    @classmethod
    def wrap(cls, data):
        if cls is ReportAppFilter:
            return get_report_filter_class_for_doc_type(data['doc_type']).wrap(data)
        else:
            return super(ReportAppFilter, cls).wrap(data)

    def get_filter_value(self, user, ui_filter):
        raise NotImplementedError


MobileFilterConfig = namedtuple('MobileFilterConfig', ['doc_type', 'filter_class', 'short_description'])


def get_all_mobile_filter_configs():
    return [
        MobileFilterConfig('AutoFilter', AutoFilter, _('Value equal to a standard user property')),
        MobileFilterConfig('CustomDataAutoFilter', CustomDataAutoFilter,
                           _('Value equal to a custom user property')),
        MobileFilterConfig('StaticChoiceFilter', StaticChoiceFilter, _('An exact match of a constant value')),
        MobileFilterConfig('StaticChoiceListFilter', StaticChoiceListFilter,
                           _('An exact match of a dynamic property')),
        MobileFilterConfig('StaticDatespanFilter', StaticDatespanFilter, _('A standard date range')),
        MobileFilterConfig('CustomDatespanFilter', CustomDatespanFilter, _('A custom range relative to today')),
        MobileFilterConfig('CustomMonthFilter', CustomMonthFilter,
                           _("Custom Month Filter (you probably don't want this")),
        MobileFilterConfig('MobileSelectFilter', MobileSelectFilter, _('Show choices on mobile device')),
        MobileFilterConfig('AncestorLocationTypeFilter', AncestorLocationTypeFilter,
                           _("Ancestor location of the user's assigned location of a particular type")),
        MobileFilterConfig('NumericFilter', NumericFilter, _('A numeric expression')),
    ]


def get_report_filter_class_for_doc_type(doc_type):
    matched_configs = [config for config in get_all_mobile_filter_configs() if config.doc_type == doc_type]
    if not matched_configs:
        raise ValueError('Unexpected doc_type for ReportAppFilter', doc_type)
    else:
        assert len(matched_configs) == 1
        return matched_configs[0].filter_class


def _filter_by_case_sharing_group_id(user, ui_filter):
    from corehq.apps.reports_core.filters import Choice
    return [
        Choice(value=group._id, display=None)
        for group in user.get_case_sharing_groups()
    ]


def _filter_by_location_id(user, ui_filter):
    return ui_filter.value(**{ui_filter.name: user.location_id,
                              'request_user': user})


def _filter_by_location_ids(user, ui_filter):
    from corehq.apps.userreports.reports.filters.values import CHOICE_DELIMITER
    return ui_filter.value(**{ui_filter.name: CHOICE_DELIMITER.join(user.assigned_location_ids),
                              'request_user': user})


def _filter_by_username(user, ui_filter):
    from corehq.apps.reports_core.filters import Choice
    return Choice(value=user.raw_username, display=None)


def _filter_by_user_id(user, ui_filter):
    from corehq.apps.reports_core.filters import Choice
    return Choice(value=user._id, display=None)


def _filter_by_parent_location_id(user, ui_filter):
    location = user.sql_location
    location_parent = location.parent.location_id if location and location.parent else None
    return ui_filter.value(**{ui_filter.name: location_parent,
                              'request_user': user})


AutoFilterConfig = namedtuple('AutoFilterConfig', ['slug', 'filter_function', 'short_description'])


def get_auto_filter_configurations():
    return [
        AutoFilterConfig('case_sharing_group', _filter_by_case_sharing_group_id,
                         _("The user's case sharing group")),
        AutoFilterConfig('location_id', _filter_by_location_id, _("The user's assigned location")),
        AutoFilterConfig('location_ids', _filter_by_location_ids, _("All of the user's assigned locations")),
        AutoFilterConfig('parent_location_id', _filter_by_parent_location_id,
                         _("The parent location of the user's assigned location")),
        AutoFilterConfig('username', _filter_by_username, _("The user's username")),
        AutoFilterConfig('user_id', _filter_by_user_id, _("The user's ID")),
    ]


def _get_auto_filter_function(slug):
    matched_configs = [config for config in get_auto_filter_configurations() if config.slug == slug]
    if not matched_configs:
        raise ValueError('Unexpected ID for AutoFilter', slug)
    else:
        assert len(matched_configs) == 1
        return matched_configs[0].filter_function


class AutoFilter(ReportAppFilter):
    filter_type = StringProperty(choices=[f.slug for f in get_auto_filter_configurations()])

    def get_filter_value(self, user, ui_filter):
        return _get_auto_filter_function(self.filter_type)(user, ui_filter)


class CustomDataAutoFilter(ReportAppFilter):
    custom_data_property = StringProperty()

    def get_filter_value(self, user, ui_filter):
        from corehq.apps.reports_core.filters import Choice
        return Choice(value=user.user_data[self.custom_data_property], display=None)


class StaticChoiceFilter(ReportAppFilter):
    select_value = StringProperty()

    def get_filter_value(self, user, ui_filter):
        from corehq.apps.reports_core.filters import Choice
        return [Choice(value=self.select_value, display=None)]


class StaticChoiceListFilter(ReportAppFilter):
    value = StringListProperty()

    def get_filter_value(self, user, ui_filter):
        from corehq.apps.reports_core.filters import Choice
        return [Choice(value=string_value, display=None) for string_value in self.value]


class StaticDatespanFilter(ReportAppFilter):
    date_range = StringProperty(
        choices=[choice.slug for choice in get_simple_dateranges()],
        required=True,
    )

    def get_filter_value(self, user, ui_filter):
        start_date, end_date = get_daterange_start_end_dates(self.date_range)
        return DateSpan(startdate=start_date, enddate=end_date)


class CustomDatespanFilter(ReportAppFilter):
    operator = StringProperty(
        choices=[
            '=',
            '<=',
            '>=',
            '>',
            '<',
            'between'
        ],
        required=True,
    )
    date_number = StringProperty(required=True)
    date_number2 = StringProperty()

    def get_filter_value(self, user, ui_filter):
        assert user is not None, (
            "CustomDatespanFilter.get_filter_value must be called "
            "with an OTARestoreUser object, not None")

        timezone = get_timezone_for_domain(user.domain)
        today = ServerTime(datetime.datetime.utcnow()).user_time(timezone).done().date()
        start_date = end_date = None
        days = int(self.date_number)
        if self.operator == 'between':
            days2 = int(self.date_number2)
            # allows user to have specified the two numbers in either order
            if days > days2:
                end = days2
                start = days
            else:
                start = days2
                end = days
            start_date = today - datetime.timedelta(days=start)
            end_date = today - datetime.timedelta(days=end)
        elif self.operator == '=':
            start_date = end_date = today - datetime.timedelta(days=days)
        elif self.operator == '>=':
            start_date = None
            end_date = today - datetime.timedelta(days=days)
        elif self.operator == '<=':
            start_date = today - datetime.timedelta(days=days)
            end_date = None
        elif self.operator == '<':
            start_date = today - datetime.timedelta(days=days - 1)
            end_date = None
        elif self.operator == '>':
            start_date = None
            end_date = today - datetime.timedelta(days=days + 1)
        return DateSpan(startdate=start_date, enddate=end_date)


def is_lte(integer):
    def validate(x):
        if not x <= integer:
            raise BadValueError('Value must be less than or equal to {}'.format(integer))
    return validate


def is_gte(integer):
    def validate(x):
        if not x >= integer:
            raise BadValueError('Value must be greater than or equal to {}'.format(integer))
    return validate


class CustomMonthFilter(ReportAppFilter):
    """
    Filter by months that start on a day number other than 1

    See [FB 215656](http://manage.dimagi.com/default.asp?215656)
    """
    # Values for start_of_month < 1 specify the number of days from the end of the month. Values capped at
    # len(February).
    start_of_month = IntegerProperty(
        required=True,
        validators=(is_gte(-27), is_lte(28))
    )
    # DateSpan to return i.t.o. number of months to go back
    period = IntegerProperty(
        default=DEFAULT_MONTH_FILTER_PERIOD_LENGTH,
        validators=(is_gte(0),)
    )

    @classmethod
    def wrap(cls, doc):
        doc['start_of_month'] = int(doc['start_of_month'])
        if 'period' in doc:
            doc['period'] = int(doc['period'] or DEFAULT_MONTH_FILTER_PERIOD_LENGTH)
        return super(CustomMonthFilter, cls).wrap(doc)

    def get_filter_value(self, user, ui_filter):
        def get_last_month(this_month):
            return datetime.date(this_month.year, this_month.month, 1) - datetime.timedelta(days=1)

        def get_last_day(date):
            _, last_day = calendar.monthrange(date.year, date.month)
            return last_day

        start_of_month = int(self.start_of_month)
        today = datetime.date.today()
        if start_of_month > 0:
            start_day = start_of_month
        else:
            # start_of_month is zero or negative. Work backwards from the end of the month
            start_day = get_last_day(today) + start_of_month

        # Loop over months backwards for period > 0
        month = today if today.day >= start_day else get_last_month(today)
        for i in range(int(self.period)):
            month = get_last_month(month)

        if start_of_month > 0:
            start_date = datetime.date(month.year, month.month, start_day)
            days = get_last_day(start_date) - 1
            end_date = start_date + datetime.timedelta(days=days)
        else:
            start_day = get_last_day(month) + start_of_month
            start_date = datetime.date(month.year, month.month, start_day)
            next_month = datetime.date(month.year, month.month, get_last_day(month)) + datetime.timedelta(days=1)
            end_day = get_last_day(next_month) + start_of_month - 1
            end_date = datetime.date(next_month.year, next_month.month, end_day)

        return DateSpan(startdate=start_date, enddate=end_date)


class MobileSelectFilter(ReportAppFilter):

    def get_filter_value(self, user, ui_filter):
        return None


class AncestorLocationTypeFilter(ReportAppFilter):
    ancestor_location_type_name = StringProperty()

    def get_filter_value(self, user, ui_filter):
        from corehq.apps.locations.models import SQLLocation
        from corehq.apps.reports_core.filters import REQUEST_USER_KEY

        kwargs = {REQUEST_USER_KEY: user}
        try:
            ancestor = user.sql_location.get_ancestors(include_self=True).\
                get(location_type__name=self.ancestor_location_type_name)
            kwargs[ui_filter.name] = ancestor.location_id
        except (AttributeError, SQLLocation.DoesNotExist):
            # user.sql_location is None, or location does not have an ancestor of that type
            pass

        return ui_filter.value(**kwargs)


class NumericFilter(ReportAppFilter):
    operator = StringProperty(choices=['=', '!=', '<', '<=', '>', '>=']),
    operand = FloatProperty()

    @classmethod
    def wrap(cls, doc):
        doc['operand'] = float(doc['operand'])
        return super(NumericFilter, cls).wrap(doc)

    def get_filter_value(self, user, ui_filter):
        return {
            'operator': self.operator,
            'operand': self.operand,
        }


class ReportAppConfig(DocumentSchema):
    """
    Class for configuring how a user configurable report shows up in an app
    """
    # ID of the ReportConfiguration
    report_id = StringProperty(required=True)
    header = DictProperty()
    localized_description = DictProperty()
    xpath_description = StringProperty()
    use_xpath_description = BooleanProperty(default=False)
    show_data_table = BooleanProperty(default=True)
    complete_graph_configs = DictProperty(GraphConfiguration)

    filters = SchemaDictProperty(ReportAppFilter)
    # Unique ID of this mobile report config
    uuid = StringProperty(required=True)
    report_slug = StringProperty(required=False)  # optional, user-provided
    sync_delay = DecimalProperty(default=0.0)  # in hours

    _report = None

    def __init__(self, *args, **kwargs):
        super(ReportAppConfig, self).__init__(*args, **kwargs)
        if not self.uuid:
            self.uuid = uuid.uuid4().hex

    @classmethod
    def wrap(cls, doc):
        # for backwards compatibility with apps that have localized or xpath descriptions
        old_description = doc.get('description')
        if old_description:
            if isinstance(old_description, six.string_types) and not doc.get('xpath_description'):
                soft_assert_type_text(old_description)
                doc['xpath_description'] = old_description
            elif isinstance(old_description, dict) and not doc.get('localized_description'):
                doc['localized_description'] = old_description
        if not doc.get('xpath_description'):
            doc['xpath_description'] = '""'

        return super(ReportAppConfig, cls).wrap(doc)

    def report(self, domain):
        if self._report is None:
            from corehq.apps.userreports.models import get_report_config
            self._report = get_report_config(self.report_id, domain)[0]
        return self._report

    @property
    def instance_id(self):
        return self.report_slug or self.uuid


class ReportModule(ModuleBase):
    """
    Module for user configurable reports
    """

    module_type = 'report'

    report_configs = SchemaListProperty(ReportAppConfig)
    forms = []
    _loaded = False
    put_in_root = False

    @property
    @memoized
    def reports(self):
        from corehq.apps.userreports.models import get_report_configs
        return get_report_configs([r.report_id for r in self.report_configs], self.get_app().domain)

    @classmethod
    def new_module(cls, name, lang):
        module = ReportModule(
            name={(lang or 'en'): name or _("Reports")},
            case_type='',
        )
        module.get_or_create_unique_id()
        return module

    def get_details(self):
        from corehq.apps.app_manager.suite_xml.features.mobile_ucr import ReportModuleSuiteHelper
        return ReportModuleSuiteHelper(self).get_details()

    def get_custom_entries(self):
        from corehq.apps.app_manager.suite_xml.features.mobile_ucr import ReportModuleSuiteHelper
        return ReportModuleSuiteHelper(self).get_custom_entries()

    def get_menus(self, supports_module_filter=False, build_profile_id=None):
        from corehq.apps.app_manager.suite_xml.utils import get_module_enum_text, get_module_locale_id
        kwargs = {}
        if supports_module_filter:
            kwargs['relevant'] = interpolate_xpath(self.module_filter)

        menu = suite_models.LocalizedMenu(
            id=id_strings.menu_id(self),
            menu_locale_id=get_module_locale_id(self),
            menu_enum_text=get_module_enum_text(self),
            media_image=self.uses_image(build_profile_id=build_profile_id),
            media_audio=self.uses_audio(build_profile_id=build_profile_id),
            image_locale_id=id_strings.module_icon_locale(self),
            audio_locale_id=id_strings.module_audio_locale(self),
            **kwargs
        )
        menu.commands.extend([
            suite_models.Command(id=id_strings.report_command(config.uuid))
            for config in self.report_configs
        ])
        yield menu

    def check_report_validity(self):
        """
        returns is_valid, valid_report_configs

        If any report doesn't exist, is_valid is False, otherwise True
        valid_report_configs is a list of all report configs that refer to existing reports

        """
        try:
            all_report_ids = [report._id for report in self.reports]
            valid_report_configs = [report_config for report_config in self.report_configs
                                    if report_config.report_id in all_report_ids]
            is_valid = (len(valid_report_configs) == len(self.report_configs))
        except ReportConfigurationNotFoundError:
            valid_report_configs = []  # assuming that if one report is in a different domain, they all are
            is_valid = False

        return namedtuple('ReportConfigValidity', 'is_valid valid_report_configs')(
            is_valid=is_valid,
            valid_report_configs=valid_report_configs
        )

    @property
    def validator(self):
        return ReportModuleValidator(self)


class ShadowModule(ModuleBase, ModuleDetailsMixin):
    """
    A module that acts as a shortcut to another module. This module has its own
    settings (name, icon/audio, filter, etc.) and its own case list/detail, but
    inherits case type and forms from its source module.
    """
    module_type = 'shadow'
    source_module_id = StringProperty()
    forms = []
    excluded_form_ids = SchemaListProperty()
    case_details = SchemaProperty(DetailPair)
    ref_details = SchemaProperty(DetailPair)
    case_list = SchemaProperty(CaseList)
    referral_list = SchemaProperty(CaseList)
    task_list = SchemaProperty(CaseList)
    parent_select = SchemaProperty(ParentSelect)
    search_config = SchemaProperty(CaseSearch)

    get_forms = IndexedSchema.Getter('forms')

    @classmethod
    def wrap(cls, data):
        data = cls.wrap_details(data)
        return super(ShadowModule, cls).wrap(data)

    @property
    def source_module(self):
        if self.source_module_id:
            try:
                return self._parent.get_module_by_unique_id(self.source_module_id)
            except ModuleNotFoundException:
                pass
        return None

    @property
    def case_type(self):
        if not self.source_module:
            return None
        return self.source_module.case_type

    @property
    def requires(self):
        if not self.source_module:
            return 'none'
        return self.source_module.requires

    @property
    def root_module_id(self):
        if not self.source_module:
            return None
        return self.source_module.root_module_id

    def get_suite_forms(self):
        if not self.source_module:
            return []
        return [f for f in self.source_module.get_forms() if f.unique_id not in self.excluded_form_ids]

    @parse_int([1])
    def get_form(self, i):
        return None

    def requires_case_details(self):
        if not self.source_module:
            return False
        return self.source_module.requires_case_details()

    def get_case_types(self):
        if not self.source_module:
            return []
        return self.source_module.get_case_types()

    @memoized
    def get_subcase_types(self):
        if not self.source_module:
            return []
        return self.source_module.get_subcase_types()

    @memoized
    def all_forms_require_a_case(self):
        if not self.source_module:
            return []
        return self.source_module.all_forms_require_a_case()

    @classmethod
    def new_module(cls, name, lang):
        lang = lang or 'en'
        detail = Detail(
            columns=[DetailColumn(
                format='plain',
                header={(lang or 'en'): _("Name")},
                field='name',
                model='case',
            )]
        )
        module = ShadowModule(
            name={(lang or 'en'): name or _("Untitled Module")},
            case_details=DetailPair(
                short=Detail(detail.to_json()),
                long=Detail(detail.to_json()),
            ),
        )
        module.get_or_create_unique_id()
        return module

    @property
    def validator(self):
        return ShadowModuleValidator(self)


class LazyBlobDoc(BlobMixin):
    """LazyAttachmentDoc for blob db

    Cache blobs in local memory (for this request)
    and in django cache (for the next few requests)
    and commit to couchdb.

    See also `dimagi.utils.couch.lazy_attachment_doc.LazyAttachmentDoc`

    Cache strategy:
    - on fetch, check in local memory, then cache
      - if both are a miss, fetch from couchdb and store in both
    - after an attachment is committed to the blob db and the
      save save has succeeded, save the attachment in the cache
    """

    def __init__(self, *args, **kwargs):
        super(LazyBlobDoc, self).__init__(*args, **kwargs)
        self._LAZY_ATTACHMENTS = {}
        # to cache fetched attachments
        # these we do *not* send back down upon save
        self._LAZY_ATTACHMENTS_CACHE = {}

    @classmethod
    def wrap(cls, data):
        if "_attachments" in data:
            data = data.copy()
            attachments = data.pop("_attachments").copy()
            if cls._migrating_blobs_from_couch:
                # preserve stubs so couch attachments don't get deleted on save
                stubs = {}
                for name, value in list(attachments.items()):
                    if isinstance(value, dict) and "stub" in value:
                        stubs[name] = attachments.pop(name)
                if stubs:
                    data["_attachments"] = stubs
        else:
            attachments = None
        self = super(LazyBlobDoc, cls).wrap(data)
        if attachments:
            for name, attachment in attachments.items():
                if isinstance(attachment, six.text_type):
                    attachment = attachment.encode('utf-8')
                if isinstance(attachment, bytes):
                    info = {"content": attachment}
                else:
                    raise ValueError("Unknown attachment format: {!r}"
                                     .format(attachment))
                self.lazy_put_attachment(name=name, **info)
        return self

    def __attachment_cache_key(self, name):
        return 'lazy_attachment/{id}/{name}'.format(id=self.get_id, name=name)

    def __set_cached_attachment(self, name, content, timeout=60*60*24):
        cache.set(self.__attachment_cache_key(name), content, timeout=timeout)
        self._LAZY_ATTACHMENTS_CACHE[name] = content

    def __get_cached_attachment(self, name):
        try:
            # it has been fetched already during this request
            content = self._LAZY_ATTACHMENTS_CACHE[name]
        except KeyError:
            try:
                content = cache.get(self.__attachment_cache_key(name))
            except TypeError:
                # TODO - remove try/except sometime after Python 3 migration is complete
                return None
            if content is not None:
                if isinstance(content, six.text_type):
                    return None
                self._LAZY_ATTACHMENTS_CACHE[name] = content
        return content

    def put_attachment(self, content, name=None, *args, **kw):
        cache.delete(self.__attachment_cache_key(name))
        self._LAZY_ATTACHMENTS_CACHE.pop(name, None)
        return super(LazyBlobDoc, self).put_attachment(content, name, *args, **kw)

    def has_attachment(self, name):
        return name in self.lazy_list_attachments()

    def lazy_put_attachment(self, content, name=None, content_type=None,
                            content_length=None):
        """
        Ensure the attachment is available through lazy_fetch_attachment
        and that upon self.save(), the attachments are put to the doc as well

        """
        self._LAZY_ATTACHMENTS[name] = {
            'content': content,
            'content_type': content_type,
            'content_length': content_length,
        }

    def lazy_fetch_attachment(self, name):
        # it has been put/lazy-put already during this request
        if name in self._LAZY_ATTACHMENTS:
            content = self._LAZY_ATTACHMENTS[name]['content']
        else:
            content = self.__get_cached_attachment(name)

            if content is None:
                try:
                    content = self.fetch_attachment(name)
                except ResourceNotFound as e:
                    # django cache will pickle this exception for you
                    # but e.response isn't picklable
                    if hasattr(e, 'response'):
                        del e.response
                    content = e
                    self.__set_cached_attachment(name, content, timeout=60*5)
                    raise
                else:
                    self.__set_cached_attachment(name, content)

        if isinstance(content, ResourceNotFound):
            raise content

        return content

    def lazy_list_attachments(self):
        keys = set()
        keys.update(getattr(self, '_LAZY_ATTACHMENTS', None) or {})
        keys.update(self.blobs or {})
        return keys

    def save(self, **params):
        def super_save():
            super(LazyBlobDoc, self).save(**params)
        if self._LAZY_ATTACHMENTS:
            with self.atomic_blobs(super_save):
                for name, info in self._LAZY_ATTACHMENTS.items():
                    if not info['content_type']:
                        info['content_type'] = ';'.join(filter(None, guess_type(name)))
                    super(LazyBlobDoc, self).put_attachment(name=name, **info)
            # super_save() has succeeded by now
            for name, info in self._LAZY_ATTACHMENTS.items():
                self.__set_cached_attachment(name, info['content'])
            self._LAZY_ATTACHMENTS.clear()
        else:
            super_save()


<<<<<<< HEAD
class VersionedDoc(LazyBlobDoc):
    """
    A document that keeps an auto-incrementing version number, knows how to make copies of itself,
    delete a copy of itself, and revert back to an earlier copy of itself.

    """
    domain = StringProperty()
    copy_of = StringProperty()
    version = IntegerProperty()
    short_url = StringProperty()
    short_odk_url = StringProperty()
    short_odk_media_url = StringProperty()

    _meta_fields = ['_id', '_rev', 'domain', 'copy_of', 'version', 'short_url', 'short_odk_url', 'short_odk_media_url']

    @property
    def id(self):
        return self._id

    @property
    def master_id(self):
        """Return the ID of the 'master' app. For app builds this is the ID
        of the app they were built from otherwise it's just the app's ID."""
        return self.copy_of or self._id

    def save(self, response_json=None, increment_version=None, **params):
        if increment_version is None:
            increment_version = not self.copy_of
        if increment_version:
            self.version = self.version + 1 if self.version else 1
        super(VersionedDoc, self).save(**params)
        if response_json is not None:
            if 'update' not in response_json:
                response_json['update'] = {}
            response_json['update']['app-version'] = self.version

    def make_build(self):
        assert self.get_id
        assert self.copy_of is None
        cls = self.__class__
        copies = cls.view('app_manager/applications', key=[self.domain, self._id, self.version], include_docs=True, limit=1).all()
        if copies:
            copy = copies[0]
        else:
            copy = deepcopy(self.to_json())
            bad_keys = ('_id', '_rev', '_attachments', 'external_blobs',
                        'short_url', 'short_odk_url', 'short_odk_media_url', 'recipients')

            for bad_key in bad_keys:
                if bad_key in copy:
                    del copy[bad_key]

            copy = cls.wrap(copy)
            copy['copy_of'] = self._id

            copy.copy_attachments(self)
        return copy

    def copy_attachments(self, other, regexp=ATTACHMENT_REGEX):
        for name in other.lazy_list_attachments() or {}:
            if regexp is None or re.match(regexp, name):
                self.lazy_put_attachment(other.lazy_fetch_attachment(name), name)

    def make_reversion_to_copy(self, copy):
        """
        Replaces couch doc with a copy of the backup ("copy").
        Returns the another Application/RemoteApp referring to this
        updated couch doc. The returned doc should be used in place of
        the original doc, i.e. should be called as follows:
            app = app.make_reversion_to_copy(copy)
            app.save()
        """
        if copy.copy_of != self._id:
            raise VersioningError("%s is not a copy of %s" % (copy, self))
        app = deepcopy(copy.to_json())
        app['_rev'] = self._rev
        app['_id'] = self._id
        app['version'] = self.version
        app['copy_of'] = None
        app.pop('_attachments', None)
        app.pop('external_blobs', None)
        cls = self.__class__
        app = cls.wrap(app)
        app.copy_attachments(copy)
        return app

    def delete_copy(self, copy):
        if copy.copy_of != self._id:
            raise VersioningError("%s is not a copy of %s" % (copy, self))
        copy.delete_app()
        copy.save(increment_version=False)

    def scrub_source(self, source):
        """
        To be overridden.

        Use this to scrub out anything
        that should be shown in the
        application source, such as ids, etc.

        """
        return source

    def export_json(self, dump_json=True):
        source = deepcopy(self.to_json())
        for field in self._meta_fields:
            if field in source:
                del source[field]
        _attachments = self.get_attachments()

        # the '_attachments' value is a dict of `name: blob_content`
        # pairs, and is part of the exported (serialized) app interface
        source['_attachments'] = {k: v.decode('utf-8') for (k, v) in _attachments.items()}
        source.pop("external_blobs", None)
        source = self.scrub_source(source)

        return json.dumps(source) if dump_json else source

    def get_attachments(self):
        attachments = {}
        for name in self.lazy_list_attachments():
            if re.match(ATTACHMENT_REGEX, name):
                # FIXME loss of metadata (content type, etc.)
                attachments[name] = self.lazy_fetch_attachment(name)
        return attachments

    def save_attachments(self, attachments, save=None):
        with self.atomic_blobs(save=save):
            for name, attachment in attachments.items():
                if re.match(ATTACHMENT_REGEX, name):
                    self.put_attachment(attachment, name)
        return self

    @classmethod
    def from_source(cls, source, domain):
        for field in cls._meta_fields:
            if field in source:
                del source[field]
        source['domain'] = domain
        app = cls.wrap(source)
        return app

    def is_deleted(self):
        return self.doc_type.endswith(DELETED_SUFFIX)

    def unretire(self):
        self.doc_type = self.get_doc_type()
        self.save()

    def get_doc_type(self):
        if self.doc_type.endswith(DELETED_SUFFIX):
            return self.doc_type[:-len(DELETED_SUFFIX)]
        else:
            return self.doc_type


=======
>>>>>>> f0842916
def absolute_url_property(method):
    """
    Helper for the various fully qualified application URLs
    Turns a method returning an unqualified URL
    into a property returning a fully qualified URL
    (e.g., '/my_url/' => 'https://www.commcarehq.org/my_url/')
    Expects `self.url_base` to be fully qualified url base

    """
    @wraps(method)
    def _inner(self):
        return "%s%s" % (self.url_base, method(self))
    return property(_inner)


class BuildProfile(DocumentSchema):
    name = StringProperty()
    langs = StringListProperty()
    practice_mobile_worker_id = StringProperty()

    def __eq__(self, other):
        return self.langs == other.langs and self.practice_mobile_worker_id == other.practice_mobile_worker_id

    def __ne__(self, other):
        return not self.__eq__(other)


class ApplicationBase(LazyBlobDoc, SnapshotMixin,
                      CommCareFeatureSupportMixin,
                      CommentMixin):
    """
    Abstract base class for Application and RemoteApp.
    Contains methods for generating the various files and zipping them into CommCare.jar

    See note at top of file for high-level overview.
    """

    _blobdb_type_code = CODES.application
    recipients = StringProperty(default="")
    domain = StringProperty()

    # Version-related properties. An application keeps an auto-incrementing version number and knows how to
    # make copies of itself, delete a copy of itself, and revert back to an earlier copy of itself.
    copy_of = StringProperty()
    version = IntegerProperty()
    short_url = StringProperty()
    short_odk_url = StringProperty()
    short_odk_media_url = StringProperty()
    _meta_fields = ['_id', '_rev', 'domain', 'copy_of', 'version',
                    'short_url', 'short_odk_url', 'short_odk_media_url']

    # this is the supported way of specifying which commcare build to use
    build_spec = SchemaProperty(BuildSpec)
    platform = StringProperty(
        choices=["nokia/s40", "nokia/s60", "winmo", "generic"],
        default="nokia/s40"
    )
    text_input = StringProperty(
        choices=['roman', 'native', 'custom-keys', 'qwerty'],
        default="roman"
    )

    # The following properties should only appear on saved builds
    # built_with stores a record of CommCare build used in a saved app
    built_with = SchemaProperty(BuildRecord)
    build_signed = BooleanProperty(default=True)
    built_on = DateTimeProperty(required=False)
    build_comment = StringProperty()
    comment_from = StringProperty()
    build_broken = BooleanProperty(default=False)
    is_auto_generated = BooleanProperty(default=False)
    # not used yet, but nice for tagging/debugging
    # currently only canonical value is 'incomplete-build',
    # for when build resources aren't found where they should be
    build_broken_reason = StringProperty()

    # watch out for a past bug:
    # when reverting to a build that happens to be released
    # that got copied into into the new app doc, and when new releases were made,
    # they were automatically starred
    # AFAIK this is fixed in code, but my rear its ugly head in an as-yet-not-understood
    # way for apps that already had this problem. Just keep an eye out
    is_released = BooleanProperty(default=False)

    # django-style salted hash of the admin password
    admin_password = StringProperty()
    # a=Alphanumeric, n=Numeric, x=Neither (not allowed)
    admin_password_charset = StringProperty(choices=['a', 'n', 'x'], default='n')

    langs = StringListProperty()

    secure_submissions = BooleanProperty(default=False)

    # metadata for data platform
    amplifies_workers = StringProperty(
        choices=[AMPLIFIES_YES, AMPLIFIES_NO, AMPLIFIES_NOT_SET],
        default=AMPLIFIES_NOT_SET
    )
    amplifies_project = StringProperty(
        choices=[AMPLIFIES_YES, AMPLIFIES_NO, AMPLIFIES_NOT_SET],
        default=AMPLIFIES_NOT_SET
    )
    minimum_use_threshold = StringProperty(
        default='15'
    )
    experienced_threshold = StringProperty(
        default='3'
    )

    # exchange properties
    cached_properties = DictProperty()
    description = StringProperty()
    deployment_date = DateTimeProperty()
    phone_model = StringProperty()
    user_type = StringProperty()
    attribution_notes = StringProperty()

    # always false for RemoteApp
    case_sharing = BooleanProperty(default=False)
    vellum_case_management = BooleanProperty(default=True)

    # legacy property; kept around to be able to identify (deprecated) v1 apps
    application_version = StringProperty(default=APP_V2, choices=[APP_V1, APP_V2], required=False)
    last_modified = DateTimeProperty()

    def assert_app_v2(self):
        assert self.application_version == APP_V2

    build_profiles = SchemaDictProperty(BuildProfile)
    practice_mobile_worker_id = StringProperty()

    use_j2me_endpoint = BooleanProperty(default=False)

    # use commcare_flavor to avoid checking for none
    target_commcare_flavor = StringProperty(
        default='none',
        choices=['none', TARGET_COMMCARE, TARGET_COMMCARE_LTS]
    )

    # Whether or not the Application has had any forms submitted against it
    has_submissions = BooleanProperty(default=False)

    # domains that are allowed to have linked apps with this master
    linked_whitelist = StringListProperty()

    mobile_ucr_restore_version = StringProperty(
        default=MOBILE_UCR_VERSION_1, choices=MOBILE_UCR_VERSIONS, required=False
    )
    location_fixture_restore = StringProperty(
        default=DEFAULT_LOCATION_FIXTURE_OPTION, choices=LOCATION_FIXTURE_OPTIONS,
        required=False
    )

    @property
    def id(self):
        return self._id

    @property
    def master_id(self):
        """Return the ID of the 'master' app. For app builds this is the ID
        of the app they were built from otherwise it's just the app's ID."""
        return self.copy_of or self._id

    def is_deleted(self):
        return self.doc_type.endswith(DELETED_SUFFIX)

    def unretire(self):
        self.doc_type = self.get_doc_type()
        self.save()

    def get_doc_type(self):
        if self.doc_type.endswith(DELETED_SUFFIX):
            return self.doc_type[:-len(DELETED_SUFFIX)]
        else:
            return self.doc_type

    @staticmethod
    def _scrap_old_conventions(data):
        should_save = False
        # scrape for old conventions and get rid of them
        if 'commcare_build' in data:
            version, build_number = data['commcare_build'].split('/')
            data['build_spec'] = BuildSpec.from_string("%s/latest" % version).to_json()
            del data['commcare_build']
        if 'commcare_tag' in data:
            version, build_number = current_builds.TAG_MAP[data['commcare_tag']]
            data['build_spec'] = BuildSpec.from_string("%s/latest" % version).to_json()
            del data['commcare_tag']
        if "built_with" in data and isinstance(data['built_with'], six.string_types):
            soft_assert_type_text(data['built_with'])
            data['built_with'] = BuildSpec.from_string(data['built_with']).to_json()

        if 'native_input' in data:
            if 'text_input' not in data:
                data['text_input'] = 'native' if data['native_input'] else 'roman'
            del data['native_input']

        if 'build_langs' in data:
            if data['build_langs'] != data['langs'] and 'build_profiles' not in data:
                data['build_profiles'] = {
                    uuid.uuid4().hex: dict(
                        name=', '.join(data['build_langs']),
                        langs=data['build_langs']
                    )
                }
                should_save = True
            del data['build_langs']

        if 'original_doc' in data:
            data['copy_history'] = [data.pop('original_doc')]
            should_save = True
        return should_save

    @classmethod
    def wrap(cls, data, scrap_old_conventions=True):
        if scrap_old_conventions:
            should_save = cls._scrap_old_conventions(data)
        data["description"] = data.get('description') or data.get('short_description')

        self = super(ApplicationBase, cls).wrap(data)
        if not self.build_spec or self.build_spec.is_null():
            self.build_spec = get_default_build_spec()

        if scrap_old_conventions and should_save:
            self.save()

        return self

    @property
    @memoized
    def global_app_config(self):
        return GlobalAppConfig.for_app(self)

    def rename_lang(self, old_lang, new_lang):
        validate_lang(new_lang)

    def is_remote_app(self):
        return False

    @memoized
    def get_latest_build(self):
        return self.view('app_manager/applications',
            startkey=[self.domain, self.master_id, {}],
            endkey=[self.domain, self.master_id],
            include_docs=True,
            limit=1,
            descending=True,
        ).first()

    @memoized
    def _get_version_comparison_build(self):
        '''
        Returns an earlier build to be used for comparing forms and multimedia
        when making a new build and setting the versions of those items.
        For normal applications, this is just the previous build.
        '''
        return self.get_previous_version()

    @memoized
    def get_latest_saved(self):
        """
        This looks really similar to get_latest_app, not sure why tim added
        """
        doc = (get_latest_released_app_doc(self.domain, self._id) or
               get_latest_build_doc(self.domain, self._id))
        return self.__class__.wrap(doc) if doc else None

    def set_admin_password(self, raw_password):
        self.admin_password = make_password(raw_password)

        if raw_password.isnumeric():
            self.admin_password_charset = 'n'
        elif raw_password.isalnum():
            self.admin_password_charset = 'a'
        else:
            self.admin_password_charset = 'x'

    def get_build(self):
        return self.build_spec.get_build()

    @property
    def build_version(self):
        # `LooseVersion`s are smart!
        # LooseVersion('2.12.0') > '2.2'
        # (even though '2.12.0' < '2.2')
        if self.build_spec.version:
            return LooseVersion(self.build_spec.version)

    @property
    def commcare_minor_release(self):
        """This is mostly just for views"""
        return '%d.%d' % self.build_spec.minor_release()

    @property
    def short_name(self):
        return self.name if len(self.name) <= 12 else '%s..' % self.name[:10]

    @property
    def url_base(self):
        custom_base_url = getattr(self, 'custom_base_url', None)
        return custom_base_url or get_url_base()

    @absolute_url_property
    def post_url(self):
        if self.secure_submissions:
            url_name = 'receiver_secure_post_with_app_id'
        else:
            url_name = 'receiver_post_with_app_id'
        return reverse(url_name, args=[self.domain, self.get_id])

    @absolute_url_property
    def key_server_url(self):
        return reverse('key_server_url', args=[self.domain])

    @absolute_url_property
    def heartbeat_url(self):
        return reverse('phone_heartbeat', args=[self.domain, self.get_id])

    @absolute_url_property
    def ota_restore_url(self):
        return reverse('app_aware_restore', args=[self.domain, self._id])

    @absolute_url_property
    def form_record_url(self):
        return '/a/%s/api/custom/pact_formdata/v1/' % self.domain

    @absolute_url_property
    def hq_profile_url(self):
        # RemoteApp already has a property called "profile_url",
        # Application.profile_url just points here to stop the conflict
        # http://manage.dimagi.com/default.asp?227088#1149422
        return "%s?latest=true" % (
            reverse('download_profile', args=[self.domain, self._id])
        )

    @absolute_url_property
    def media_profile_url(self):
        return "%s?latest=true" % (
            reverse('download_media_profile', args=[self.domain, self._id])
        )

    @property
    def profile_loc(self):
        return "jr://resource/profile.xml"

    @absolute_url_property
    def jar_url(self):
        return reverse('download_jar', args=[self.domain, self._id])

    @absolute_url_property
    def recovery_measures_url(self):
        return reverse('recovery_measures', args=[self.domain, self._id])

    def get_jar_path(self):
        spec = {
            'nokia/s40': 'Nokia/S40',
            'nokia/s60': 'Nokia/S60',
            'generic': 'Generic/Default',
            'winmo': 'Native/WinMo'
        }[self.platform]

        if self.platform in ('nokia/s40', 'nokia/s60'):
            spec += {
                ('native',): '-native-input',
                ('roman',): '-generic',
                ('custom-keys',):  '-custom-keys',
                ('qwerty',): '-qwerty'
            }[(self.text_input,)]

        return spec

    def get_jadjar(self):
        return self.get_build().get_jadjar(self.get_jar_path(), self.use_j2me_endpoint)

    def validate_jar_path(self):
        build = self.get_build()
        setting = commcare_settings.get_commcare_settings_lookup()['hq']['text_input']
        value = self.text_input
        setting_version = setting['since'].get(value)

        if setting_version:
            setting_version = tuple(map(int, setting_version.split('.')))
            my_version = build.minor_release()

            if my_version < setting_version:
                i = setting['values'].index(value)
                assert i != -1
                name = _(setting['value_names'][i])
                raise AppEditingError((
                    '%s Text Input is not supported '
                    'in CommCare versions before %s.%s. '
                    '(You are using %s.%s)'
                ) % ((name,) + setting_version + my_version))

    @property
    def jad_settings(self):
        settings = {
            'JavaRosa-Admin-Password': self.admin_password,
            'Profile': self.profile_loc,
            'MIDlet-Jar-URL': self.jar_url,
            #'MIDlet-Name': self.name,
            # e.g. 2011-Apr-11 20:45
            'CommCare-Release': "true",
        }
        if not self.build_version or self.build_version < LooseVersion('2.8'):
            settings['Build-Number'] = self.version
        return settings

    def create_build_files(self, build_profile_id=None):
        all_files = self.create_all_files(build_profile_id)
        for filepath in all_files:
            self.lazy_put_attachment(all_files[filepath],
                                     'files/%s' % filepath)

    def create_jadjar_from_build_files(self, save=False):
        self.validate_jar_path()
        with CriticalSection(['create_jadjar_' + self._id]):
            try:
                return (
                    self.lazy_fetch_attachment('CommCare.jad'),
                    self.lazy_fetch_attachment('CommCare.jar'),
                )
            except (ResourceNotFound, KeyError):
                all_files = {
                    filename[len('files/'):]: self.lazy_fetch_attachment(filename)
                    for filename in self.blobs if filename.startswith('files/')
                }
                all_files = {
                    name: (contents if isinstance(contents, (bytes, SafeBytes)) else contents.encode('utf-8'))
                    for name, contents in all_files.items()
                }
                release_date = self.built_with.datetime or datetime.datetime.utcnow()
                jad_settings = {
                    'Released-on': release_date.strftime("%Y-%b-%d %H:%M"),
                }
                jad_settings.update(self.jad_settings)
                jadjar = self.get_jadjar().pack(all_files, jad_settings)

                if save:
                    self.lazy_put_attachment(jadjar.jad, 'CommCare.jad')
                    self.lazy_put_attachment(jadjar.jar, 'CommCare.jar')
                    self.built_with.signed = jadjar.signed

                return jadjar.jad, jadjar.jar

    @property
    @memoized
    def timing_context(self):
        return TimingContext(self.name)

    def validate_app(self):
        return ApplicationBaseValidator(self).validate_app()

    @absolute_url_property
    def odk_profile_url(self):
        return reverse('download_odk_profile', args=[self.domain, self._id])

    @absolute_url_property
    def odk_media_profile_url(self):
        return reverse('download_odk_media_profile', args=[self.domain, self._id])

    def get_odk_qr_code(self, with_media=False, build_profile_id=None, download_target_version=False):
        """Returns a QR code, as a PNG to install on CC-ODK"""
        filename = 'qrcode.png' if not download_target_version else 'qrcode-targeted.png'
        try:
            return self.lazy_fetch_attachment(filename)
        except ResourceNotFound:
            url = self.odk_profile_url if not with_media else self.odk_media_profile_url
            kwargs = []
            if build_profile_id is not None:
                kwargs.append('profile={profile_id}'.format(profile_id=build_profile_id))
            if download_target_version:
                kwargs.append('download_target_version=true')
            url += '?' + '&'.join(kwargs)

            image = qrcode.make(url)
            output = BytesIO()
            image.save(output, "PNG")
            qr_content = output.getvalue()
            self.lazy_put_attachment(qr_content, filename,
                                     content_type="image/png")
            return qr_content

    def generate_shortened_url(self, view_name, build_profile_id=None):
        try:
            if settings.BITLY_LOGIN:
                if build_profile_id is not None:
                    long_url = "{}{}?profile={}".format(
                        self.url_base, reverse(view_name, args=[self.domain, self._id]), build_profile_id
                    )
                else:
                    long_url = "{}{}".format(self.url_base, reverse(view_name, args=[self.domain, self._id]))
                shortened_url = bitly.shorten(long_url)
            else:
                shortened_url = None
        except Exception:
            logging.exception("Problem creating bitly url for app %s. Do you have network?" % self.get_id)
        else:
            return shortened_url

    def get_short_url(self, build_profile_id=None):
        if not build_profile_id:
            if not self.short_url:
                self.short_url = self.generate_shortened_url('download_jad')
                self.save()
            return self.short_url
        else:
            return self.generate_shortened_url('download_jad', build_profile_id)

    def get_short_odk_url(self, with_media=False, build_profile_id=None):
        if not build_profile_id:
            if with_media:
                if not self.short_odk_media_url:
                    self.short_odk_media_url = self.generate_shortened_url('download_odk_media_profile')
                    self.save()
                return self.short_odk_media_url
            else:
                if not self.short_odk_url:
                    self.short_odk_url = self.generate_shortened_url('download_odk_profile')
                    self.save()
                return self.short_odk_url
        else:
            if with_media:
                return self.generate_shortened_url('download_odk_media_profile', build_profile_id)
            else:
                return self.generate_shortened_url('download_odk_profile', build_profile_id)

    def fetch_jar(self):
        return self.get_jadjar().fetch_jar()

    @time_method()
    def make_build(self, comment=None, user_id=None):
        assert self.get_id
        assert self.copy_of is None
        cls = self.__class__
        copies = cls.view(
            'app_manager/applications',
            key=[self.domain, self._id, self.version],
            include_docs=True,
            limit=1
        ).all()
        if copies:
            copy = copies[0]
        else:
            copy = deepcopy(self.to_json())
            bad_keys = ('_id', '_rev', '_attachments', 'external_blobs',
                        'short_url', 'short_odk_url', 'short_odk_media_url', 'recipients')

            for bad_key in bad_keys:
                if bad_key in copy:
                    del copy[bad_key]

            copy = cls.wrap(copy)
            copy.convert_app_to_build(self._id, user_id, comment)
            copy.copy_attachments(self)

        if not copy._id:
            # I expect this always to be the case
            # but check explicitly so as not to change the _id if it exists
            copy._id = uuid.uuid4().hex

        copy.create_build_files()

        # since this hard to put in a test
        # I'm putting this assert here if copy._id is ever None
        # which makes tests error
        assert copy._id
        prune_auto_generated_builds.delay(self.domain, self._id)

        return copy

    def convert_app_to_build(self, copy_of, user_id, comment=None):
        self.copy_of = copy_of
        built_on = datetime.datetime.utcnow()
        self.date_created = built_on
        self.built_on = built_on
        self.built_with = BuildRecord(
            version=self.build_spec.version,
            build_number=self.version,
            datetime=built_on,
        )
        self.build_comment = comment
        self.comment_from = user_id
        self.is_released = False

    def convert_build_to_app(self):
        self.copy_of = None
        self.date_created = None
        self.built_on = None
        self.built_with = BuildRecord()
        self.build_comment = None
        self.comment_from = None
        self.is_released = False

    def get_attachments(self):
        attachments = {}
        for name in self.lazy_list_attachments():
            if re.match(ATTACHMENT_REGEX, name):
                # FIXME loss of metadata (content type, etc.)
                attachments[name] = self.lazy_fetch_attachment(name)
        return attachments

    def save_attachments(self, attachments, save=None):
        with self.atomic_blobs(save=save):
            for name, attachment in attachments.items():
                if re.match(ATTACHMENT_REGEX, name):
                    self.put_attachment(attachment, name)
        return self

    def copy_attachments(self, other, regexp=ATTACHMENT_REGEX):
        for name in other.lazy_list_attachments() or {}:
            if regexp is None or re.match(regexp, name):
                self.lazy_put_attachment(other.lazy_fetch_attachment(name), name)

    def delete_app(self):
        domain_has_apps.clear(self.domain)
        self.doc_type += '-Deleted'
        record = DeleteApplicationRecord(
            domain=self.domain,
            app_id=self.id,
            datetime=datetime.datetime.utcnow()
        )
        record.save()
        return record

    def save(self, response_json=None, increment_version=None, **params):
        from corehq.apps.analytics.tasks import track_workflow, send_hubspot_form, HUBSPOT_SAVED_APP_FORM_ID
        self.last_modified = datetime.datetime.utcnow()
        if not self._rev and not domain_has_apps(self.domain):
            domain_has_apps.clear(self.domain)

        LatestAppInfo(self.master_id, self.domain).clear_caches()

        get_all_case_properties.clear(self)
        get_usercase_properties.clear(self)

        request = view_utils.get_request()
        user = getattr(request, 'couch_user', None)
        if user and user.days_since_created == 0:
            track_workflow(user.get_email(), 'Saved the App Builder within first 24 hours')
        send_hubspot_form(HUBSPOT_SAVED_APP_FORM_ID, request)
        if self.copy_of:
            cache.delete('app_build_cache_{}_{}'.format(self.domain, self.get_id))

        if increment_version is None:
            increment_version = not self.copy_of and not is_linked_app(self)
        if increment_version:
            self.version = self.version + 1 if self.version else 1
        super(ApplicationBase, self).save(**params)

        if response_json is not None:
            if 'update' not in response_json:
                response_json['update'] = {}
            response_json['update']['app-version'] = self.version

    @classmethod
    def save_docs(cls, docs, **kwargs):
        utcnow = datetime.datetime.utcnow()
        for doc in docs:
            doc['last_modified'] = utcnow
        super(ApplicationBase, cls).save_docs(docs, **kwargs)

    bulk_save = save_docs

    def set_form_versions(self):
        # by default doing nothing here is fine.
        pass

    def set_media_versions(self):
        pass

    def get_build_langs(self, build_profile_id=None):
        if build_profile_id is not None:
            return self.build_profiles[build_profile_id].langs
        else:
            return self.langs

    def convert_to_application(self):
        self.doc_type = 'Application'
        del self.master
        del self.linked_app_translations
        del self.linked_app_logo_refs
        del self.linked_app_attrs
        del self.uses_master_app_form_ids

    @property
    def commcare_flavor(self):
        return None if self.target_commcare_flavor == "none" else self.target_commcare_flavor


def validate_lang(lang):
    if not re.match(r'^[a-z]{2,3}(-[a-z]*)?$', lang):
        raise ValueError("Invalid Language")


class SavedAppBuild(ApplicationBase):
    def releases_list_json(self, timezone):
        """
        returns minimum possible data that could be used to list a Build on releases page on HQ

        :param timezone: timezone expected for timestamps in result
        :return: data dict
        """
        data = super(SavedAppBuild, self).to_json().copy()
        # ignore details that are not used
        for key in ('modules', 'user_registration', 'external_blobs',
                    '_attachments', 'profile', 'translations',
                    'description', 'short_description', 'multimedia_map', 'media_language_map'):
            data.pop(key, None)
        built_on_user_time = ServerTime(self.built_on).user_time(timezone)
        menu_item_label = self.built_with.get_menu_item_label()
        data.update({
            'id': self.id,
            'built_on_date': built_on_user_time.ui_string(USER_DATE_FORMAT),
            'built_on_time': built_on_user_time.ui_string(USER_TIME_FORMAT),
            'menu_item_label': menu_item_label,
            'jar_path': self.get_jar_path(),
            'short_name': self.short_name,
            'enable_offline_install': self.enable_offline_install,
            'include_media': not is_remote_app(self),
            'j2me_enabled': menu_item_label in CommCareBuildConfig.j2me_enabled_config_labels(),
            'commcare_flavor': (
                self.commcare_flavor
                if toggles.TARGET_COMMCARE_FLAVOR.enabled(self.domain) else None
            ),
        })
        comment_from = data['comment_from']
        if comment_from:
            data['comment_user_name'] = get_display_name_for_user_id(
                self.domain, comment_from, default=comment_from)

        return data


class Application(ApplicationBase, TranslationMixin, ApplicationMediaMixin,
                  ApplicationIntegrationMixin):
    """
    An Application that can be created entirely through the online interface

    """
    modules = SchemaListProperty(ModuleBase)
    name = StringProperty()
    # profile's schema is {'features': {}, 'properties': {}, 'custom_properties': {}}
    # ended up not using a schema because properties is a reserved word
    profile = DictProperty()
    use_custom_suite = BooleanProperty(default=False)
    custom_base_url = StringProperty()
    cloudcare_enabled = BooleanProperty(default=False)

    translation_strategy = StringProperty(default='select-known',
                                          choices=list(app_strings.CHOICES.keys()))
    auto_gps_capture = BooleanProperty(default=False)
    date_created = DateTimeProperty()
    created_from_template = StringProperty()
    use_grid_menus = BooleanProperty(default=False)
    grid_form_menus = StringProperty(default='none',
                                     choices=['none', 'all', 'some'])
    add_ons = DictProperty()
    smart_lang_display = BooleanProperty()  # null means none set so don't default to false/true

    # If this app was created by copying another, this points to that app
    progenitor_app_id = StringProperty()

    def has_modules(self):
        return len(self.modules) > 0 and not self.is_remote_app()

    @property
    @memoized
    def commtrack_enabled(self):
        if settings.UNIT_TESTING:
            return False  # override with .tests.util.commtrack_enabled
        domain_obj = Domain.get_by_name(self.domain) if self.domain else None
        return domain_obj.commtrack_enabled if domain_obj else False

    @classmethod
    def wrap(cls, data):
        data.pop('commtrack_enabled', None)  # Remove me after migrating apps
        data.pop('media_language_map', None)
        data['modules'] = [module for module in data.get('modules', [])
                           if module.get('doc_type') != 'CareplanModule']
        self = super(Application, cls).wrap(data)

        # make sure all form versions are None on working copies
        if not self.copy_of:
            for form in self.get_forms():
                form.version = None

        # weird edge case where multimedia_map gets set to null and causes issues
        if self.multimedia_map is None:
            self.multimedia_map = {}

        return self

    def save(self, *args, **kwargs):
        super(Application, self).save(*args, **kwargs)
        # Import loop if this is imported at the top
        # TODO: revamp so signal_connections <- models <- signals
        from corehq.apps.app_manager import signals
        from couchforms.analytics import get_form_analytics_metadata
        for xmlns in self.get_xmlns_map():
            get_form_analytics_metadata.clear(self.domain, self._id, xmlns)
        signals.app_post_save.send(Application, application=self)

    def delete_copy(self, copy):
        if copy.copy_of != self._id:
            raise VersioningError("%s is not a copy of %s" % (copy, self))
        copy.delete_app()
        copy.save(increment_version=False)

    def make_reversion_to_copy(self, copy):
        """
        Replaces couch doc with a copy of the backup ("copy").
        Returns a new Application referring to this updated couch doc.
        The returned doc should be used in place of
        the original doc, i.e. should be called as follows:
            app = app.make_reversion_to_copy(copy)
            app.save()
        """
        if copy.copy_of != self._id:
            raise VersioningError("%s is not a copy of %s" % (copy, self))
        app = deepcopy(copy.to_json())
        app['_rev'] = self._rev
        app['_id'] = self._id
        app['version'] = self.version
        app['copy_of'] = None
        app.pop('_attachments', None)
        app.pop('external_blobs', None)
        cls = self.__class__
        app = cls.wrap(app)
        app.copy_attachments(copy)

        for form in app.get_forms():
            # reset the form's validation cache, since the form content is
            # likely to have changed in the revert!
            form.clear_validation_cache()
            form.version = None

        app.build_broken = False

        return app

    @property
    def profile_url(self):
        return self.hq_profile_url

    @absolute_url_property
    def suite_url(self):
        return reverse('download_suite', args=[self.domain, self.get_id])

    @property
    def suite_loc(self):
        if self.enable_relative_suite_path:
            return './suite.xml'
        else:
            return "jr://resource/suite.xml"

    @absolute_url_property
    def media_suite_url(self):
        return reverse('download_media_suite', args=[self.domain, self.get_id])

    @property
    def media_suite_loc(self):
        if self.enable_relative_suite_path:
            return "./media_suite.xml"
        else:
            return "jr://resource/media_suite.xml"

    @property
    def default_language(self):
        return self.langs[0] if len(self.langs) > 0 else "en"

    def fetch_xform(self, module_id=None, form_id=None, form=None, build_profile_id=None):
        if not form:
            form = self.get_module(module_id).get_form(form_id)
        return form.validate_form().render_xform(build_profile_id)

    def set_form_versions(self):
        """
        Set the 'version' property on each form as follows to the current app version if the form is new
        or has changed since the last build. Otherwise set it to the version from the last build.
        """
        def _hash(val):
            return hashlib.md5(val).hexdigest()

        previous_version = self._get_version_comparison_build()
        if not previous_version:
            return
        force_new_version = self.build_profiles != latest_build.build_profiles
        for form_stuff in self.get_forms(bare=False):
            filename = 'files/%s' % self.get_form_filename(**form_stuff)
            form = form_stuff["form"]
            if not force_new_version:
                try:
                    previous_form = latest_build.get_form(form.unique_id)
                    # take the previous version's compiled form as-is
                    # (generation code may have changed since last build)
                    previous_source = latest_build.fetch_attachment(filename)
                except (ResourceNotFound, FormNotFoundException):
                    form.version = None
                else:
                    previous_hash = _hash(previous_source)

                    # hack - temporarily set my version to the previous version
                    # so that that's not treated as the diff
                    previous_form_version = previous_form.get_version()
                    form.version = previous_form_version
                    my_hash = _hash(self.fetch_xform(form=form))
                    if previous_hash != my_hash:
                        form.version = None
            else:
                form.version = None

    def set_media_versions(self):
        """
        Set the media version numbers for all media in the app to the current app version
        if the media is new or has changed since the last build. Otherwise set it to the
        version from the last build.
        """

        # access to .multimedia_map is slow
        previous_version = self._get_version_comparison_build()
        prev_multimedia_map = previous_version.multimedia_map if previous_version else {}

        for path, map_item in six.iteritems(self.multimedia_map):
            prev_map_item = prev_multimedia_map.get(path, None)
            if prev_map_item and prev_map_item.unique_id:
                # Re-use the id so CommCare knows it's the same resource
                map_item.unique_id = prev_map_item.unique_id
            if (prev_map_item and prev_map_item.version
                    and prev_map_item.multimedia_id == map_item.multimedia_id):
                map_item.version = prev_map_item.version
            else:
                map_item.version = self.version

    def ensure_module_unique_ids(self, should_save=False):
        """
            Creates unique_ids for modules that don't have unique_id attributes
            should_save: the doc will be saved only if should_save is set to True

            WARNING: If called on the same doc in different requests without saving,
            this function will set different uuid each time,
            likely causing unexpected behavior
        """
        if any(not mod.unique_id for mod in self.modules):
            for mod in self.modules:
                mod.get_or_create_unique_id()
            if should_save:
                self.save()

    def create_app_strings(self, lang, build_profile_id=None):
        gen = app_strings.CHOICES[self.translation_strategy]
        if lang == 'default':
            return gen.create_default_app_strings(self, build_profile_id)
        else:
            return gen.create_app_strings(self, lang)

    @property
    def skip_validation(self):
        properties = (self.profile or {}).get('properties', {})
        return properties.get('cc-content-valid', 'yes')

    @property
    def jad_settings(self):
        s = super(Application, self).jad_settings
        s.update({
            'Skip-Validation': self.skip_validation,
        })
        return s

    @time_method()
    def create_profile(self, is_odk=False, with_media=False,
                       template='app_manager/profile.xml', build_profile_id=None, commcare_flavor=None):
        self__profile = self.profile
        app_profile = defaultdict(dict)

        for setting in commcare_settings.get_custom_commcare_settings():
            setting_type = setting['type']
            setting_id = setting['id']

            if setting_type not in ('properties', 'features'):
                setting_value = None
            elif setting_id not in self__profile.get(setting_type, {}):
                if 'commcare_default' in setting and setting['commcare_default'] != setting['default']:
                    setting_value = setting['default']
                else:
                    setting_value = None
            else:
                setting_value = self__profile[setting_type][setting_id]
            if setting_value:
                app_profile[setting_type][setting_id] = {
                    'value': setting_value,
                    'force': setting.get('force', False)
                }
            # assert that it gets explicitly set once per loop
            del setting_value

        if self.case_sharing:
            app_profile['properties']['server-tether'] = {
                'force': True,
                'value': 'sync',
            }

        logo_refs = [logo_name for logo_name in self.logo_refs if logo_name in ANDROID_LOGO_PROPERTY_MAPPING]
        if logo_refs and domain_has_privilege(self.domain, privileges.COMMCARE_LOGO_UPLOADER):
            for logo_name in logo_refs:
                app_profile['properties'][ANDROID_LOGO_PROPERTY_MAPPING[logo_name]] = {
                    'force': True,
                    'value': self.logo_refs[logo_name]['path'],
                }

        if toggles.MOBILE_RECOVERY_MEASURES.enabled(self.domain):
            app_profile['properties']['recovery-measures-url'] = {
                'force': True,
                'value': self.recovery_measures_url,
            }

        if with_media:
            profile_url = self.media_profile_url if not is_odk else (self.odk_media_profile_url + '?latest=true')
        else:
            profile_url = self.profile_url if not is_odk else (self.odk_profile_url + '?latest=true')

        if toggles.CUSTOM_PROPERTIES.enabled(self.domain) and "custom_properties" in self__profile:
            app_profile['custom_properties'].update(self__profile['custom_properties'])

        apk_heartbeat_url = self.heartbeat_url
        locale = self.get_build_langs(build_profile_id)[0]
        target_package_id = {
            TARGET_COMMCARE: 'org.commcare.dalvik',
            TARGET_COMMCARE_LTS: 'org.commcare.lts',
        }.get(commcare_flavor)
        return render_to_string(template, {
            'is_odk': is_odk,
            'app': self,
            'profile_url': profile_url,
            'app_profile': app_profile,
            'cc_user_domain': cc_user_domain(self.domain),
            'include_media_suite': with_media,
            'uniqueid': self.master_id,
            'name': self.name,
            'descriptor': "Profile File",
            'build_profile_id': build_profile_id,
            'locale': locale,
            'apk_heartbeat_url': apk_heartbeat_url,
            'target_package_id': target_package_id,
        }).encode('utf-8')

    @property
    def custom_suite(self):
        try:
            return self.lazy_fetch_attachment('custom_suite.xml')
        except ResourceNotFound:
            return ""

    def set_custom_suite(self, value):
        self.put_attachment(value, 'custom_suite.xml')

    def create_suite(self, build_profile_id=None):
        self.assert_app_v2()
        return SuiteGenerator(self, build_profile_id).generate_suite()

    def create_media_suite(self, build_profile_id=None):
        return MediaSuiteGenerator(self, build_profile_id).generate_suite()

    @memoized
    def get_practice_user_id(self, build_profile_id=None):
        # returns app or build profile specific practice_mobile_worker_id
        if build_profile_id:
            build_spec = self.build_profiles[build_profile_id]
            return build_spec.practice_mobile_worker_id
        else:
            return self.practice_mobile_worker_id

    @property
    @memoized
    def enable_practice_users(self):
        return (
            self.supports_practice_users and
            domain_has_privilege(self.domain, privileges.PRACTICE_MOBILE_WORKERS)
        )

    @property
    @memoized
    def enable_update_prompts(self):
        return (
            # custom for ICDS until ICDS users are > 2.38
            (self.supports_update_prompts or toggles.ICDS.enabled(self.domain)) and
            toggles.PHONE_HEARTBEAT.enabled(self.domain)
        )

    @memoized
    def get_practice_user(self, build_profile_id=None):
        """
        kwargs:
            build_profile_id: id of a particular build profile to get the practice user for
                If it's None, practice user of the default app is returned

        Returns:
            App or build profile specific practice user and validates that the user is
                a practice mode user and that user belongs to app.domain

        This is memoized to avoid refetching user when validating app, creating build files and
            generating suite file.
        """
        practice_user_id = self.get_practice_user_id(build_profile_id=build_profile_id)
        if practice_user_id:
            return get_and_assert_practice_user_in_domain(practice_user_id, self.domain)
        else:
            return None

    @time_method()
    def create_practice_user_restore(self, build_profile_id=None):
        """
        Returns:
            Returns restore xml as a string for the practice user of app or
                app profile specfied by build_profile_id
            Raises a PracticeUserException if the user is not practice user
        """
        from corehq.apps.ota.models import DemoUserRestore
        if not self.enable_practice_users:
            return None
        user = self.get_practice_user(build_profile_id)
        if user:
            user_restore = DemoUserRestore.objects.get(id=user.demo_restore_id)
            return user_restore.get_restore_as_string()
        else:
            return None

    @classmethod
    def get_form_filename(cls, type=None, form=None, module=None):
        return 'modules-%s/forms-%s.xml' % (module.id, form.id)

    @time_method()
    def _make_language_files(self, prefix, build_profile_id):
        return {
            "{}{}/app_strings.txt".format(prefix, lang): self.create_app_strings(lang, build_profile_id).encode('utf-8')
            for lang in ['default'] + self.get_build_langs(build_profile_id)
        }

    @time_method()
    def _get_form_files(self, prefix, build_profile_id):
        files = {}
        for form_stuff in self.get_forms(bare=False):
            def exclude_form(form):
                return isinstance(form, ShadowForm) or form.is_a_disabled_release_form()

            if not exclude_form(form_stuff['form']):
                filename = prefix + self.get_form_filename(**form_stuff)
                form = form_stuff['form']
                try:
                    files[filename] = self.fetch_xform(form=form, build_profile_id=build_profile_id)
                except XFormValidationFailed:
                    raise XFormException(_('Unable to validate the forms due to a server error. '
                                           'Please try again later.'))
                except XFormException as e:
                    raise XFormException(_('Error in form "{}": {}').format(trans(form.name), six.text_type(e)))
        return files

    @time_method()
    @memoized
    def create_all_files(self, build_profile_id=None):
        self.set_form_versions()
        self.set_media_versions()
        prefix = '' if not build_profile_id else build_profile_id + '/'
        files = {
            '{}profile.xml'.format(prefix): self.create_profile(is_odk=False, build_profile_id=build_profile_id),
            '{}profile.ccpr'.format(prefix): self.create_profile(is_odk=True, build_profile_id=build_profile_id),
            '{}media_profile.xml'.format(prefix):
                self.create_profile(is_odk=False, with_media=True, build_profile_id=build_profile_id),
            '{}media_profile.ccpr'.format(prefix):
                self.create_profile(is_odk=True, with_media=True, build_profile_id=build_profile_id),
            '{}suite.xml'.format(prefix): self.create_suite(build_profile_id),
            '{}media_suite.xml'.format(prefix): self.create_media_suite(build_profile_id),
        }
        if self.commcare_flavor:
            files['{}profile-{}.xml'.format(prefix, self.commcare_flavor)] = self.create_profile(
                is_odk=False,
                build_profile_id=build_profile_id,
                commcare_flavor=self.commcare_flavor,
            )
            files['{}profile-{}.ccpr'.format(prefix, self.commcare_flavor)] = self.create_profile(
                is_odk=True,
                build_profile_id=build_profile_id,
                commcare_flavor=self.commcare_flavor,
            )
            files['{}media_profile-{}.xml'.format(prefix, self.commcare_flavor)] = self.create_profile(
                is_odk=False,
                with_media=True,
                build_profile_id=build_profile_id,
                commcare_flavor=self.commcare_flavor,
            )
            files['{}media_profile-{}.ccpr'.format(prefix, self.commcare_flavor)] = self.create_profile(
                is_odk=True,
                with_media=True,
                build_profile_id=build_profile_id,
                commcare_flavor=self.commcare_flavor,
            )

        practice_user_restore = self.create_practice_user_restore(build_profile_id)
        if practice_user_restore:
            files.update({
                '{}practice_user_restore.xml'.format(prefix): practice_user_restore
            })

        files.update(self._make_language_files(prefix, build_profile_id))
        files.update(self._get_form_files(prefix, build_profile_id))
        return files

    get_modules = IndexedSchema.Getter('modules')

    @parse_int([1])
    def get_module(self, i):
        try:
            return self.modules[i].with_id(i % len(self.modules), self)
        except IndexError:
            raise ModuleNotFoundException(_("Could not find module with index {}".format(i)))

    def get_module_by_unique_id(self, unique_id, error=''):
        def matches(module):
            return module.get_or_create_unique_id() == unique_id
        for obj in self.get_modules():
            if matches(obj):
                return obj
        if not error:
            error = _("Could not find module with ID='{unique_id}' in app '{app_name}'.").format(
                app_name=self.name, unique_id=unique_id)
        raise ModuleNotFoundException(error)

    def get_module_index(self, unique_id):
        for index, module in enumerate(self.get_modules()):
            if module.unique_id == unique_id:
                return index
        error = _("Could not find module with ID='{unique_id}' in app '{app_name}'.").format(
            app_name=self.name, unique_id=unique_id)
        raise ModuleNotFoundException(error)

    def get_report_modules(self):
        for module in self.modules:
            if isinstance(module, ReportModule):
                yield module

    def get_forms(self, bare=True):
        for module in self.get_modules():
            for form in module.get_forms():
                yield form if bare else {
                    'type': 'module_form',
                    'module': module,
                    'form': form
                }

    def get_form(self, form_unique_id, bare=True):
        def matches(form):
            return form.get_unique_id() == form_unique_id
        for obj in self.get_forms(bare):
            if matches(obj if bare else obj['form']):
                return obj
        raise FormNotFoundException(
            ("Form in app '%s' with unique id '%s' not found"
             % (self.id, form_unique_id)))

    def get_form_location(self, form_unique_id):
        for m_index, module in enumerate(self.get_modules()):
            for f_index, form in enumerate(module.get_forms()):
                if form_unique_id == form.unique_id:
                    return m_index, f_index
        raise KeyError("Form in app '%s' with unique id '%s' not found" % (self.id, form_unique_id))

    @classmethod
    def new_app(cls, domain, name, lang="en"):
        app = cls(domain=domain, modules=[], name=name, langs=[lang], date_created=datetime.datetime.utcnow())
        return app

    def add_module(self, module):
        self.modules.append(module)
        return self.get_module(-1)

    def delete_module(self, module_unique_id):
        module = self.get_module_by_unique_id(module_unique_id)
        record = DeleteModuleRecord(
            domain=self.domain,
            app_id=self.id,
            module_id=module.id,
            module=module,
            datetime=datetime.datetime.utcnow()
        )
        del self.modules[module.id]
        record.save()
        return record

    def new_form(self, module_id, name, lang, attachment=Ellipsis):
        module = self.get_module(module_id)
        return module.new_form(name, lang, attachment)

    def delete_form(self, module_unique_id, form_unique_id):
        try:
            module = self.get_module_by_unique_id(module_unique_id)
            form = self.get_form(form_unique_id)
        except (ModuleNotFoundException, FormNotFoundException):
            return None

        record = DeleteFormRecord(
            domain=self.domain,
            app_id=self.id,
            module_unique_id=module_unique_id,
            form_id=form.id,
            form=form,
            datetime=datetime.datetime.utcnow(),
        )
        record.save()

        try:
            form.pre_delete_hook()
        except NotImplementedError:
            pass

        del module['forms'][form.id]
        return record

    def rename_lang(self, old_lang, new_lang):
        validate_lang(new_lang)
        if old_lang == new_lang:
            return
        if new_lang in self.langs:
            raise AppEditingError("Language %s already exists!" % new_lang)
        for i, lang in enumerate(self.langs):
            if lang == old_lang:
                self.langs[i] = new_lang
        for profile in self.build_profiles:
            for i, lang in enumerate(profile.langs):
                if lang == old_lang:
                    profile.langs[i] = new_lang
        for module in self.get_modules():
            module.rename_lang(old_lang, new_lang)
        _rename_key(self.translations, old_lang, new_lang)

    def rearrange_modules(self, from_index, to_index):
        modules = self.modules
        try:
            if toggles.LEGACY_CHILD_MODULES.enabled(self.domain):
                modules.insert(to_index, modules.pop(from_index))
            else:
                # remove module
                moving_module = modules.pop(from_index)

                # remove its children
                children = [m for m in modules if m.root_module_id == moving_module.unique_id]
                modules = [m for m in modules if m.root_module_id != moving_module.unique_id]

                # add back in module and children
                modules = modules[:to_index] + [moving_module] + children + modules[to_index:]
        except IndexError:
            raise RearrangeError()
        self.modules = modules

    def rearrange_forms(self, from_module_uid, to_module_uid, from_index, to_index):
        """
        The case type of the two modules conflict, the rearrangement goes through anyway.
        This is intentional.

        """
        from_module = self.get_module_by_unique_id(from_module_uid)
        to_module = self.get_module_by_unique_id(to_module_uid)
        try:
            from_module.forms[from_index].pre_move_hook(from_module, to_module)
        except NotImplementedError:
            pass
        try:
            form = from_module.forms.pop(from_index)
            if not isinstance(form, AdvancedForm):
                if from_module.is_surveys != to_module.is_surveys:
                    if from_module.is_surveys:
                        form.requires = "case"
                        form.actions.update_case = UpdateCaseAction(
                            condition=FormActionCondition(type='always'))
                    else:
                        form.requires = "none"
                        form.actions.update_case = UpdateCaseAction(
                            condition=FormActionCondition(type='never'))
            to_module.add_insert_form(from_module, form, index=to_index, with_source=True)
        except IndexError:
            raise RearrangeError()

    def move_child_modules_after_parents(self):
        # This makes the module ordering compatible with the front-end display
        modules_by_parent_id = OrderedDict(
            (m.unique_id, [m]) for m in self.modules if not m.root_module_id
        )
        orphaned_modules = []
        for module in self.modules:
            if module.root_module_id:
                if module.root_module_id in modules_by_parent_id:
                    modules_by_parent_id[module.root_module_id].append(module)
                else:
                    orphaned_modules.append(module)

        normal_modules = [m for modules in modules_by_parent_id.values() for m in modules]
        self.modules = normal_modules + orphaned_modules

    @classmethod
    def from_source(cls, source, domain):
        for field in cls._meta_fields:
            if field in source:
                del source[field]
        source['domain'] = domain
        app = cls.wrap(source)
        return app

    def export_json(self, dump_json=True):
        source = deepcopy(self.to_json())
        for field in self._meta_fields:
            if field in source:
                del source[field]
        _attachments = self.get_attachments()

        # the '_attachments' value is a dict of `name: blob_content`
        # pairs, and is part of the exported (serialized) app interface
        source['_attachments'] = {k: v.decode('utf-8') for (k, v) in _attachments.items()}
        source.pop("external_blobs", None)
        source = self.scrub_source(source)

        return json.dumps(source) if dump_json else source

    def scrub_source(self, source):
        """
        Use this to scrub out anything
        that should be shown in the
        application source, such as ids, etc.
        """
        source = update_form_unique_ids(source)
        return update_report_module_ids(source)

    def copy_form(self, from_module, form, to_module, rename=False):
        """
        The case type of the two modules conflict,
        copying (confusingly) is still allowed.
        This is intentional.

        """
        copy_source = deepcopy(form.to_json())
        # only one form can be a release notes form, so set them to False explicitly when copying
        copy_source['is_release_notes_form'] = False
        copy_source['enable_release_notes'] = False
        if 'unique_id' in copy_source:
            del copy_source['unique_id']

        if rename:
            for lang, name in six.iteritems(copy_source['name']):
                with override(lang):
                    copy_source['name'][lang] = _('Copy of {name}').format(name=name)

        copy_form = to_module.add_insert_form(from_module, FormBase.wrap(copy_source))
        to_app = to_module.get_app()
        save_xform(to_app, copy_form, form.source.encode('utf-8'))

        return copy_form

    @memoized
    def case_type_exists(self, case_type):
        return case_type in self.get_case_types()

    @memoized
    def get_case_types(self):
        extra_types = set()
        if is_usercase_in_use(self.domain):
            extra_types.add(USERCASE_TYPE)

        return set(chain(*[m.get_case_types() for m in self.get_modules()])) | extra_types

    def has_media(self):
        return len(self.multimedia_map) > 0

    @memoized
    def get_xmlns_map(self):
        xmlns_map = defaultdict(list)
        for form in self.get_forms():
            xmlns_map[form.xmlns].append(form)
        return xmlns_map

    def get_forms_by_xmlns(self, xmlns, log_missing=True):
        """
        Return the forms with the given xmlns.
        This function could return multiple forms if there are shadow forms in the app.
        """
        if xmlns == "http://code.javarosa.org/devicereport":
            return []
        forms = self.get_xmlns_map()[xmlns]
        if len(forms) < 1:
            if log_missing:
                logging.error('App %s in domain %s has %s forms with xmlns %s' % (
                    self.get_id,
                    self.domain,
                    len(forms),
                    xmlns,
                ))
            return []
        non_shadow_forms = [form for form in forms if form.form_type != 'shadow_form']
        assert len(non_shadow_forms) <= 1
        return forms

    def get_xform_by_xmlns(self, xmlns, log_missing=True):
        forms = self.get_forms_by_xmlns(xmlns, log_missing)
        if not forms:
            return None
        else:
            # If there are multiple forms with the same xmlns, then all but one are shadow forms, therefore they
            # all have the same xform.
            return forms[0].wrapped_xform()

    def get_questions(self, xmlns, langs=None, include_triggers=False, include_groups=False,
                      include_translations=False):
        forms = self.get_forms_by_xmlns(xmlns)
        if not forms:
            return []
        # If there are multiple forms with the same xmlns, then some of them are shadow forms, so all the questions
        # will be the same.
        return forms[0].get_questions(langs or self.langs, include_triggers, include_groups, include_translations)

    def validate_app(self):
        return ApplicationValidator(self).validate_app()

    def get_profile_setting(self, s_type, s_id):
        setting = self.profile.get(s_type, {}).get(s_id)
        if setting is not None:
            return setting
        yaml_setting = commcare_settings.get_commcare_settings_lookup()[s_type][s_id]
        for contingent in yaml_setting.get("contingent_default", []):
            if check_condition(self, contingent["condition"]):
                setting = contingent["value"]
        if setting is not None:
            return setting
        if not self.build_version or self.build_version < LooseVersion(yaml_setting.get("since", "0")):
            setting = yaml_setting.get("disabled_default", None)
            if setting is not None:
                return setting
        return yaml_setting.get("default")

    @quickcache(['self._id', 'self.version'])
    def get_case_metadata(self):
        from corehq.apps.app_manager.app_schemas.app_case_metadata import AppCaseMetadataBuilder
        return AppCaseMetadataBuilder(self.domain, self).case_metadata()

    def get_subcase_types(self, case_type):
        """
        Return the subcase types defined across an app for the given case type
        """
        return {t for m in self.get_modules()
                if m.case_type == case_type
                for t in m.get_subcase_types()}

    @memoized
    def grid_display_for_some_modules(self):
        return self.grid_form_menus == 'some'

    @memoized
    def grid_display_for_all_modules(self):
        return self.grid_form_menus == 'all'


class RemoteApp(ApplicationBase):
    """
    A wrapper for a url pointing to a suite or profile file. This allows you to
    write all the files for an app by hand, and then give the url to app_manager
    and let it package everything together for you.

    """
    profile_url = StringProperty(default="http://")
    name = StringProperty()
    manage_urls = BooleanProperty(default=False)

    questions_map = DictProperty(required=False)

    def is_remote_app(self):
        return True

    @classmethod
    def new_app(cls, domain, name, lang='en'):
        app = cls(domain=domain, name=name, langs=[lang])
        return app

    def create_profile(self, is_odk=False, langs=None):
        # we don't do odk for now anyway
        return remote_app.make_remote_profile(self, langs)

    def strip_location(self, location):
        return remote_app.strip_location(self.profile_url, location)

    def fetch_file(self, location):
        location = self.strip_location(location)
        url = urljoin(self.profile_url, location)

        try:
            content = urlopen(url).read()
        except Exception:
            raise AppEditingError('Unable to access resource url: "%s"' % url)

        return location, content

    def get_build_langs(self):
        if self.build_profiles:
            if len(list(self.build_profiles.keys())) > 1:
                raise AppEditingError('More than one app profile for a remote app')
            else:
                # return first profile, generated as part of lazy migration
                return self.build_profiles[list(self.build_profiles.keys())[0]].langs
        else:
            return self.langs

    @classmethod
    def get_locations(cls, suite):
        for resource in suite.findall('*/resource'):
            try:
                loc = resource.findtext('location[@authority="local"]')
            except Exception:
                loc = resource.findtext('location[@authority="remote"]')
            yield resource.getparent().tag, loc

    @property
    def SUITE_XPATH(self):
        return 'suite/resource/location[@authority="local"]'

    def create_all_files(self, build_profile_id=None):
        langs_for_build = self.get_build_langs()
        files = {
            'profile.xml': self.create_profile(langs=langs_for_build),
        }
        tree = _parse_xml(files['profile.xml'])

        def add_file_from_path(path, strict=False, transform=None):
            added_files = []
            # must find at least one
            try:
                tree.find(path).text
            except (TypeError, AttributeError):
                if strict:
                    raise AppEditingError("problem with file path reference!")
                else:
                    return
            for loc_node in tree.findall(path):
                loc, file = self.fetch_file(loc_node.text)
                if transform:
                    file = transform(file)
                files[loc] = file
                added_files.append(file)
            return added_files

        add_file_from_path('features/users/logo')
        try:
            suites = add_file_from_path(
                self.SUITE_XPATH,
                strict=True,
                transform=(lambda suite:
                           remote_app.make_remote_suite(self, suite))
            )
        except AppEditingError:
            raise AppEditingError(_('Problem loading suite file from profile file. Is your profile file correct?'))

        for suite in suites:
            suite_xml = _parse_xml(suite)

            for tag, location in self.get_locations(suite_xml):
                location, data = self.fetch_file(location)
                if tag == 'xform' and langs_for_build:
                    try:
                        xform = XForm(data)
                    except XFormException as e:
                        raise XFormException('In file %s: %s' % (location, e))
                    xform.exclude_languages(whitelist=langs_for_build)
                    data = xform.render()
                files.update({location: data})
        return files

    def make_questions_map(self):
        langs_for_build = self.get_build_langs()
        if self.copy_of:
            xmlns_map = {}

            def fetch(location):
                filepath = self.strip_location(location)
                return self.fetch_attachment('files/%s' % filepath)

            profile_xml = _parse_xml(fetch('profile.xml'))
            suite_location = profile_xml.find(self.SUITE_XPATH).text
            suite_xml = _parse_xml(fetch(suite_location))

            for tag, location in self.get_locations(suite_xml):
                if tag == 'xform':
                    xform = XForm(fetch(location).decode('utf-8'))
                    xmlns = xform.data_node.tag_xmlns
                    questions = xform.get_questions(langs_for_build)
                    xmlns_map[xmlns] = questions
            return xmlns_map
        else:
            return None

    def get_questions(self, xmlns):
        if not self.questions_map:
            self.questions_map = self.make_questions_map()
            if not self.questions_map:
                return []
            self.save()
        questions = self.questions_map.get(xmlns, [])
        return questions


class LinkedApplication(Application):
    """
    An app that can pull changes from an app in a different domain.
    """
    master = StringProperty()   # Legacy, should be removed once all linked apps support multiple masters
    upstream_app_id = StringProperty()      # ID of the app that was most recently pulled
    upstream_version = IntegerProperty()    # Version of the app that was most recently pulled

    # The following properties will overwrite their corresponding values from
    # the master app everytime the new master is pulled
    linked_app_translations = DictProperty()  # corresponding property: translations
    linked_app_logo_refs = DictProperty()  # corresponding property: logo_refs
    linked_app_attrs = DictProperty()  # corresponds to app attributes

    SUPPORTED_SETTINGS = ['target_commcare_flavor', 'practice_mobile_worker_id']

    # if `uses_master_app_form_ids` is True, the form id might match the master's form id
    # from a bug years ago. These should be fixed when mobile can handle the change
    # https://manage.dimagi.com/default.asp?283410
    uses_master_app_form_ids = BooleanProperty(default=False)

    @property
    @memoized
    def domain_link(self):
        from corehq.apps.linked_domain.dbaccessors import get_domain_master_link
        return get_domain_master_link(self.domain)

    @memoized
    def get_master_app_briefs(self):
        if self.domain_link:
            return get_master_app_briefs(self.domain_link, self.progenitor_app_id)
        return []

    @property
    def master_is_remote(self):
        if self.domain_link:
            return self.domain_link.is_remote

    def get_latest_master_release(self, master_app_id):
        if self.domain_link:
            return get_latest_master_app_release(self.domain_link, master_app_id)
        raise ActionNotPermitted

    def get_latest_master_releases_versions(self):
        if self.domain_link:
            versions = get_latest_master_releases_versions(self.domain_link)
            # Use self.get_master_app_briefs to limit return value by progenitor_app_id
            master_ids = [b.id for b in self.get_master_app_briefs()]
            return {key: value for key, value in versions.items() if key in master_ids}
        return {}

    @memoized
    def get_latest_build_from_upstream(self, upstream_app_id):
        build_ids = get_build_ids(self.domain, self.master_id)
        for build_id in build_ids:
            build_doc = Application.get_db().get(build_id)
            if build_doc.get('upstream_app_id', build_doc['master']) == upstream_app_id:
                return self.wrap(build_doc)
        return None

    @memoized
    def _get_version_comparison_build(self):
        previous_version = super(LinkedApplication, self)._get_version_comparison_build()
        if not previous_version:
            # If there's no previous version, check for a previous version in the same family.
            # This allows projects using multiple masters to copy a master app and start pulling
            # from that copy without resetting the form and multimedia versions.
            previous_version = self.get_latest_build_from_upstream(self.progenitor_app_id)
        return previous_version

    @classmethod
    def wrap(cls, data):
        # Legacy linked apps pulled the master's version along with its content.
        # So if the master's version wasn't recorded, that means it matches this app's version.
        if 'upstream_version' not in data:
            data['upstream_version'] = data['version']
        if 'upstream_app_id' not in data:
            data['upstream_app_id'] = data.get('master', None)
        if 'progenitor_app_id' not in data:
            data['progenitor_app_id'] = data.get('master', None)

        return super(LinkedApplication, cls).wrap(data)

    def reapply_overrides(self):
        # Used by app_manager.views.utils.update_linked_app()
        self.translations.update(self.linked_app_translations)
        self.logo_refs.update(self.linked_app_logo_refs)
        for attribute, value in self.linked_app_attrs.items():
            setattr(self, attribute, value)
        for key, ref in self.logo_refs.items():
            mm = CommCareMultimedia.get(ref['m_id'])
            self.create_mapping(mm, ref['path'], save=False)


def import_app(app_id_or_source, domain, source_properties=None, request=None):
    if isinstance(app_id_or_source, six.string_types):
        soft_assert_type_text(app_id_or_source)
        progenitor_app_id = app_id_or_source
        source = get_app(None, progenitor_app_id)
        source_domain = source['domain']
        source = source.export_json(dump_json=False)
        report_map = get_static_report_mapping(source_domain, domain)
    else:
        cls = get_correct_app_class(app_id_or_source)
        # Don't modify original app source
        progenitor_app_id = app_id_or_source.get('_id', None)
        app = cls.wrap(deepcopy(app_id_or_source))
        source = app.export_json(dump_json=False)
        report_map = {}
    try:
        attachments = source['_attachments']
    except KeyError:
        attachments = {}
    finally:
        source['_attachments'] = {}
    if source_properties is not None:
        for key, value in six.iteritems(source_properties):
            source[key] = value
    cls = get_correct_app_class(source)
    # Allow the wrapper to update to the current default build_spec
    if 'build_spec' in source:
        del source['build_spec']
    app = cls.from_source(source, domain)
    app.date_created = datetime.datetime.utcnow()
    app.cloudcare_enabled = domain_has_privilege(domain, privileges.CLOUDCARE)
    app.progenitor_app_id = progenitor_app_id

    if report_map:
        for module in app.get_report_modules():
            for config in module.report_configs:
                try:
                    config.report_id = report_map[config.report_id]
                except KeyError:
                    raise AppEditingError(
                        "Report {} not found in {}".format(config.report_id, domain)
                    )

    app.save_attachments(attachments)

    try:
        if not app.is_remote_app():
            for path, media in app.get_media_objects(remove_unused=True):
                if domain not in media.valid_domains:
                    media.valid_domains.append(domain)
                    media.save()
    except ReportConfigurationNotFoundError:
        if request:
            messages.warning(request, _("Copying the application succeeded, but the application will have errors "
                                        "because your application contains a Mobile Report Module that references "
                                        "a UCR configured in this project space. Multimedia may be absent."))

    if not app.is_remote_app():
        enable_usercase_if_necessary(app)

    return app


def enable_usercase_if_necessary(app):
    if any(module.uses_usercase() for module in app.get_modules()):
        from corehq.apps.app_manager.util import enable_usercase
        enable_usercase(app.domain)


class DeleteApplicationRecord(DeleteRecord):

    app_id = StringProperty()

    def undo(self):
        app = ApplicationBase.get(self.app_id)
        app.doc_type = app.get_doc_type()
        app.save(increment_version=False)


class DeleteModuleRecord(DeleteRecord):

    app_id = StringProperty()
    module_id = IntegerProperty()
    module = SchemaProperty(ModuleBase)

    def undo(self):
        app = Application.get(self.app_id)
        modules = app.modules
        modules.insert(self.module_id, self.module)
        app.modules = modules
        app.save()


class DeleteFormRecord(DeleteRecord):

    app_id = StringProperty()
    module_id = IntegerProperty()
    module_unique_id = StringProperty()
    form_id = IntegerProperty()
    form = SchemaProperty(FormBase)

    def undo(self):
        app = Application.get(self.app_id)
        if self.module_unique_id is not None:
            name = trans(self.form.name, app.default_language, include_lang=False)
            module = app.get_module_by_unique_id(
                self.module_unique_id,
                error=_("Could not find form '{}'").format(name)
            )
        else:
            module = app.modules[self.module_id]
        forms = module.forms
        forms.insert(self.form_id, self.form)
        module.forms = forms
        app.save()


class GlobalAppConfig(Document):
    # this should be the unique id of the app (not of a versioned copy)
    app_id = StringProperty()
    domain = StringProperty()

    # these let mobile prompt updates for application and APK
    app_prompt = StringProperty(
        choices=["off", "on", "forced"],
        default="off"
    )
    apk_prompt = StringProperty(
        choices=["off", "on", "forced"],
        default="off"
    )

    # corresponding versions to which user should be prompted to update to
    apk_version = StringProperty(default=LATEST_APK_VALUE)  # e.g. '2.38.0/latest'
    app_version = IntegerProperty(default=LATEST_APP_VALUE)

    @classmethod
    def for_app(cls, app):
        """
        Returns the actual config object for the app or an unsaved
            default object
        """
        app_id = app.master_id

        res = cls.get_db().view(
            "global_app_config_by_app_id/view",
            key=[app_id, app.domain],
            reduce=False,
            include_docs=True,
        ).one()

        if res:
            return cls(res['doc'])
        else:
            # return default config
            return cls(app_id=app_id, domain=app.domain)

    def save(self, *args, **kwargs):
        LatestAppInfo(self.app_id, self.domain).clear_caches()
        super(GlobalAppConfig, self).save(*args, **kwargs)


class AppReleaseByLocation(models.Model):
    domain = models.CharField(max_length=255, null=False)
    app_id = models.CharField(max_length=255, null=False)
    location = models.ForeignKey(SQLLocation, on_delete=models.CASCADE, to_field='location_id')
    build_id = models.CharField(max_length=255, null=False)
    version = models.IntegerField(null=False)
    active = models.BooleanField(default=True)
    activated_on = models.DateTimeField(null=True, blank=True)
    deactivated_on = models.DateTimeField(null=True, blank=True)

    class Meta:
        unique_together = (("domain", "build_id", "location", "version"),)

    def save(self, *args, **kwargs):
        super(AppReleaseByLocation, self).save(*args, **kwargs)
        expire_get_latest_app_release_by_location_cache(self)

    @property
    @memoized
    def build(self):
        return get_app(self.domain, self.build_id)

    def clean(self):
        if self.active:
            if not self.build.is_released:
                raise ValidationError({'version': _("Version {} not released. Please mark it as released to add "
                                                    "restrictions.").format(self.build.version)})
            enabled_release = get_latest_app_release_by_location(self.domain, self.location.location_id,
                                                                 self.app_id)
            if enabled_release and enabled_release.version > self.version:
                raise ValidationError({'version': _("Higher version {} already enabled for this application and "
                                                    "location").format(enabled_release.version)})

    @classmethod
    def update_status(cls, domain, app_id, build_id, location_id, version, active):
        """
        create a new object or just set the status of an existing one with provided
        domain, app_id, build_id, location_id and version to the status passed
        :param build_id: id of the build corresponding to the version
        """
        try:
            release = AppReleaseByLocation.objects.get(
                domain=domain, app_id=app_id, build_id=build_id, location_id=location_id, version=version
            )
        except cls.DoesNotExist:
            release = AppReleaseByLocation(
                domain=domain, app_id=app_id, build_id=build_id, location_id=location_id, version=version
            )
        release.activate() if active else release.deactivate()

    def deactivate(self):
        self.active = False
        self.deactivated_on = datetime.datetime.utcnow()
        self.full_clean()
        self.save()

    def activate(self):
        self.active = True
        self.activated_on = datetime.datetime.utcnow()
        self.full_clean()
        self.save()

    def to_json(self):
        return {
            'location': self.location.get_path_display(),
            'app': self.app_id,
            'build_id': self.build_id,
            'version': self.version,
            'active': self.active,
            'id': self._get_pk_val(),
            'activated_on': (datetime.datetime.strftime(self.activated_on, '%Y-%m-%d  %H:%M:%S')
                             if self.activated_on else None),
            'deactivated_on': (datetime.datetime.strftime(self.deactivated_on, '%Y-%m-%d %H:%M:%S')
                               if self.deactivated_on else None),
        }


class LatestEnabledBuildProfiles(models.Model):
    # ToDo: this would be deprecated after AppReleaseByLocation is released and
    # this model's entries are migrated to the new location specific model
    domain = models.CharField(max_length=255, null=False, default='')
    app_id = models.CharField(max_length=255)
    build_profile_id = models.CharField(max_length=255)
    version = models.IntegerField()
    build_id = models.CharField(max_length=255)
    active = models.BooleanField(default=True)

    def save(self, *args, **kwargs):
        super(LatestEnabledBuildProfiles, self).save(*args, **kwargs)
        self.expire_cache(self.domain)

    @property
    def build(self):
        if not hasattr(self, '_build'):
            self._build = get_build_by_version(self.domain, self.app_id, self.version)['value']
        return self._build

    def clean(self):
        if self.active:
            if not self.build['is_released']:
                raise ValidationError({
                    'version': _("Version {} not released. Can not enable profiles for unreleased versions"
                                 ).format(self.build['version'])
                })
            latest_enabled_build_profile = LatestEnabledBuildProfiles.for_app_and_profile(
                app_id=self.build['copy_of'],
                build_profile_id=self.build_profile_id
            )
            if latest_enabled_build_profile and latest_enabled_build_profile.version > self.version:
                raise ValidationError({
                    'version': _("Latest version available for this profile is {}, which is "
                                 "higher than this version. Disable any higher versions first."
                                 ).format(latest_enabled_build_profile.version)})

    @classmethod
    def update_status(cls, build, build_profile_id, active):
        """
        create a new object or just set the status of an existing one for an app
        build and build profile to the status passed
        :param active: to be set as active, True/False
        """
        app_id = build.copy_of
        build_id = build.get_id
        version = build.version
        try:
            build_profile = LatestEnabledBuildProfiles.objects.get(
                app_id=app_id,
                version=version,
                build_profile_id=build_profile_id,
                build_id=build_id
            )
        except cls.DoesNotExist:
            build_profile = LatestEnabledBuildProfiles(
                app_id=app_id,
                version=version,
                build_profile_id=build_profile_id,
                build_id=build_id,
                domain=build.domain
            )
        # assign it to avoid re-fetching during validations
        build_profile._build = build
        build_profile.activate() if active else build_profile.deactivate()

    def activate(self):
        self.active = True
        self.full_clean()
        self.save()

    def deactivate(self):
        self.active = False
        self.full_clean()
        self.save()

    @classmethod
    def for_app_and_profile(cls, app_id, build_profile_id):
        return cls.objects.filter(
            app_id=app_id,
            build_profile_id=build_profile_id,
            active=True
        ).order_by('-version').first()

    def expire_cache(self, domain):
        get_latest_enabled_build_for_profile.clear(domain, self.build_profile_id)
        get_latest_enabled_versions_per_profile.clear(self.app_id)

    def to_json(self, app_names):
        from corehq.apps.app_manager.serializers import LatestEnabledBuildProfileSerializer
        return LatestEnabledBuildProfileSerializer(self, context={'app_names': app_names}).data


# backwards compatibility with suite-1.0.xml
FormBase.get_command_id = lambda self: id_strings.form_command(self)
FormBase.get_locale_id = lambda self: id_strings.form_locale(self)

ModuleBase.get_locale_id = lambda self: id_strings.module_locale(self)

ModuleBase.get_case_list_command_id = lambda self: id_strings.case_list_command(self)
ModuleBase.get_case_list_locale_id = lambda self: id_strings.case_list_locale(self)

Module.get_referral_list_command_id = lambda self: id_strings.referral_list_command(self)
Module.get_referral_list_locale_id = lambda self: id_strings.referral_list_locale(self)<|MERGE_RESOLUTION|>--- conflicted
+++ resolved
@@ -3866,165 +3866,6 @@
             super_save()
 
 
-<<<<<<< HEAD
-class VersionedDoc(LazyBlobDoc):
-    """
-    A document that keeps an auto-incrementing version number, knows how to make copies of itself,
-    delete a copy of itself, and revert back to an earlier copy of itself.
-
-    """
-    domain = StringProperty()
-    copy_of = StringProperty()
-    version = IntegerProperty()
-    short_url = StringProperty()
-    short_odk_url = StringProperty()
-    short_odk_media_url = StringProperty()
-
-    _meta_fields = ['_id', '_rev', 'domain', 'copy_of', 'version', 'short_url', 'short_odk_url', 'short_odk_media_url']
-
-    @property
-    def id(self):
-        return self._id
-
-    @property
-    def master_id(self):
-        """Return the ID of the 'master' app. For app builds this is the ID
-        of the app they were built from otherwise it's just the app's ID."""
-        return self.copy_of or self._id
-
-    def save(self, response_json=None, increment_version=None, **params):
-        if increment_version is None:
-            increment_version = not self.copy_of
-        if increment_version:
-            self.version = self.version + 1 if self.version else 1
-        super(VersionedDoc, self).save(**params)
-        if response_json is not None:
-            if 'update' not in response_json:
-                response_json['update'] = {}
-            response_json['update']['app-version'] = self.version
-
-    def make_build(self):
-        assert self.get_id
-        assert self.copy_of is None
-        cls = self.__class__
-        copies = cls.view('app_manager/applications', key=[self.domain, self._id, self.version], include_docs=True, limit=1).all()
-        if copies:
-            copy = copies[0]
-        else:
-            copy = deepcopy(self.to_json())
-            bad_keys = ('_id', '_rev', '_attachments', 'external_blobs',
-                        'short_url', 'short_odk_url', 'short_odk_media_url', 'recipients')
-
-            for bad_key in bad_keys:
-                if bad_key in copy:
-                    del copy[bad_key]
-
-            copy = cls.wrap(copy)
-            copy['copy_of'] = self._id
-
-            copy.copy_attachments(self)
-        return copy
-
-    def copy_attachments(self, other, regexp=ATTACHMENT_REGEX):
-        for name in other.lazy_list_attachments() or {}:
-            if regexp is None or re.match(regexp, name):
-                self.lazy_put_attachment(other.lazy_fetch_attachment(name), name)
-
-    def make_reversion_to_copy(self, copy):
-        """
-        Replaces couch doc with a copy of the backup ("copy").
-        Returns the another Application/RemoteApp referring to this
-        updated couch doc. The returned doc should be used in place of
-        the original doc, i.e. should be called as follows:
-            app = app.make_reversion_to_copy(copy)
-            app.save()
-        """
-        if copy.copy_of != self._id:
-            raise VersioningError("%s is not a copy of %s" % (copy, self))
-        app = deepcopy(copy.to_json())
-        app['_rev'] = self._rev
-        app['_id'] = self._id
-        app['version'] = self.version
-        app['copy_of'] = None
-        app.pop('_attachments', None)
-        app.pop('external_blobs', None)
-        cls = self.__class__
-        app = cls.wrap(app)
-        app.copy_attachments(copy)
-        return app
-
-    def delete_copy(self, copy):
-        if copy.copy_of != self._id:
-            raise VersioningError("%s is not a copy of %s" % (copy, self))
-        copy.delete_app()
-        copy.save(increment_version=False)
-
-    def scrub_source(self, source):
-        """
-        To be overridden.
-
-        Use this to scrub out anything
-        that should be shown in the
-        application source, such as ids, etc.
-
-        """
-        return source
-
-    def export_json(self, dump_json=True):
-        source = deepcopy(self.to_json())
-        for field in self._meta_fields:
-            if field in source:
-                del source[field]
-        _attachments = self.get_attachments()
-
-        # the '_attachments' value is a dict of `name: blob_content`
-        # pairs, and is part of the exported (serialized) app interface
-        source['_attachments'] = {k: v.decode('utf-8') for (k, v) in _attachments.items()}
-        source.pop("external_blobs", None)
-        source = self.scrub_source(source)
-
-        return json.dumps(source) if dump_json else source
-
-    def get_attachments(self):
-        attachments = {}
-        for name in self.lazy_list_attachments():
-            if re.match(ATTACHMENT_REGEX, name):
-                # FIXME loss of metadata (content type, etc.)
-                attachments[name] = self.lazy_fetch_attachment(name)
-        return attachments
-
-    def save_attachments(self, attachments, save=None):
-        with self.atomic_blobs(save=save):
-            for name, attachment in attachments.items():
-                if re.match(ATTACHMENT_REGEX, name):
-                    self.put_attachment(attachment, name)
-        return self
-
-    @classmethod
-    def from_source(cls, source, domain):
-        for field in cls._meta_fields:
-            if field in source:
-                del source[field]
-        source['domain'] = domain
-        app = cls.wrap(source)
-        return app
-
-    def is_deleted(self):
-        return self.doc_type.endswith(DELETED_SUFFIX)
-
-    def unretire(self):
-        self.doc_type = self.get_doc_type()
-        self.save()
-
-    def get_doc_type(self):
-        if self.doc_type.endswith(DELETED_SUFFIX):
-            return self.doc_type[:-len(DELETED_SUFFIX)]
-        else:
-            return self.doc_type
-
-
-=======
->>>>>>> f0842916
 def absolute_url_property(method):
     """
     Helper for the various fully qualified application URLs
@@ -4670,7 +4511,7 @@
             cache.delete('app_build_cache_{}_{}'.format(self.domain, self.get_id))
 
         if increment_version is None:
-            increment_version = not self.copy_of and not is_linked_app(self)
+            increment_version = not self.copy_of
         if increment_version:
             self.version = self.version + 1 if self.version else 1
         super(ApplicationBase, self).save(**params)
