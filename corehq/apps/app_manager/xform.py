--- conflicted
+++ resolved
@@ -585,7 +585,7 @@
                     nodeset="case/create/case_name",
                     calculate=self.resolve_path(actions['open_case'].name_path),
                 )
-<<<<<<< HEAD
+
                 if form.get_app().case_sharing:
                     self.add_instance('groups', src='jr://fixture/user-groups')
                     self.add_setvalue(
@@ -595,14 +595,9 @@
                 else:
                     self.add_bind(
                         nodeset="case/create/owner_id",
-                        calculate=self.resolve_path("case/@user_id"),
+                        calculate=self.resolve_path("meta/userID"),
                     )
-=======
-                self.add_bind(
-                    nodeset="case/create/owner_id",
-                    calculate=self.resolve_path("meta/userID"),
-                )
->>>>>>> a7cee560
+                    
                 if 'external_id' in actions['open_case'] and actions['open_case'].external_id:
                     extra_updates.append(make_case_elem('external_id'))
                     self.add_bind(
