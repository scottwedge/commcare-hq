from collections import defaultdict, OrderedDict
from functools import wraps
import logging
from casexml.apps.case.xml import V2_NAMESPACE
from corehq.apps.app_manager.const import APP_V1, SCHEDULE_PHASE, SCHEDULE_LAST_VISIT, SCHEDULE_LAST_VISIT_DATE, \
<<<<<<< HEAD
    CASE_ID, USERCASE_ID
=======
    CASE_ID, USERCASE_ID, USERCASE_PREFIX
>>>>>>> ae6d786e
from lxml import etree as ET
from corehq.apps.app_manager.util import get_usercase_keys, get_usercase_values
from corehq.util.view_utils import get_request
from dimagi.utils.decorators.memoized import memoized
from .xpath import CaseIDXPath, session_var, CaseTypeXpath
from .exceptions import XFormException, CaseError, XFormValidationError, BindNotFound
import formtranslate.api


def parse_xml(string):
    # Work around: ValueError: Unicode strings with encoding
    # declaration are not supported.
    if isinstance(string, unicode):
        string = string.encode("utf-8")
    try:
        return ET.fromstring(string, parser=ET.XMLParser(encoding="utf-8", remove_comments=True))
    except ET.ParseError, e:
        raise XFormException("Error parsing XML" + (": %s" % str(e)))


namespaces = dict(
    jr="{http://openrosa.org/javarosa}",
    xsd="{http://www.w3.org/2001/XMLSchema}",
    h='{http://www.w3.org/1999/xhtml}',
    f='{http://www.w3.org/2002/xforms}',
    ev="{http://www.w3.org/2001/xml-events}",
    orx="{http://openrosa.org/jr/xforms}",
    reg="{http://openrosa.org/user/registration}",
    cx2="{%s}" % V2_NAMESPACE,
    cc="{http://commcarehq.org/xforms}",
    v="{http://commcarehq.org/xforms/vellum}",
)


def _make_elem(tag, attr=None):
    attr = attr or {}
    return ET.Element(tag.format(**namespaces), dict([(key.format(**namespaces), val) for key,val in attr.items()]))


def make_case_elem(tag, attr=None):
        return _make_elem(case_elem_tag(tag), attr)


def case_elem_tag(tag):
    return '{cx2}%s' % tag


def get_case_parent_id_xpath(parent_path, case_id_xpath=None):
        xpath = case_id_xpath or SESSION_CASE_ID
        if parent_path:
            for parent_name in parent_path.split('/'):
                xpath = xpath.case().index_id(parent_name)
        return xpath


def relative_path(from_path, to_path):
            from_nodes = from_path.split('/')
            to_nodes = to_path.split('/')
            while True:
                if to_nodes[0] == from_nodes[0]:
                    from_nodes.pop(0)
                    to_nodes.pop(0)
                else:
                    break

            return '%s/%s' % ('/'.join(['..' for n in from_nodes]), '/'.join(to_nodes))


def requires_itext(on_fail_return=None):
    def _wrapper(func):
        @wraps(func)
        def _inner(self, *args, **kwargs):
            try:
                self.itext_node
            except XFormException:
                return on_fail_return() if on_fail_return else None
            return func(self, *args, **kwargs)
        return _inner
    return _wrapper


SESSION_CASE_ID = CaseIDXPath(session_var(CASE_ID))
SESSION_USERCASE_ID = CaseIDXPath(session_var(USERCASE_ID))


class WrappedAttribs(object):
    def __init__(self, attrib, namespaces=namespaces):
        self.attrib = attrib
        self.namespaces = namespaces

    def __getattr__(self, name):
        return getattr(self.attrib, name)

    def _get_item_name(self, item):
        return item if item.startswith('{http') else item.format(**self.namespaces)

    def __contains__(self, item):
        return self._get_item_name(item) in self.attrib

    def __iter__(self):
        raise NotImplementedError()

    def __setitem__(self, item, value):
        self.attrib[self._get_item_name(item)] = value

    def get(self, item, default=None):
        try:
            return self[item]
        except KeyError:
            return default

    def __getitem__(self, item):
        return self.attrib[self._get_item_name(item)]

    def __delitem__(self, item):
        del self.attrib[self._get_item_name(item)]


class WrappedNode(object):
    def __init__(self, xml, namespaces=namespaces):
        if isinstance(xml, basestring):
            self.xml = parse_xml(xml) if xml else None
        else:
            self.xml = xml
        self.namespaces = namespaces

    def xpath(self, xpath, *args, **kwargs):
        if self.xml is not None:
            return [WrappedNode(n) for n in self.xml.xpath(
                    xpath.format(**self.namespaces), *args, **kwargs)]
        else:
            return []

    def find(self, xpath, *args, **kwargs):
        if self.xml is not None:
            return WrappedNode(self.xml.find(
                xpath.format(**self.namespaces), *args, **kwargs))
        else:
            return WrappedNode(None)

    def findall(self, xpath, *args, **kwargs):
        if self.xml is not None:
            return [WrappedNode(n) for n in self.xml.findall(
                    xpath.format(**self.namespaces), *args, **kwargs)]
        else:
            return []

    def iterfind(self, xpath, *args, **kwargs):
        if self.xml is None:
            return
        formatted_xpath = xpath.format(**self.namespaces)
        for n in self.xml.iterfind(formatted_xpath, *args, **kwargs):
            yield WrappedNode(n)

    def findtext(self, xpath, *args, **kwargs):
        if self.xml is not None:
            return self.xml.findtext(
                xpath.format(**self.namespaces), *args, **kwargs)
        else:
            return None

    @property
    def attrib(self):
        return WrappedAttribs(self.xml.attrib, namespaces=self.namespaces)

    def __getattr__(self, attr):
        return getattr(self.xml, attr)

    def __nonzero__(self):
        return self.xml is not None

    @property
    def tag_xmlns(self):
        return self.tag.split('}')[0][1:]

    @property
    def tag_name(self):
        return self.tag.split('}')[1]

    def exists(self):
        return self.xml is not None

    def render(self):
        return ET.tostring(self.xml)


class ItextNodeGroup(object):
    def __init__(self, nodes):
        self.id = nodes[0].id
        assert all(node.id == self.id for node in nodes)
        self.nodes = dict((n.lang, n) for n in nodes)

    def add_node(self, node):
        if self.nodes.get(node.lang):
            raise Exception("Group already has node for lang: {0}".format(node.lang))
        else:
            self.nodes[node.lang] = node

    def __eq__(self, other):
        for lang, node in self.nodes.items():
            other_node = other.nodes.get(lang)
            if node.rendered_values != other_node.rendered_values:
                return False

        return True

    def __hash__(self):
        return ''.join(["{0}{1}".format(n.lang, n.rendered_values) for n in self.nodes.values()]).__hash__()

    def __repr__(self):
        return "{0}, {1}".format(self.id, self.nodes)


class ItextNode(object):
    def __init__(self, lang, itext_node):
        self.lang = lang
        self.id = itext_node.attrib['id']
        values = itext_node.findall('{f}value')
        self.values_by_form = {value.attrib.get('form'): value for value in values}

    @property
    @memoized
    def rendered_values(self):
        return sorted([str.strip(ET.tostring(v.xml)) for v in self.values_by_form.values()])

    def __repr__(self):
        return self.id


class ItextOutput(object):
    def __init__(self, ref):
        self.ref = ref

    def render(self, context):
        return context.get(self.ref)


class ItextValue(unicode):
    def __new__(cls, parts):
        return super(ItextValue, cls).__new__(cls, cls._render(parts))

    def __init__(self, parts):
        super(ItextValue, self).__init__()
        self.parts = parts
        self.context = {}

    def with_refs(self, context, processor=None, escape=None):
        return self._render(self.parts, context, processor=processor,
                            escape=escape)

    @classmethod
    def from_node(cls, node):
        parts = [node.text or '']
        for sub in node.findall('*'):
            if sub.tag_name == 'output':
                ref = sub.attrib.get('ref') or sub.attrib.get('value')
                if ref:
                    parts.append(ItextOutput(ref=ref))
            parts.append(sub.tail or '')
        return cls(parts)

    @classmethod
    def _render(cls, parts, context=None, processor=None, escape=None):
        escape = escape or (lambda x: x)
        processor = processor or (lambda x: x if x is not None else '____')
        context = context or {}
        return ''.join(
            processor(part.render(context)) if hasattr(part, 'render')
            else escape(part)
            for part in parts
        )


def raise_if_none(message):
    """
    raise_if_none("message") is a decorator that turns a function that returns a WrappedNode
    whose xml can possibly be None to a function that always returns a valid WrappedNode or raises
    an XFormException with the message given

    """
    def decorator(fn):
        def _fn(*args, **kwargs):
            n = fn(*args, **kwargs)
            if not n.exists():
                raise XFormException(message)
            else:
                return n
        return _fn
    return decorator


class CaseBlock(object):

    @classmethod
    def make_parent_case_block(cls, xform, node_path, parent_path, case_id_xpath=None):
        case_block = CaseBlock(xform, node_path)
        id_xpath = get_case_parent_id_xpath(parent_path, case_id_xpath=case_id_xpath)
        xform.add_bind(
            nodeset='%scase/@case_id' % node_path,
            calculate=id_xpath,
        )
        return case_block

    def __init__(self, xform, path=''):
        self.xform = xform
        self.path = path

        self.elem = ET.Element('{cx2}case'.format(**namespaces), {
            'case_id': '',
            'date_modified': '',
            'user_id': '',
            }, nsmap={
            None: namespaces['cx2'][1:-1]
        })

        self.xform.add_bind(
            nodeset="%scase/@date_modified" % path,
            type="xsd:dateTime",
            calculate=self.xform.resolve_path("meta/timeEnd")
        )
        self.xform.add_bind(
            nodeset="%scase/@user_id" % path,
            calculate=self.xform.resolve_path("meta/userID"),
        )

    def add_create_block(self, relevance, case_name, case_type,
                         delay_case_id=False, autoset_owner_id=True,
                         has_case_sharing=False, case_id='uuid()',
                         make_relative=False):
        create_block = make_case_elem('create')
        self.elem.append(create_block)
        case_type_node = make_case_elem('case_type')
        owner_id_node = make_case_elem('owner_id')
        case_type_node.text = case_type

        create_block.append(make_case_elem('case_name'))
        create_block.append(owner_id_node)
        create_block.append(case_type_node)

        def add_setvalue_or_bind(ref, value):
            if not delay_case_id:
                self.xform.add_setvalue(ref=ref, value=value)
            else:
                self.xform.add_bind(nodeset=ref, calculate=value)

        self.xform.add_bind(
            nodeset='%scase' % self.path,
            relevant=relevance,
        )
        add_setvalue_or_bind(
            ref='%scase/@case_id' % self.path,
            value=case_id,
        )

        nodeset = self.xform.resolve_path("%scase/create/case_name" % self.path)
        name_path = self.xform.resolve_path(case_name)
        if make_relative:
            name_path = relative_path(nodeset, name_path)

        self.xform.add_bind(
            nodeset=nodeset,
            calculate=name_path,
        )

        if not autoset_owner_id:
            owner_id_node.text = '-'
        elif has_case_sharing:
            self.xform.add_instance('groups', src='jr://fixture/user-groups')
            add_setvalue_or_bind(
                ref="%scase/create/owner_id" % self.path,
                value="instance('groups')/groups/group/@id"
            )
        else:
            self.xform.add_bind(
                nodeset="%scase/create/owner_id" % self.path,
                calculate=self.xform.resolve_path("meta/userID"),
            )

        if not case_name:
            raise CaseError("Please set 'Name according to question'. "
                            "This will give each case a 'name' attribute")
        self.xform.add_bind(
            nodeset=case_name,
            required="true()",
        )

    @property
    @memoized
    def update_block(self):
        update_block = make_case_elem('update')
        self.elem.append(update_block)
        return update_block

    def add_update_block(self, updates, make_relative=False):
        update_block = self.update_block
        if not updates:
            return

        update_mapping = {}
        attachments = {}
        for key, value in updates.items():
            if key == 'name':
                key = 'case_name'
<<<<<<< HEAD
            elif key.startswith('user:'):
                # Skip usercase keys. They are handled by the usercase block.
                # cf. add_usercase and add_usercase_advanced
=======
            elif key.startswith(USERCASE_PREFIX):
                # Skip usercase keys. They are handled by the usercase block.
                # cf. add_usercase
>>>>>>> ae6d786e
                continue
            if self.is_attachment(value):
                attachments[key] = value
            else:
                update_mapping[key] = value

        for key, q_path in sorted(update_mapping.items()):
            update_block.append(make_case_elem(key))
            nodeset = self.xform.resolve_path("%scase/update/%s" % (self.path, key))
            resolved_path = self.xform.resolve_path(q_path)
            if make_relative:
                resolved_path = relative_path(nodeset, resolved_path)

            self.xform.add_bind(
                nodeset=nodeset,
                calculate=resolved_path,
                relevant=("count(%s) > 0" % resolved_path)
            )

        if attachments:
            attachment_block = make_case_elem('attachment')
            self.elem.append(attachment_block)
            for key, q_path in sorted(attachments.items()):
                attach_elem = make_case_elem(key, {'src': '', 'from': 'local'})
                attachment_block.append(attach_elem)
                nodeset = self.xform.resolve_path(
                    "%scase/attachment/%s" % (self.path, key))
                resolved_path = self.xform.resolve_path(q_path)
                if make_relative:
                    resolved_path = relative_path(nodeset, resolved_path)
                self.xform.add_bind(nodeset=nodeset, relevant=("count(%s) = 1" % resolved_path))
                self.xform.add_bind(nodeset=nodeset + "/@src", calculate=resolved_path)

        return update_block

    def is_attachment(self, ref):
        """Return true if there is an upload node with the given ref """
        try:
            uploads = self.xform.__upload_refs
        except AttributeError:
            itr = self.xform.find('{h}body').iterfind(".//{f}upload[@ref]")
            uploads = self.xform.__upload_refs = set(node.attrib["ref"] for node in itr)
        return ref in uploads

    def add_close_block(self, relevance):
        self.elem.append(make_case_elem('close'))
        self.xform.add_bind(
            nodeset="%scase/close" % self.path,
            relevant=relevance,
        )

    def add_index_ref(self, reference_id, case_type, ref):
        index_node = self.elem.find('{cx2}index'.format(**namespaces))
        if index_node is None:
            index_node = make_case_elem('index')
            self.elem.append(index_node)
        parent_index = make_case_elem(reference_id, {'case_type': case_type})
        index_node.append(parent_index)

        self.xform.add_bind(
            nodeset='{path}case/index/{ref}'.format(path=self.path, ref=reference_id),
            calculate=ref,
        )

def autoset_owner_id_for_open_case(actions):
    return not ('update_case' in actions and
                'owner_id' in actions['update_case'].update)


def autoset_owner_id_for_subcase(subcase):
    return 'owner_id' not in subcase.case_properties


def validate_xform(source, version='1.0'):
    if isinstance(source, unicode):
        source = source.encode("utf-8")
    # normalize and strip comments
    source = ET.tostring(parse_xml(source))
    validation_results = formtranslate.api.validate(source, version=version)
    if not validation_results.success:
        raise XFormValidationError(
            fatal_error=validation_results.fatal_error,
            version=version,
            validation_problems=validation_results.problems,
        )


class XForm(WrappedNode):
    """
    A bunch of utility functions for doing certain specific
    tasks related to parsing and editing xforms.
    This is not a comprehensive API for xforms editing and parsing.

    """
    def __init__(self, *args, **kwargs):
        super(XForm, self).__init__(*args, **kwargs)
        if self.exists():
            xmlns = self.data_node.tag_xmlns
            self.namespaces.update(x="{%s}" % xmlns)
        self.has_casedb = False

    def __str__(self):
        return ET.tostring(self.xml) if self.xml is not None else ''

    def validate(self, version='1.0'):
        validate_xform(ET.tostring(self.xml) if self.xml is not None else '',
                       version=version)
        return self

    @property
    @raise_if_none("Can't find <model>")
    def model_node(self):
        return self.find('{h}head/{f}model')

    @property
    @raise_if_none("Can't find <instance>")
    def instance_node(self):
        return self.model_node.find('{f}instance')

    @property
    @raise_if_none("Can't find data node")
    def data_node(self):
        return self.instance_node.find('*')

    @property
    @raise_if_none("Can't find <itext>")
    def itext_node(self):
        # awful, awful hack. It will be many weeks before I can look people in the eye again.
        return self.model_node.find('{f}itext') or self.model_node.find('itext')

    @property
    def case_node(self):
        v2_case_node = self.data_node.find('{cx2}case')
        if v2_case_node.exists():
            return v2_case_node
        else:
            return self.data_node.find('{x}case')

    @requires_itext(list)
    def media_references(self, form):
        nodes = self.itext_node.findall('{f}translation/{f}text/{f}value[@form="%s"]' % form)
        return list(set([n.text for n in nodes]))

    @property
    def image_references(self):
        return self.media_references(form="image")

    @property
    def audio_references(self):
        return self.media_references(form="audio")

    @property
    def video_references(self):
        return self.media_references(form="video")

    def set_name(self, new_name):
        title = self.find('{h}head/{h}title')
        if title.exists():
            title.xml.text = new_name
        try:
            self.data_node.set('name', "%s" % new_name)
        except XFormException:
            pass

    @memoized
    @requires_itext(dict)
    def translations(self):
        translations = OrderedDict()
        for translation in self.itext_node.findall('{f}translation'):
            lang = translation.attrib['lang']
            translations[lang] = translation

        return translations

    @memoized
    def itext_node_groups(self):
        """
        :return: dict mapping 'lang' to ItextNodeGroup objects.
        """
        node_groups = {}
        for lang, translation in self.translations().items():
            text_nodes = translation.findall('{f}text')
            for text in text_nodes:
                node = ItextNode(lang, text)
                group = node_groups.get(node.id)
                if not group:
                    group = ItextNodeGroup([node])
                else:
                    group.add_node(node)
                node_groups[node.id] = group

        return node_groups

    def _reset_translations_cache(self):
        self.translations.reset_cache(self)
        self.itext_node_groups.reset_cache(self)

    @requires_itext()
    def normalize_itext(self):
        """
        Convert this:
            id1: en => 'yes', sp => 'si'
            id2: en => 'yes', sp => 'si'
            id3: en => 'if', sp => 'si'

        to this:
            id1: en => 'yes', sp => 'si'
            id3: en => 'if', sp => 'si'

        and rename the appropriate label references.
        """
        translations = self.translations()
        node_groups = self.itext_node_groups()

        duplicate_dict = defaultdict(list)
        for g in node_groups.values():
            duplicate_dict[g].append(g)

        duplicates = [sorted(g, key=lambda ng: ng.id) for g in duplicate_dict.values() if len(g) > 1]

        for dup in duplicates:
            for group in dup[1:]:
                itext_ref = u'{{f}}text[@id="{0}"]'.format(group.id)
                for lang in group.nodes.keys():
                    translation = translations[lang]
                    node = translation.find(itext_ref)
                    translation.remove(node.xml)

        def replace_ref_s(xmlstring, find, replace):
            find = find.encode('ascii', 'xmlcharrefreplace')
            replace = replace.encode('ascii', 'xmlcharrefreplace')
            return xmlstring.replace(find, replace)

        xf_string = self.render()
        for dup in duplicates:
            reference = dup[0]
            new_ref = u"jr:itext('{0}')".format(reference.id)

            for group in dup[1:]:
                old_ref = u'jr:itext(\'{0}\')'.format(group.id)
                xf_string = replace_ref_s(xf_string, old_ref, new_ref)

        self.xml = parse_xml(xf_string)

        self._reset_translations_cache()

    def strip_vellum_ns_attributes(self):
        # vellum_ns is wrapped in braces i.e. '{http...}'
        vellum_ns = self.namespaces['v']
        xpath = ".//*[@*[namespace-uri()='{v}']]".format(v=vellum_ns[1:-1])
        for node in self.xpath(xpath):
            for key in node.xml.attrib:
                if key.startswith(vellum_ns):
                    del node.attrib[key]

    @requires_itext()
    def rename_language(self, old_code, new_code):
        trans_node = self.translations().get(old_code)
        duplicate_node = self.translations().get(new_code)

        if not trans_node or not trans_node.exists():
            raise XFormException("There's no language called '%s'" % old_code)
        if duplicate_node and duplicate_node.exists():
            raise XFormException("There's already a language called '%s'" % new_code)
        trans_node.attrib['lang'] = new_code

        self._reset_translations_cache()

    def exclude_languages(self, whitelist):
        changes = False
        for lang, trans_node in self.translations().items():
            if lang not in whitelist:
                self.itext_node.remove(trans_node.xml)
                changes = True

        if changes:
            self._reset_translations_cache()

    def _normalize_itext_id(self, id):
        pre = 'jr:itext('
        post = ')'

        if id.startswith(pre) and post[-len(post):] == post:
            id = id[len(pre):-len(post)]
        if id[0] == id[-1] and id[0] in ('"', "'"):
            id = id[1:-1]

        return id

    def localize(self, id, lang=None, form=None):
        # fail hard if no itext node present
        self.itext_node

        id = self._normalize_itext_id(id)
        node_group = self.itext_node_groups().get(id)
        if not node_group:
            return None

        lang = lang or self.translations().keys()[0]
        text_node = node_group.nodes.get(lang)
        if not text_node:
            return None

        value_node = text_node.values_by_form.get(form)

        if value_node:
            text = ItextValue.from_node(value_node)
        else:
            raise XFormException('<translation lang="%s"><text id="%s"> node has no <value>' % (
                lang, id
            ))

        return text

    def get_label_translations(self, prompt, langs):
        if prompt.tag_name == 'repeat':
            return self.get_label_translations(prompt.find('..'), langs)
        label_node = prompt.find('{f}label')
        translations = {}
        if label_node.exists() and 'ref' in label_node.attrib:
            for lang in langs:
                label = self.localize(label_node.attrib['ref'], lang)
                if label:
                    translations[lang] = label

        return translations

    def get_label_text(self, prompt, langs):
        if prompt.tag_name == 'repeat':
            return self.get_label_text(prompt.find('..'), langs)
        label_node = prompt.find('{f}label')
        label = ""
        if label_node.exists():
            if 'ref' in label_node.attrib:
                for lang in langs + [None]:
                    label = self.localize(label_node.attrib['ref'], lang)
                    if label is not None:
                        break
            elif label_node.text:
                label = label_node.text.strip()
            else:
                label = ""

        return label

    def resolve_path(self, path, path_context=""):
        if path == "":
            return path_context
        elif path is None:
            raise CaseError("Every case must have a name")
        elif path[0] == "/":
            return path
        elif not path_context:
            return "/%s/%s" % (self.data_node.tag_name, path)
        else:
            return "%s/%s" % (path_context, path)

    @requires_itext(list)
    def get_languages(self):
        if not self.exists():
            return []

        return self.translations().keys()

    def get_questions(self, langs, include_triggers=False,
                      include_groups=False, include_translations=False):
        """
        parses out the questions from the xform, into the format:
        [{"label": label, "tag": tag, "value": value}, ...]

        if the xform is bad, it will raise an XFormException

        """

        if not self.exists():
            return []

        questions = []
        repeat_contexts = set()
        excluded_paths = set()

        control_nodes = self.get_control_nodes()

        for node, path, repeat, group, items, is_leaf, data_type, relevant, required in control_nodes:
            excluded_paths.add(path)
            if not is_leaf and not include_groups:
                continue

            if node.tag_name == 'trigger' and not include_triggers:
                continue

            if repeat is not None:
                repeat_contexts.add(repeat)

            question = {
                "label": self.get_label_text(node, langs),
                "tag": node.tag_name,
                "value": path,
                "repeat": repeat,
                "group": group,
                "type": data_type,
                "relevant": relevant,
                "required": required == "true()"
            }

            if include_translations:
                question["translations"] = self.get_label_translations(node, langs)

            if items is not None:
                options = []
                for item in items:
                    translation = self.get_label_text(item, langs)
                    try:
                        value = item.findtext('{f}value').strip()
                    except AttributeError:
                        raise XFormException("<item> (%r) has no <value>" % translation)
                    option = {
                        'label': translation,
                        'value': value
                    }
                    if include_translations:
                        option['translations'] = self.get_label_translations(item, langs)
                    options.append(option)
                question['options'] = options
            questions.append(question)

        repeat_contexts = sorted(repeat_contexts, reverse=True)

        for data_node, path in self.get_leaf_data_nodes():
            if path not in excluded_paths:
                bind = self.get_bind(path)
                try:
                    matching_repeat_context = [
                        rc for rc in repeat_contexts if path.startswith(rc)
                    ][0]
                except IndexError:
                    matching_repeat_context = None
                question = {
                    "label": path,
                    "tag": "hidden",
                    "value": path,
                    "repeat": matching_repeat_context,
                    "group": matching_repeat_context,
                    "type": "DataBindOnly",
                    "calculate": bind.attrib.get('calculate') if hasattr(bind, 'attrib') else None,
                }
                if include_translations:
                    question["translations"] = {}

                questions.append(question)

        return questions

    def get_control_nodes(self):
        if not self.exists():
            return []

        control_nodes = []

        def for_each_control_node(group, path_context="", repeat_context=None,
                                  group_context=None):
            """
            repeat_context is the path to the last enclosing repeat
            group_context is the path to the last enclosing group,
            including repeat groups

            """
            for node in group.findall('*'):
                is_leaf = False
                items = None
                tag = node.tag_name
                if node.tag_xmlns == namespaces['f'][1:-1] and tag != 'label':
                    path = self.resolve_path(self.get_path(node), path_context)
                    bind = self.get_bind(path)
                    data_type = infer_vellum_type(node, bind)
                    relevant = bind.attrib.get('relevant') if bind else None
                    required = bind.attrib.get('required') if bind else None
                    skip = False

                    if tag == "group":
                        if node.find('{f}repeat').exists():
                            skip = True
                            recursive_kwargs = dict(
                                group=node,
                                path_context=path,
                                repeat_context=repeat_context,
                                group_context=group_context,
                            )
                        else:
                            recursive_kwargs = dict(
                                group=node,
                                path_context=path,
                                repeat_context=repeat_context,
                                group_context=path,
                            )
                    elif tag == "repeat":
                        recursive_kwargs = dict(
                            group=node,
                            path_context=path,
                            repeat_context=path,
                            group_context=path,
                        )
                    else:
                        recursive_kwargs = None
                        is_leaf = True
                        if tag in ("select1", "select"):
                            items = node.findall('{f}item')

                    if not skip:
                        control_nodes.append((node, path, repeat_context,
                                              group_context, items, is_leaf,
                                              data_type, relevant, required))
                    if recursive_kwargs:
                        for_each_control_node(**recursive_kwargs)

        for_each_control_node(self.find('{h}body'))
        return control_nodes

    def get_path(self, node):
        # TODO: add safety tests so that when something fails it fails with a good error
        path = None
        if 'nodeset' in node.attrib:
            path = node.attrib['nodeset']
        elif 'ref' in node.attrib:
            path = node.attrib['ref']
        elif 'bind' in node.attrib:
            bind_id = node.attrib['bind']
            bind = self.model_node.find('{f}bind[@id="%s"]' % bind_id)
            if not bind.exists():
                raise BindNotFound('No binding found for %s' % bind_id)
            path = bind.attrib['nodeset']
        elif node.tag_name == "group":
            path = ""
        elif node.tag_name == "repeat":
            path = node.attrib['nodeset']
        else:
            raise XFormException("Node <%s> has no 'ref' or 'bind'" % node.tag_name)
        return path
    
    def get_leaf_data_nodes(self):
        if not self.exists():
            return []
       
        data_nodes = []

        def for_each_data_node(parent, path_context=""):
            for child in parent.findall('*'):
                path = self.resolve_path(child.tag_name, path_context)
                for_each_data_node(child, path_context=path)
            if not parent.findall('*'):
                data_nodes.append((parent, path_context))

        for_each_data_node(self.data_node)
        return data_nodes

    def add_case_and_meta(self, form):
        if form.get_app().application_version == APP_V1:
            self.add_case_and_meta_1(form)
        else:
            self.create_casexml_2(form)
            self.add_usercase(form)
            self.add_meta_2(form)

    def add_case_and_meta_advanced(self, form):
        self.create_casexml_2_advanced(form)
        self.add_usercase_advanced(form)
        self.add_meta_2(form)

    def already_has_meta(self):
        meta_blocks = set()
        for meta_xpath in ('{orx}meta', '{x}meta', '{orx}Meta', '{x}Meta'):
            meta = self.data_node.find(meta_xpath)
            if meta.exists():
                meta_blocks.add(meta)

        return meta_blocks

    def _add_usercase_bind(self, usercase_path):
        self.add_bind(
            nodeset=usercase_path + 'case/@case_id',
            calculate=SESSION_USERCASE_ID,
        )

    def add_usercase(self, form):
        from corehq.apps.app_manager.util import split_path

        usercase_path = 'usercase/'
        actions = form.active_actions()
<<<<<<< HEAD
        usercase_bound = False

        if 'update_case' in actions and hasattr(actions['update_case'], 'update'):
            usercase_updates = {k[5:]: v for k, v in actions['update_case'].update.items() if k.startswith('user:')}
            if usercase_updates:
                if not usercase_bound:
                    self._add_usercase_bind(usercase_path)
                    usercase_bound = True
=======

        if 'update_case' in actions:
            usercase_updates = get_usercase_keys(actions['update_case'].update.items())
            if usercase_updates:
                self._add_usercase_bind(usercase_path)
>>>>>>> ae6d786e
                usercase_block = _make_elem('{x}usercase')
                case_block = CaseBlock(self, usercase_path)
                case_block.add_update_block(usercase_updates)
                usercase_block.append(case_block.elem)
                self.data_node.append(usercase_block)

        if 'case_preload' in actions:
            self.add_casedb()
<<<<<<< HEAD
            usercase_preloads = {k: v[5:] for k, v in actions['case_preload'].preload.items() if v.startswith('user:')}
            if usercase_preloads and not usercase_bound:
                self._add_usercase_bind(usercase_path)
                usercase_bound = True
=======
            usercase_preloads = get_usercase_values(actions['case_preload'].preload.items())
>>>>>>> ae6d786e
            for nodeset, property_ in usercase_preloads.items():
                parent_path, property_ = split_path(property_)
                property_xpath = {
                    'name': 'case_name',
                    'owner_id': '@owner_id'
                }.get(property_, property_)

                id_xpath = get_case_parent_id_xpath(parent_path, case_id_xpath=SESSION_USERCASE_ID)
                self.add_setvalue(
                    ref=nodeset,
                    value=id_xpath.case().property(property_xpath),
                )

<<<<<<< HEAD
    def add_usercase_advanced(self, form):
        from corehq.apps.app_manager.util import split_path

        usercase_path = 'usercase/'
        usercase_bound = False

        for action in form.actions.load_update_cases:
            session_case_id = CaseIDXPath(session_var(action.case_session_var))
            if session_case_id != SESSION_USERCASE_ID:
                # If it's not the user case, ignore it
                continue

            if action.preload:
                self.add_casedb()
                usercase_preloads = {k[5:]: v for k, v in action.preload.items() if k.startswith('user:')}
                if usercase_preloads and not usercase_bound:
                    self._add_usercase_bind(usercase_path)
                    usercase_bound = True
                for property_, nodeset in usercase_preloads.items():
                    parent_path, property_ = split_path(property_)
                    property_xpath = {
                        'name': 'case_name',
                        'owner_id': '@owner_id'
                    }.get(property_, property_)

                    id_xpath = get_case_parent_id_xpath(parent_path, case_id_xpath=SESSION_USERCASE_ID)
                    self.add_setvalue(
                        ref=nodeset,
                        value=id_xpath.case().property(property_xpath),
                    )

            if action.case_properties:
                usercase_updates = {k[5:]: v for k, v in action.case_properties.items() if k.startswith('user:')}
                if usercase_updates:
                    if not usercase_bound:
                        self._add_usercase_bind(usercase_path)
                        usercase_bound = True
                    usercase_block = _make_elem('{x}usercase')
                    case_block = CaseBlock(self, usercase_path)
                    case_block.add_update_block(usercase_updates)
                    usercase_block.append(case_block.elem)
                    self.data_node.append(usercase_block)

=======
>>>>>>> ae6d786e
    def add_meta_2(self, form):
        case_parent = self.data_node

        # Test all of the possibilities so that we don't end up with two "meta" blocks
        for meta in self.already_has_meta():
            case_parent.remove(meta.xml)

        self.add_instance('commcaresession', src='jr://instance/session')

        orx = namespaces['orx'][1:-1]
        nsmap = {None: orx, 'cc': namespaces['cc'][1:-1]}

        meta = ET.Element("{orx}meta".format(**namespaces), nsmap=nsmap)
        tags = (
            '{orx}deviceID',
            '{orx}timeStart',
            '{orx}timeEnd',
            '{orx}username',
            '{orx}userID',
            '{orx}instanceID',
            '{cc}appVersion',
        )
        if form.get_auto_gps_capture():
            tags += ('{cc}location',)
        for tag in tags:
            meta.append(ET.Element(tag.format(**namespaces), nsmap=nsmap))

        case_parent.append(meta)

        self.add_setvalue(
            ref="meta/deviceID",
            value="instance('commcaresession')/session/context/deviceid",
        )
        self.add_setvalue(
            ref="meta/timeStart",
            type="xsd:dateTime",
            value="now()",
        )
        self.add_setvalue(
            ref="meta/timeEnd",
            type="xsd:dateTime",
            event="xforms-revalidate",
            value="now()",
        )
        self.add_setvalue(
            ref="meta/username",
            value="instance('commcaresession')/session/context/username",
        )
        self.add_setvalue(
            ref="meta/userID",
            value="instance('commcaresession')/session/context/userid",
        )
        self.add_setvalue(
            ref="meta/instanceID",
            value="uuid()"
        )
        self.add_setvalue(
            ref="meta/appVersion",
            value="instance('commcaresession')/session/context/appversion"
        )

        # never add pollsensor to a pre-2.14 app
        if form.get_app().enable_auto_gps:
            if form.get_auto_gps_capture():
                self.add_pollsensor(ref="/data/meta/location")
            elif self.model_node.findall("{f}bind[@type='geopoint']"):
                self.add_pollsensor()

    def add_case_and_meta_1(self, form):
        case = self.case_node

        case_parent = self.data_node
        bind_parent = self.model_node

        casexml, binds, transformation = self.create_casexml_1(form)
        if casexml:
            if case.exists():
                case_parent.remove(case.xml)
            # casexml has to be valid, 'cuz *I* made it
            casexml = parse_xml(casexml)
            case_parent.append(casexml)
            # if DEBUG: tree = ET.fromstring(ET.tostring(tree))
            for bind in bind_parent.findall('{f}bind'):
                if bind.attrib['nodeset'].startswith('case/'):
                    bind_parent.remove(bind.xml)
            for bind in binds:
#                if DEBUG:
#                    xpath = ".//{x}" + bind.attrib['nodeset'].replace("/", "/{x}")
#                    if tree.find(fmt(xpath)) is None:
#                        raise Exception("Invalid XPath Expression %s" % xpath)
                conflicting = bind_parent.find('{f}bind[@nodeset="%s"]' % bind.attrib['nodeset'])
                if conflicting.exists():
                    for a in bind.attrib:
                        conflicting.attrib[a] = bind.attrib[a]
                else:
                    bind_parent.append(bind)

        if not case_parent.exists():
            raise XFormException("Couldn't get the case XML from one of your forms. "
                             "A common reason for this is if you don't have the "
                             "xforms namespace defined in your form. Please verify "
                             'that the xmlns="http://www.w3.org/2002/xforms" '
                             "attribute exists in your form.")

        # Test all of the possibilities so that we don't end up with two "meta" blocks
        for meta in self.already_has_meta():
            case_parent.remove(meta.xml)

        def add_meta():
            orx = namespaces['orx'][1:-1]
            nsmap = {"orx": orx}
            meta = ET.Element("{orx}meta".format(**namespaces), nsmap=nsmap)
            for tag in ('deviceID','timeStart', 'timeEnd','username','userID','instanceID'):
                meta.append(ET.Element(("{orx}%s"%tag).format(**namespaces), nsmap=nsmap))
            case_parent.append(meta)
            id = form.get_unique_id() + "meta"
            binds = [
                {"id": "%s1" % id, "nodeset": "meta/deviceID", "type": "xsd:string", "{jr}preload": "property", "{jr}preloadParams": "DeviceID"},
                {"id": "%s2" % id, "nodeset": "meta/timeStart", "type": "xsd:dateTime", "{jr}preload": "timestamp", "{jr}preloadParams": "start"},
                {"id": "%s3" % id, "nodeset": "meta/timeEnd", "type": "xsd:dateTime", "{jr}preload": "timestamp", "{jr}preloadParams": "end"},
                {"id": "%s4" % id, "nodeset": "meta/username", "type": "xsd:string", "{jr}preload": "meta", "{jr}preloadParams": "UserName"},
                {"id": "%s5" % id, "nodeset": "meta/userID", "type": "xsd:string", "{jr}preload": "meta", "{jr}preloadParams": "UserID"},
                {"id": "%s6" % id, "nodeset": "meta/instanceID", "type": "xsd:string", "{jr}preload": "uid", "{jr}preloadParams": "general"},
            ]
            for bind in binds:
                bind = _make_elem('bind', bind)
                bind_parent.append(bind)
        add_meta()
        # apply any other transformations
        # necessary to make casexml work
        transformation()

    @requires_itext()
    def set_default_language(self, lang):
        for this_lang, translation in self.translations().items():
            if this_lang == lang:
                translation.attrib['default'] = ""
            else:
                translation.attrib.pop('default', None)

    def set_version(self, version):
        """set the form's version attribute"""
        self.data_node.set('version', "%s" % version)

    def get_bind(self, path):
        return self.model_node.find('{f}bind[@nodeset="%s"]' % path)

    def add_bind(self, **d):
        if d.get('relevant') == 'true()':
            del d['relevant']
        d['nodeset'] = self.resolve_path(d['nodeset'])
        if len(d) > 1:
            bind = _make_elem('bind', d)
            conflicting = self.get_bind(bind.attrib['nodeset'])
            if conflicting.exists():
                for a in bind.attrib:
                    conflicting.attrib[a] = bind.attrib[a]
            else:
                self.model_node.append(bind)

    def add_instance(self, id, src):
        """
        Add an instance with an id and src if it doesn't exist already
        If the id already exists, DOES NOT overwrite.

        """
        conflicting = self.model_node.find('{f}instance[@id="%s"]' % id)
        if not conflicting.exists():
            # insert right after the main <instance> block
            first_instance = self.model_node.find('{f}instance')
            first_instance.addnext(_make_elem('instance', {'id': id, 'src': src}))

    def add_setvalue(self, ref, value, event='xforms-ready', type=None):
        ref = self.resolve_path(ref)
        self.model_node.append(_make_elem('setvalue', {'ref': ref, 'value': value, 'event': event}))
        if type:
            self.add_bind(nodeset=ref, type=type)

    def add_pollsensor(self, event="xforms-ready", ref=None):
        """
        <orx:pollsensor event="xforms-ready" ref="/data/meta/location" />
        <bind nodeset="/data/meta/location" type="geopoint"/>
        """
        if ref:
            self.model_node.append(_make_elem('{orx}pollsensor',
                                              {'event': event, 'ref': ref}))
            self.add_bind(nodeset=ref, type="geopoint")
        else:
            self.model_node.append(_make_elem('{orx}pollsensor', {'event': event}))

    def action_relevance(self, condition):
        if condition.type == 'always':
            return 'true()'
        elif condition.type == 'if':
            if condition.operator == 'selected':
                template = u"selected({path}, '{answer}')"
            else:
                template = u"{path} = '{answer}'"
            return template.format(
                path=self.resolve_path(condition.question),
                answer=condition.answer
            )
        else:
            return 'false()'

    def create_casexml_2(self, form):
        from corehq.apps.app_manager.util import split_path

        actions = form.active_actions()

        if form.requires == 'none' and 'open_case' not in actions and 'update_case' in actions:
            raise CaseError("To update a case you must either open a case or require a case to begin with")

        delegation_case_block = None
        if not actions or (form.requires == 'none' and 'open_case' not in actions):
            case_block = None
        else:
            extra_updates = {}
            case_block = CaseBlock(self)
            module = form.get_module()
            if form.requires != 'none':
                def make_delegation_stub_case_block():
                    path = 'cc_delegation_stub/'
                    DELEGATION_ID = 'delegation_id'
                    outer_block = _make_elem('{x}cc_delegation_stub', {DELEGATION_ID: ''})
                    delegation_case_block = CaseBlock(self, path)
                    delegation_case_block.add_close_block('true()')
                    session_delegation_id = "instance('commcaresession')/session/data/%s" % DELEGATION_ID
                    path_to_delegation_id = self.resolve_path("%s@%s" % (path, DELEGATION_ID))
                    self.add_setvalue(
                        ref="%s@%s" % (path, DELEGATION_ID),
                        value="if(count({d}) = 1, {d}, '')".format(d=session_delegation_id),
                    )
                    self.add_bind(
                        nodeset="%scase" % path,
                        relevant="%s != ''" % path_to_delegation_id,
                    )
                    self.add_bind(
                        nodeset="%scase/@case_id" % path,
                        calculate=path_to_delegation_id
                    )
                    outer_block.append(delegation_case_block.elem)
                    return outer_block

                if module.task_list.show:
                    delegation_case_block = make_delegation_stub_case_block()

            if 'open_case' in actions:
                open_case_action = actions['open_case']
                case_id = session_var(form.session_var_for_action('open_case'))
                case_block.add_create_block(
                    relevance=self.action_relevance(open_case_action.condition),
                    case_name=open_case_action.name_path,
                    case_type=form.get_case_type(),
                    autoset_owner_id=autoset_owner_id_for_open_case(actions),
                    has_case_sharing=form.get_app().case_sharing,
                    case_id=case_id
                )
                if 'external_id' in actions['open_case'] and actions['open_case'].external_id:
                    extra_updates['external_id'] = actions['open_case'].external_id
            else:
                self.add_bind(
                    nodeset="case/@case_id",
                    calculate=SESSION_CASE_ID,
                )

            if 'update_case' in actions or extra_updates:
                self.add_case_updates(
                    case_block,
                    getattr(actions.get('update_case'), 'update', {}),
                    extra_updates=extra_updates)

            if 'close_case' in actions:
                case_block.add_close_block(self.action_relevance(actions['close_case'].condition))

            if 'case_preload' in actions:
                self.add_casedb()
                for nodeset, property in actions['case_preload'].preload.items():
                    # Skip usercase properties
<<<<<<< HEAD
                    if property.startswith('user:'):
=======
                    if property.startswith(USERCASE_PREFIX):
>>>>>>> ae6d786e
                        continue
                    parent_path, property = split_path(property)
                    property_xpath = {
                        'name': 'case_name',
                        'owner_id': '@owner_id'
                    }.get(property, property)

                    id_xpath = get_case_parent_id_xpath(parent_path)
                    self.add_setvalue(
                        ref=nodeset,
                        value=id_xpath.case().property(property_xpath),
                    )

        if 'subcases' in actions:
            subcases = actions['subcases']
            repeat_contexts = defaultdict(int)
            for subcase in subcases:
                if subcase.repeat_context:
                    repeat_contexts[subcase.repeat_context] += 1

            for i, subcase in enumerate(subcases):
                if not form.get_app().case_type_exists(subcase.case_type):
                    raise CaseError("Case type (%s) for form (%s) does not exist" % (subcase.case_type, form.default_name()))
                if subcase.repeat_context:
                    base_path = '%s/' % subcase.repeat_context
                    parent_node = self.instance_node.find(
                        '/{x}'.join(subcase.repeat_context.split('/'))[1:]
                    )
                    nest = repeat_contexts[subcase.repeat_context] > 1
                    case_id = 'uuid()'
                else:
                    base_path = ''
                    parent_node = self.data_node
                    nest = True
                    case_id = session_var(form.session_var_for_action('subcase', i))

                if nest:
                    name = 'subcase_%s' % i
                    subcase_node = _make_elem('{x}%s' % name)
                    parent_node.append(subcase_node)
                    path = '%s%s/' % (base_path, name)
                else:
                    subcase_node = parent_node
                    path = base_path

                subcase_block = CaseBlock(self, path)
                subcase_node.insert(0, subcase_block.elem)
                subcase_block.add_create_block(
                    relevance=self.action_relevance(subcase.condition),
                    case_name=subcase.case_name,
                    case_type=subcase.case_type,
                    delay_case_id=bool(subcase.repeat_context),
                    autoset_owner_id=autoset_owner_id_for_subcase(subcase),
                    has_case_sharing=form.get_app().case_sharing,
                    case_id=case_id
                )

                subcase_block.add_update_block(subcase.case_properties)

                if subcase.close_condition.is_active():
                    subcase_block.add_close_block(self.action_relevance(subcase.close_condition))

                if case_block is not None and subcase.case_type != form.get_case_type():
                    reference_id = subcase.reference_id or 'parent'
                    subcase_block.add_index_ref(
                        reference_id,
                        form.get_case_type(),
                        self.resolve_path("case/@case_id"),
                    )

        case = self.case_node
        case_parent = self.data_node

        if case_block is not None:
            if case.exists():
                raise XFormException("You cannot use the Case Management UI if you already have a case block in your form.")
            else:
                case_parent.append(case_block.elem)
                if delegation_case_block is not None:
                    case_parent.append(delegation_case_block.elem)

        if not case_parent.exists():
            raise XFormException("Couldn't get the case XML from one of your forms. "
                             "A common reason for this is if you don't have the "
                             "xforms namespace defined in your form. Please verify "
                             'that the xmlns="http://www.w3.org/2002/xforms" '
                             "attribute exists in your form.")

    def create_casexml_2_advanced(self, form):
        from corehq.apps.app_manager.util import split_path

        def configure_visit_schedule_updates(update_block):
            update_block.append(make_case_elem(SCHEDULE_PHASE))
            last_visit_num = SCHEDULE_LAST_VISIT.format(form.schedule_form_id)
            last_visit_date = SCHEDULE_LAST_VISIT_DATE.format(form.schedule_form_id)
            update_block.append(make_case_elem(last_visit_num))

            self.add_setvalue(
                ref='case/update/{}'.format(SCHEDULE_PHASE),
                value=str(form.id + 1)
            )

            last_visit_prop_xpath = SESSION_CASE_ID.case().slash(last_visit_num)
            self.add_setvalue(
                ref='case/update/{}'.format(last_visit_num),
                value="if({0} = '', 1, int({0}) + 1)".format(last_visit_prop_xpath)
            )

            self.add_bind(
                nodeset='case/update/{}'.format(last_visit_date),
                type="xsd:dateTime",
                calculate=self.resolve_path("meta/timeEnd")
            )

        if not form.actions.get_all_actions():
            return

        case_tag = lambda a: "case_{0}".format(a.case_tag)

        def create_case_block(action, bind_case_id_xpath=None):
            tag = case_tag(action)
            path = tag + '/'
            base_node = _make_elem("{{x}}{0}".format(tag))
            self.data_node.append(base_node)
            case_block = CaseBlock(self, path=path)

            if bind_case_id_xpath:
                self.add_bind(
                    nodeset="%scase/@case_id" % path,
                    calculate=bind_case_id_xpath,
                )

            base_node.append(case_block.elem)
            return case_block, path

        def check_case_type(action):
            if not form.get_app().case_type_exists(action.case_type):
                raise CaseError("Case type (%s) for form (%s) does not exist" % (
                    action.case_type,
                    form.default_name())
                )

        last_real_action = next(
            (action for action in reversed(form.actions.load_update_cases) if not action.auto_select),
            None
        )

        has_schedule = form.get_module().has_schedule and form.schedule and form.schedule.anchor

        for action in form.actions.get_load_update_actions():
            session_case_id = CaseIDXPath(session_var(action.case_session_var))
            if action.preload:
                self.add_casedb()
                for property, nodeset in action.preload.items():
<<<<<<< HEAD
                    if property.startswith('user:'):
=======
                    if property.startswith(USERCASE_PREFIX):
>>>>>>> ae6d786e
                        # Ignore usercase properties
                        continue
                    parent_path, property = split_path(property)
                    property_xpath = {
                        'name': 'case_name',
                        'owner_id': '@owner_id'
                    }.get(property, property)

                    id_xpath = get_case_parent_id_xpath(parent_path, case_id_xpath=session_case_id)
                    self.add_setvalue(
                        ref=nodeset,
                        value=id_xpath.case().property(property_xpath),
                    )

            if action.case_properties or action.close_condition.type != 'never' or \
                    (has_schedule and action == last_real_action):
                update_case_block, path = create_case_block(action, session_case_id)
                if action.case_properties:
                    self.add_case_updates(
                        update_case_block,
                        action.case_properties,
                        base_node_path=path,
                        case_id_xpath=session_case_id)

                if action.close_condition.type != 'never':
                    update_case_block.add_close_block(self.action_relevance(action.close_condition))

                if has_schedule:
                    configure_visit_schedule_updates(update_case_block.update_block)

        repeat_contexts = defaultdict(int)
        for action in form.actions.open_cases:
            if action.repeat_context:
                repeat_contexts[action.repeat_context] += 1

        def get_action_path(action, create_subcase_node=True):
            if action.repeat_context:
                base_path = '%s/' % action.repeat_context
                parent_node = self.instance_node.find(
                    '/{x}'.join(action.repeat_context.split('/'))[1:]
                )
                nest = repeat_contexts[action.repeat_context] > 1
            else:
                base_path = ''
                parent_node = self.data_node
                nest = True

            if nest:
                name = case_tag(action)
                path = '%s%s/' % (base_path, name)
                if create_subcase_node:
                    subcase_node = _make_elem('{x}%s' % name)
                    parent_node.append(subcase_node)
                else:
                    subcase_node = None
            else:
                subcase_node = parent_node
                path = base_path

            return path, subcase_node

        for action in form.actions.get_open_actions():
            check_case_type(action)

            case_id = 'uuid()' if action.repeat_context else session_var(action.case_session_var)

            path, subcase_node = get_action_path(action)

            open_case_block = CaseBlock(self, path)
            subcase_node.insert(0, open_case_block.elem)
            open_case_block.add_create_block(
                relevance=self.action_relevance(action.open_condition),
                case_name=action.name_path,
                case_type=action.case_type,
                delay_case_id=bool(action.repeat_context),
                autoset_owner_id=('owner_id' not in action.case_properties),
                has_case_sharing=form.get_app().case_sharing,
                case_id=case_id
            )

            if action.case_properties:
                open_case_block.add_update_block(action.case_properties)

            if action.parent_tag:
                parent_meta = form.actions.actions_meta_by_tag.get(action.parent_tag)
                reference_id = action.parent_reference_id or 'parent'
                if parent_meta['type'] == 'load':
                    ref = CaseIDXPath(session_var(parent_meta['action'].case_session_var))
                else:
                    path, _ = get_action_path(parent_meta['action'], create_subcase_node=False)
                    ref = self.resolve_path("%scase/@case_id" % path)

                open_case_block.add_index_ref(
                    reference_id,
                    parent_meta['action'].case_type,
                    ref,
                )

            if action.close_condition.type != 'never':
                open_case_block.add_close_block(self.action_relevance(action.close_condition))

    def add_casedb(self):
        if not self.has_casedb:
            self.add_instance('casedb', src='jr://instance/casedb')
            self.has_casedb = True

    def add_case_updates(self, case_block, updates, extra_updates=None, base_node_path=None, case_id_xpath=None):
        from corehq.apps.app_manager.util import split_path

        def group_updates_by_case(updates):
            """
            updates grouped by case. Example:
            input: {'name': ..., 'parent/name'}
            output: {'': {'name': ...}, 'parent': {'name': ...}}
            """
            updates_by_case = defaultdict(dict)
            for key, value in updates.items():
                path, name = split_path(key)
                updates_by_case[path][name] = value
            return updates_by_case

        updates_by_case = group_updates_by_case(updates)
        if extra_updates:
            updates_by_case[''].update(extra_updates)
        if '' in updates_by_case:
            # 90% use-case
            basic_updates = updates_by_case.pop('')
            if basic_updates:
                case_block.add_update_block(basic_updates)
        if updates_by_case:
            self.add_casedb()
            def make_nested_subnode(base_node, path):
                """
                path='x/y/z' will append <x><y><z/></y></x> to base_node
                """
                prev_node = base_node
                node = None
                for node_name in path.split('/'):
                    node = _make_elem('{x}%s' % node_name)
                    prev_node.append(node)
                    prev_node = node
                return node

            if base_node_path:
                node_xpath = "{{x}}{0}".format(base_node_path[:-1])
                base_node = self.data_node.find(node_xpath)
            else:
                base_node = self.data_node
            parent_base = _make_elem('{x}parents')
            base_node.append(parent_base)
            for parent_path, updates in sorted(updates_by_case.items()):
                node = make_nested_subnode(parent_base, parent_path)
                node_path = '%sparents/%s/' % (base_node_path or '', parent_path)
                parent_case_block = CaseBlock.make_parent_case_block(
                    self,
                    node_path,
                    parent_path,
                    case_id_xpath=case_id_xpath)
                parent_case_block.add_update_block(updates)
                node.append(parent_case_block.elem)

    def create_casexml_1(self, form):
        from xml_utils import XMLTag as __

        actions = form.active_actions()
        # a list of functions to be applied to the file as a whole after it has been pieced together
        additional_transformations = []


        if form.requires == 'none' and 'open_case' not in actions and actions:
            raise CaseError("To perform case actions you must either open a case or require a case to begin with")

        binds = []
        if form.requires == 'none' and not actions:
            casexml_text = ""
        else:
            def add_bind(d):
                binds.append(_make_elem('bind', d))

            casexml = __('case')[
                      __("case_id"),
                      __("date_modified")
            ]

            add_bind({"nodeset":"case/date_modified", "type":"dateTime", "{jr}preload":"timestamp", "{jr}preloadParams":"end"})

            if 'open_case' in actions:
                casexml[
                __('create')[
                __("case_type_id")[form.get_case_type()],
                __("case_name"),
                __("user_id"),
                __("external_id"),
                ]
                ]
                r = self.action_relevance(actions['open_case'].condition)
                if r != "true()":
                    add_bind({
                        "nodeset":"case",
                        'relevant': r
                    })
                add_bind({
                    "nodeset":"case/create",
                    'relevant': r
                })
                add_bind({
                    "nodeset":"case/case_id",
                    "{jr}preload":"uid",
                    "{jr}preloadParams":"general",
                    })
                add_bind({
                    'nodeset':"case/create/user_id",
                    'type':"xsd:string",
                    '{jr}preload': "meta",
                    '{jr}preloadParams': "UserID",
                    })
                add_bind({
                    "nodeset":"case/create/case_name",
                    "calculate":self.resolve_path(actions['open_case'].name_path),
                    })
                if 'external_id' in actions['open_case'] and actions['open_case'].external_id:
                    add_bind({
                        "nodeset":"case/create/external_id",
                        "calculate": self.resolve_path(actions['open_case'].external_id),
                        })
                else:
                    add_bind({
                        "nodeset":"case/create/external_id",
                        "calculate": self.resolve_path("case/case_id"),
                        })
                def require_case_name_source():
                    "make sure that the question that provides the case_name is required"
                    name_path = actions['open_case'].name_path
                    if not name_path:
                        raise CaseError("Please set 'Name according to question'. "
                                        "This will give each case a 'name' attribute")
                    name_bind = self.get_bind(name_path)

                    if name_bind.exists():
                        name_bind.attrib['required'] = "true()"
                    else:
                        self.model_node.xml.append(_make_elem('bind', {
                            "nodeset": name_path,
                            "required": "true()"
                        }))
                additional_transformations.append(require_case_name_source)

            else:
                add_bind({"nodeset":"case/case_id", "{jr}preload":"case", "{jr}preloadParams":"case-id"})
            if 'update_case' in actions:
                # no condition

                update_mapping = {}
                for key, value in actions['update_case'].update.items():
                    if key == 'name':
                        key = 'case_name'
                    update_mapping[key] = value

                casexml[
                __('update')[
                (__(key) for key in update_mapping.keys())
                ]
                ]
                for key, path in update_mapping.items():
                    add_bind({"nodeset":"case/update/%s" % key, "calculate": self.resolve_path(path), "relevant": "count(%s) > 0" % path})
            if 'close_case' in actions:
                casexml[
                __('close')
                ]
                r = self.action_relevance(actions['close_case'].condition)
                add_bind({
                    "nodeset": "case/close",
                    "relevant": r,
                    })

            if 'open_referral' in actions or 'update_referral' in actions or 'close_referral' in actions:
                referral = __('referral')[
                           __('referral_id'),
                ]
                if 'open_referral' in actions or 'update_referral' in actions:
                    referral[__('followup_date')]
                casexml[referral]

                if 'open_referral' in actions:
                    # no condition
                    referral[
                    __("open")[
                    __("referral_types")
                    ]
                    ]
                    add_bind({
                        "nodeset":"case/referral",
                        "relevant":"count-selected(%s) > 0" % self.resolve_path(actions['open_referral'].name_path)
                    })
                    add_bind({
                        "nodeset":"case/referral/referral_id",
                        "{jr}preload":"uid",
                        "{jr}preloadParams":"general",
                        })
                    add_bind({
                        "nodeset":"case/referral/followup_date",
                        "type":"xsd:date",
                        # trust get_followup_date to return xpath with absolute paths
                        "calculate": actions['open_referral'].get_followup_date()
                    })
                    add_bind({
                        "nodeset":"case/referral/open/referral_types",
                        "calculate": self.resolve_path(actions['open_referral'].name_path),
                        })
                if 'update_referral' in actions or 'close_referral' in actions:
                    # no condition
                    referral_update = __("update")[
                                      __("referral_type")
                    ]
                    referral[referral_update]

                    add_bind({
                        "nodeset":"case/referral/referral_id",
                        "{jr}preload":"patient_referral",
                        "{jr}preloadParams":"id"
                    })
                    add_bind({
                        "nodeset":"case/referral/update/referral_type",
                        "{jr}preload":"patient_referral",
                        "{jr}preloadParams":"type"
                    })

                if 'update_referral' in actions:
                    # no condition
                    if actions['update_referral'].followup_date:
                        add_bind({
                            "nodeset": "case/referral/followup_date",
                            "type":"xsd:date",
                            # trust get_followup_date to return xpath with absolute paths
                            "calculate": actions['update_referral'].get_followup_date(),
                            })
                if 'close_referral' in actions:
                    referral_update[__("date_closed")]
                    r = self.action_relevance(actions['close_referral'].condition)
                    add_bind({
                        "nodeset":"case/referral/update/date_closed",
                        "relevant": r,
                        "{jr}preload":"timestamp",
                        "{jr}preloadParams":"end"
                    })

            if 'case_preload' in actions:
                for nodeset, property in actions['case_preload'].preload.items():
                    add_bind({
                        "nodeset": nodeset,
                        "{jr}preload":"case",
                        "{jr}preloadParams": property
                    })
            if 'referral_preload' in actions:
                for nodeset, property in actions['referral_preload'].preload.items():
                    add_bind({
                        "nodeset": nodeset,
                        "{jr}preload":"referral",
                        "{jr}preloadParams": property
                    })
            casexml_text = casexml.render()
        def transformation():
            for trans in additional_transformations:
                trans()
        return casexml_text, binds, transformation

    def add_user_registration(self, username_path='username', password_path='password', data_paths=None):
        data_paths = data_paths or {}

        if self.data_node.find("{reg}registration").exists():
            return

        # registration
        registration = ET.Element("{reg}registration".format(**namespaces), nsmap={None: namespaces['reg'][1:-1]})
        ET.SubElement(registration, "{reg}username".format(**namespaces))
        ET.SubElement(registration, "{reg}password".format(**namespaces))
        ET.SubElement(registration, "{reg}uuid".format(**namespaces))
        ET.SubElement(registration, "{reg}date".format(**namespaces))
        ET.SubElement(registration, "{reg}registering_phone_id".format(**namespaces))
        user_data = ET.SubElement(registration, "{reg}user_data".format(**namespaces))
        for key in data_paths:
            # $('<reg:' + key + '/>').attr('key', key).appendTo(user_data)
            ET.SubElement(user_data, ("{reg}%s" % key).format(**namespaces)).set('key', key)
        self.data_node.append(registration)

        # hq_tmp
        HQ_TMP = 'hq_tmp'
        hq_tmp = ET.Element(("{x}%s" % HQ_TMP).format(**namespaces))
        ET.SubElement(hq_tmp, "{x}loadedguid".format(**namespaces))
        ET.SubElement(hq_tmp, "{x}freshguid".format(**namespaces))
        self.data_node.append(hq_tmp)

        # binds: username, password
        for key, path in [('username', username_path), ('password', password_path)]:
            self.model_node.append(_make_elem('{f}bind', {
                'nodeset': self.resolve_path('registration/%s' % key),
                'calculate': self.resolve_path(path)
            }))

            # add required="true()" to binds of required elements
            bind = self.get_bind(self.resolve_path(path))
            if not bind.exists():
                bind = _make_elem('{f}bind', {
                    'nodeset': self.resolve_path(path),
                    })
                self.model_node.append(bind)
            bind.set('required', "true()")

        # binds: hq_tmp/loadedguid, hq_tmp/freshguid, registration/date, registration/registering_phone_id

        for path, type, preload, preload_params in [
            ('registration/date', 'xsd:dateTime', 'timestamp', 'start'),
            ('registration/registering_phone_id', 'xsd:string', 'property', 'DeviceID'),
            ('%s/loadedguid' % HQ_TMP, 'xsd:string', 'user', 'uuid'),
            ('%s/freshguid' % HQ_TMP, 'xsd:string', 'uid', 'general'),
        ]:
            self.model_node.append(_make_elem('{f}bind', {
                'nodeset': self.resolve_path(path),
                'type': type,
                '{jr}preload': preload,
                '{jr}preloadParams': preload_params,
            }))


        # bind: registration/uuid
        self.model_node.append(_make_elem('{f}bind', {
            'nodeset': self.resolve_path('registration/uuid'),
            'type': 'xsd:string',
            'calculate': "if({loadedguid}='', {freshguid}, {loadedguid})".format(
                loadedguid=self.resolve_path('%s/loadedguid' % HQ_TMP),
                freshguid=self.resolve_path('%s/freshguid' % HQ_TMP),
            )
        }))

        # user_data binds
        for key, path in data_paths.items():
            self.model_node.append(_make_elem('{f}bind', {
                'nodeset': self.resolve_path('registration/user_data/%s' % key),
                'calculate': self.resolve_path(path),
            }))

    def add_care_plan(self, form):
        from const import CAREPLAN_GOAL, CAREPLAN_TASK
        from corehq.apps.app_manager.util import split_path
        self.add_meta_2(form)
        self.add_instance('casedb', src='jr://instance/casedb')

        for property, nodeset in form.case_preload.items():
            parent_path, property = split_path(property)
            property_xpath = {
                'name': 'case_name',
                'owner_id': '@owner_id'
            }.get(property, property)

            id_xpath = {
                'parent': CaseIDXPath(session_var('case_id')),
                'goal': CaseIDXPath(session_var('case_id_goal'))
            }.get(parent_path.split('/')[-1])

            if id_xpath:
                self.add_setvalue(
                    ref=nodeset,
                    value=id_xpath.case().property(property_xpath),
                )
            else:
                raise CaseError("Unknown parent reference '{ref}' for case type '{type}'".format(
                    ref=parent_path,
                    type=form.get_case_type())
                )

        def add_parent_case_id(case_block):
            parent_case_id = _make_elem('parent_case_id')
            self.data_node.append(parent_case_id)
            self.add_bind(
                nodeset=self.resolve_path('parent_case_id'),
                calculate=session_var('case_id')
            )
            case_block.add_index_ref(
                'parent',
                form.get_parent_case_type(),
                self.resolve_path('parent_case_id')
            )

        if form.case_type == CAREPLAN_GOAL:
            if form.mode == 'create':
                case_block = CaseBlock(self)
                case_block.add_create_block(
                    relevance='true()',
                    case_name=form.name_path,
                    case_type=form.case_type,
                    autoset_owner_id=False,
                    case_id=session_var('case_id_goal_new')
                )

                case_block.add_update_block(form.case_updates())

                add_parent_case_id(case_block)

                # set case owner to whatever parent case owner is
                self.add_setvalue(
                    ref="case/create/owner_id",
                    value=CaseIDXPath(self.resolve_path('parent_case_id')).case().property('@owner_id'),
                    event='xforms-revalidate'
                )

                self.data_node.append(case_block.elem)
            elif form.mode == 'update':
                case_parent = self.data_node
                case_block = CaseBlock(self)
                case_block.add_update_block(form.case_updates())

                idx_path = CaseIDXPath(session_var('case_id_goal'))
                self.add_setvalue(
                    ref='case/@case_id',
                    value=session_var('case_id_goal')
                )

                case_block.add_close_block("%s = '%s'" % (form.close_path, 'yes'))

                # preload values from case
                self.add_setvalue(
                    ref=form.description_path,
                    value=idx_path.case().property('description')
                )
                self.add_setvalue(
                    ref=form.date_followup_path,
                    value=idx_path.case().property('date_followup')
                )

                # load task case ID's into child_tasks node
                self.add_setvalue(
                    ref=self.resolve_path('child_tasks'),
                    value="join(' ', %s)" % CaseTypeXpath(CAREPLAN_TASK).case().select(
                        'index/goal', session_var('case_id_goal'), quote=False
                    ).select('@status', 'open').slash('@case_id')
                )

                case_parent.append(case_block.elem)

                task_case_block = CaseBlock(self, path='tasks_to_close/')
                task_case_block.elem.append(make_case_elem('close'))
                self.add_bind(
                    nodeset=self.resolve_path('tasks_to_close/case/@case_id'),
                    calculate='selected-at(%s, ../../@index)' % self.resolve_path('child_tasks')
                )

                self.data_node.find('{x}tasks_to_close').append(task_case_block.elem)
        elif form.case_type == CAREPLAN_TASK:
            if form.mode == 'create':
                path = 'task_repeat/'
                case_block = CaseBlock(self, path=self.resolve_path(path))
                case_block.add_create_block(
                    relevance='true()',
                    case_name=form.name_path,
                    case_type=CAREPLAN_TASK,
                    autoset_owner_id=False,
                    delay_case_id=True,
                    make_relative=True
                )

                # set case owner to whatever parent case owner is
                self.add_bind(
                    nodeset="%scase/create/owner_id" % path,
                    calculate=CaseIDXPath(self.resolve_path('parent_case_id')).case().property('@owner_id')
                )

                case_block.add_update_block(form.case_updates(), make_relative=True)

                add_parent_case_id(case_block)
                case_block.add_index_ref('goal', CAREPLAN_GOAL, session_var('case_id_goal'))

                self.data_node.find('{x}task_repeat').append(case_block.elem)
            elif form.mode == 'update':
                case_block = CaseBlock(self)
                case_block.add_update_block(form.case_updates())

                self.add_setvalue(
                    ref='case/@case_id',
                    value=CaseIDXPath(session_var('case_id_task'))
                )
                relevance = "%s = '%s'" % (self.resolve_path(form.close_path), 'yes')
                case_block.add_close_block(relevance)
                self.data_node.append(case_block.elem)


VELLUM_TYPES = {
    "AndroidIntent": {
        'tag': 'input',
        'type': 'intent',
        'icon': 'icon-vellum-android-intent',
        'icon_bs3': 'fcc fcc-fd-android-intent',
    },
    "Audio": {
        'tag': 'upload',
        'media': 'audio/*',
        'type': 'binary',
        'icon': 'icon-vellum-audio-capture',
        'icon_bs3': 'fcc fcc-fd-audio-capture',
    },
    "Barcode": {
        'tag': 'input',
        'type': 'barcode',
        'icon': 'icon-vellum-android-intent',
        'icon_bs3': 'fcc fcc-fd-android-intent',
    },
    "DataBindOnly": {
        'icon': 'icon-vellum-variable',
        'icon_bs3': 'fcc fcc-fd-variable',
    },
    "Date": {
        'tag': 'input',
        'type': 'xsd:date',
        'icon': 'icon-calendar',
        'icon_bs3': 'fa fa-calendar',
    },
    "DateTime": {
        'tag': 'input',
        'type': 'xsd:datetime',
        'icon': 'icon-vellum-datetime',
        'icon_bs3': 'fcc fcc-fd-datetime',
    },
    "Double": {
        'tag': 'input',
        'type': 'xsd:double',
        'icon': 'icon-vellum-decimal',
        'icon_bs3': 'fcc fcc-fd-decimal',
    },
    "FieldList": {
        'tag': 'group',
        'appearance': 'field-list',
        'icon': 'icon-reorder',
        'icon_bs3': 'fa fa-bars',
    },
    "Geopoint": {
        'tag': 'input',
        'type': 'geopoint',
        'icon': 'icon-map-marker',
        'icon_bs3': 'fa fa-map-marker',
    },
    "Group": {
        'tag': 'group',
        'icon': 'icon-folder-open',
        'icon_bs3': 'fa fa-folder-open',
    },
    "Image": {
        'tag': 'upload',
        'media': 'image/*',
        'type': 'binary',
        'icon': 'icon-camera',
        'icon_bs3': 'fa fa-camera',
    },
    "Int": {
        'tag': 'input',
        'type': ('xsd:int', 'xsd:integer'),
        'icon': 'icon-vellum-numeric',
        'icon_bs3': 'fcc fcc-fd-numeric',
    },
    "Long": {
        'tag': 'input',
        'type': 'xsd:long',
        'icon': 'icon-vellum-long',
        'icon_bs3': 'fcc fcc-fd-long',
    },
    "MSelect": {
        'tag': 'select',
        'icon': 'icon-vellum-multi-select',
        'icon_bs3': 'fcc fcc-fd-multi-select',
    },
    "PhoneNumber": {
        'tag': 'input',
        'type': ('xsd:string', None),
        'appearance': 'numeric',
        'icon': 'icon-signal',
        'icon_bs3': 'fa fa-signal',
    },
    "Repeat": {
        'tag': 'repeat',
        'icon': 'icon-retweet',
        'icon_bs3': 'fa fa-retweet',
    },
    "Secret": {
        'tag': 'secret',
        'type': ('xsd:string', None),
        'icon': 'icon-key',
        'icon_bs3': 'fa fa-key',
    },
    "Select": {
        'tag': 'select1',
        'icon': 'icon-vellum-single-select',
        'icon_bs3': 'fcc fcc-fd-single-select',
    },
    "Text": {
        'tag': 'input',
        'type': ('xsd:string', None),
        'icon': "icon-vellum-text",
        'icon_bs3': 'fcc fcc-fd-text',
    },
    "Time": {
        'tag': 'input',
        'type': 'xsd:time',
        'icon': 'icon-time',
        'icon_bs3': 'a fa-clock-o',
    },
    "Trigger": {
        'tag': 'trigger',
        'icon': 'icon-tag',
        'icon_bs3': 'fa fa-tag',
    },
    "Video": {
        'tag': 'upload',
        'media': 'video/*',
        'type': 'binary',
        'icon': 'icon-facetime-video',
        'icon_bs3': 'fa fa-video-camera',
    },
}


def _index_on_fields(dicts, fields):
    try:
        field, other_fields = fields[0], fields[1:]
    except IndexError:
        return dicts
    partition = defaultdict(list)
    left_over = []
    for dct in dicts:
        values = dct.get(field)
        if not isinstance(values, (tuple, list)):
            values = [values]
        for value in values:
            if value is not None:
                partition[value].append(dct)
            else:
                left_over.append(dct)

    # the index should by default return an index on the rest of the fields
    # if it doesn't recognize the value accessed for the current field
    # This is actually important: if <group appearance="poodles"> is a Group;
    # but <group appearance="field-list"> is a FieldList. Here, "poodles" is
    # not recognized so it continues searching through dicts that don't care
    # about the "appearance" field
    default = _index_on_fields(left_over, other_fields)
    index = defaultdict(lambda: default)
    # This line makes the return value more printable for debugging
    index[None] = default
    for key in partition:
        index[key] = _index_on_fields(partition[key], other_fields)
    return index


VELLUM_TYPE_INDEX = _index_on_fields(
    [{field: value for field, value in (dct.items() + [('name', key)])}
     for key, dct in VELLUM_TYPES.items()],
    ('tag', 'type', 'media', 'appearance')
)


def infer_vellum_type(control, bind):
    tag = control.tag_name
    data_type = bind.attrib.get('type') if bind else None
    media_type = control.attrib.get('mediatype')
    appearance = control.attrib.get('appearance')

    results = VELLUM_TYPE_INDEX[tag][data_type][media_type][appearance]
    try:
        result, = results
    except ValueError:
        logging.error('No vellum type found matching', extra={
            'tag': tag,
            'data_type': data_type,
            'media_type': media_type,
            'appearance': appearance,
            'request': get_request()
        })
        return None
    return result['name']<|MERGE_RESOLUTION|>--- conflicted
+++ resolved
@@ -3,11 +3,7 @@
 import logging
 from casexml.apps.case.xml import V2_NAMESPACE
 from corehq.apps.app_manager.const import APP_V1, SCHEDULE_PHASE, SCHEDULE_LAST_VISIT, SCHEDULE_LAST_VISIT_DATE, \
-<<<<<<< HEAD
-    CASE_ID, USERCASE_ID
-=======
     CASE_ID, USERCASE_ID, USERCASE_PREFIX
->>>>>>> ae6d786e
 from lxml import etree as ET
 from corehq.apps.app_manager.util import get_usercase_keys, get_usercase_values
 from corehq.util.view_utils import get_request
@@ -411,15 +407,9 @@
         for key, value in updates.items():
             if key == 'name':
                 key = 'case_name'
-<<<<<<< HEAD
-            elif key.startswith('user:'):
-                # Skip usercase keys. They are handled by the usercase block.
-                # cf. add_usercase and add_usercase_advanced
-=======
             elif key.startswith(USERCASE_PREFIX):
                 # Skip usercase keys. They are handled by the usercase block.
                 # cf. add_usercase
->>>>>>> ae6d786e
                 continue
             if self.is_attachment(value):
                 attachments[key] = value
@@ -985,7 +975,6 @@
 
     def add_case_and_meta_advanced(self, form):
         self.create_casexml_2_advanced(form)
-        self.add_usercase_advanced(form)
         self.add_meta_2(form)
 
     def already_has_meta(self):
@@ -1008,22 +997,11 @@
 
         usercase_path = 'usercase/'
         actions = form.active_actions()
-<<<<<<< HEAD
-        usercase_bound = False
-
-        if 'update_case' in actions and hasattr(actions['update_case'], 'update'):
-            usercase_updates = {k[5:]: v for k, v in actions['update_case'].update.items() if k.startswith('user:')}
-            if usercase_updates:
-                if not usercase_bound:
-                    self._add_usercase_bind(usercase_path)
-                    usercase_bound = True
-=======
 
         if 'update_case' in actions:
             usercase_updates = get_usercase_keys(actions['update_case'].update.items())
             if usercase_updates:
                 self._add_usercase_bind(usercase_path)
->>>>>>> ae6d786e
                 usercase_block = _make_elem('{x}usercase')
                 case_block = CaseBlock(self, usercase_path)
                 case_block.add_update_block(usercase_updates)
@@ -1032,14 +1010,7 @@
 
         if 'case_preload' in actions:
             self.add_casedb()
-<<<<<<< HEAD
-            usercase_preloads = {k: v[5:] for k, v in actions['case_preload'].preload.items() if v.startswith('user:')}
-            if usercase_preloads and not usercase_bound:
-                self._add_usercase_bind(usercase_path)
-                usercase_bound = True
-=======
             usercase_preloads = get_usercase_values(actions['case_preload'].preload.items())
->>>>>>> ae6d786e
             for nodeset, property_ in usercase_preloads.items():
                 parent_path, property_ = split_path(property_)
                 property_xpath = {
@@ -1053,52 +1024,6 @@
                     value=id_xpath.case().property(property_xpath),
                 )
 
-<<<<<<< HEAD
-    def add_usercase_advanced(self, form):
-        from corehq.apps.app_manager.util import split_path
-
-        usercase_path = 'usercase/'
-        usercase_bound = False
-
-        for action in form.actions.load_update_cases:
-            session_case_id = CaseIDXPath(session_var(action.case_session_var))
-            if session_case_id != SESSION_USERCASE_ID:
-                # If it's not the user case, ignore it
-                continue
-
-            if action.preload:
-                self.add_casedb()
-                usercase_preloads = {k[5:]: v for k, v in action.preload.items() if k.startswith('user:')}
-                if usercase_preloads and not usercase_bound:
-                    self._add_usercase_bind(usercase_path)
-                    usercase_bound = True
-                for property_, nodeset in usercase_preloads.items():
-                    parent_path, property_ = split_path(property_)
-                    property_xpath = {
-                        'name': 'case_name',
-                        'owner_id': '@owner_id'
-                    }.get(property_, property_)
-
-                    id_xpath = get_case_parent_id_xpath(parent_path, case_id_xpath=SESSION_USERCASE_ID)
-                    self.add_setvalue(
-                        ref=nodeset,
-                        value=id_xpath.case().property(property_xpath),
-                    )
-
-            if action.case_properties:
-                usercase_updates = {k[5:]: v for k, v in action.case_properties.items() if k.startswith('user:')}
-                if usercase_updates:
-                    if not usercase_bound:
-                        self._add_usercase_bind(usercase_path)
-                        usercase_bound = True
-                    usercase_block = _make_elem('{x}usercase')
-                    case_block = CaseBlock(self, usercase_path)
-                    case_block.add_update_block(usercase_updates)
-                    usercase_block.append(case_block.elem)
-                    self.data_node.append(usercase_block)
-
-=======
->>>>>>> ae6d786e
     def add_meta_2(self, form):
         case_parent = self.data_node
 
@@ -1378,11 +1303,7 @@
                 self.add_casedb()
                 for nodeset, property in actions['case_preload'].preload.items():
                     # Skip usercase properties
-<<<<<<< HEAD
-                    if property.startswith('user:'):
-=======
                     if property.startswith(USERCASE_PREFIX):
->>>>>>> ae6d786e
                         continue
                     parent_path, property = split_path(property)
                     property_xpath = {
@@ -1537,11 +1458,7 @@
             if action.preload:
                 self.add_casedb()
                 for property, nodeset in action.preload.items():
-<<<<<<< HEAD
-                    if property.startswith('user:'):
-=======
                     if property.startswith(USERCASE_PREFIX):
->>>>>>> ae6d786e
                         # Ignore usercase properties
                         continue
                     parent_path, property = split_path(property)
