// Note that this file exists only for select2 v4 and it depends on the paginate_releases URL being registered
hqDefine("app_manager/js/widgets_v4", [
    'jquery',
    'hqwebapp/js/assert_properties',
    'hqwebapp/js/initial_page_data',
    'select2/dist/js/select2.full.min',
], function (
    $,
    assertProperties,
    initialPageData
) {
    var initVersionDropdown = function ($select, options) {
        options = options || {};
<<<<<<< HEAD
        assertProperties.assert(options, [], ['url', 'width', 'idValue', 'initialValue', 'extraValues', 'onlyShowReleased']);
=======
        assertProperties.assert(options, [], ['url', 'width', 'idValue', 'initialValue', 'extraValues',
            'onlyShowReleased']);
>>>>>>> e86c5c8b
        var idValue = options.idValue || 'id';

        $select.select2({
            ajax: {
                url: options.url || initialPageData.reverse('paginate_releases'),
                dataType: 'json',
                data: function (params) {
                    return {
                        limit: 10,
                        query: params.term,
                        page: params.page,
                        only_show_released: options.onlyShowReleased,
                    };
                },
                processResults: function (data) {
                    var results = _.map(data.apps, function (build) {
                        return {
                            id: build[idValue],
                            text: build.version + ": " + (build.build_comment || gettext("no comment")),
                        };
                    });
                    if (options.extraValues) {
                        results = Array.prototype.concat(options.extraValues, results);
                    }
                    return {
                        results: results,
                        pagination: data.pagination,
                    };
                },
            },
            templateSelection: function (data) {
                // Only show the version number when selected
                if (initialPageData.get("latest_app_id") === data.id) {
                    return gettext("Latest saved");
                }
                return data.text.split(": ")[0];
            },
            width: options.width || '200px',
        });

        if (options.initialValue) {
            // https://select2.org/programmatic-control/add-select-clear-items#preselecting-options-in-an-remotely-sourced-ajax-select2
            var option = new Option(options.initialValue.text, options.initialValue.id, true, true);
            $select.append(option).trigger('change');
            $select.trigger({type: 'select2:select', params: {data: options.initialValue}});
        }
    };

    $(function () {
        $(".app-manager-version-dropdown").each(function () {
            initVersionDropdown($(this));
        });
    });

    return {
        initVersionDropdown: initVersionDropdown,
    };
});<|MERGE_RESOLUTION|>--- conflicted
+++ resolved
@@ -11,12 +11,8 @@
 ) {
     var initVersionDropdown = function ($select, options) {
         options = options || {};
-<<<<<<< HEAD
-        assertProperties.assert(options, [], ['url', 'width', 'idValue', 'initialValue', 'extraValues', 'onlyShowReleased']);
-=======
         assertProperties.assert(options, [], ['url', 'width', 'idValue', 'initialValue', 'extraValues',
             'onlyShowReleased']);
->>>>>>> e86c5c8b
         var idValue = options.idValue || 'id';
 
         $select.select2({
