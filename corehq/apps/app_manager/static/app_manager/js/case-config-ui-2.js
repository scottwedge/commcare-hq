/*globals $, EJS, COMMCAREHQ */

/*
This file was copied from case-config-ui-1.js, and then edited.
All additions are done using knockout, and can eventually replace all the old code.
 */
ko.bindingHandlers.optstr = {
    update: function (element, valueAccessor, allBindingsAccessor) {
        var optionObjects = ko.utils.unwrapObservable(valueAccessor());
        var allBindings = allBindingsAccessor();
        var optstrValue = allBindings.optstrValue || 'value';
        var optstrText = allBindings.optstrText || 'label';
        var optionStrings = ko.utils.arrayMap(optionObjects, function (o) {
            return o[optstrValue];
        });
        allBindings.optionsText = function (optionString) {
            for (var i = 0; i < optionObjects.length; i++) {
                if (optionObjects[i][optstrValue] === optionString) {
                    if (typeof optstrText === 'string') {
                        return optionObjects[i][optstrText];
                    } else {
                        return optstrText(optionObjects[i]);
                    }
                }
            }
        };

        return ko.bindingHandlers.options.update(element, function () {
            return optionStrings;
        }, function () {
            return allBindings;
        });
    }
};

ko.bindingHandlers.valueDefault = {
    init: ko.bindingHandlers.value.init,
    update: function (element, valueAccessor, allBindingsAccessor) {
        var value = ko.utils.unwrapObservable(valueAccessor());
        if (value) {
            return ko.bindingHandlers.value.update(element, valueAccessor);
        } else {
            $(element).val(ko.utils.unwrapObservable(allBindingsAccessor()['default']));
        }

    }
};

ko.bindingHandlers.edit = {
    update: function (element, valueAccessor) {
        var editable = ko.utils.unwrapObservable(valueAccessor());
        function getValue(e) {
            if ($(e).is('select')) {
                return $('option[value="' + $(e).val() + '"]', e).text() || $(e).val();
            }
            return $(e).val();
        }
        if (editable) {
            $(element).show();
            $(element).next('.ko-no-edit').hide();
        } else {
            $(element).hide();
            var no_edit = $(element).next('.ko-no-edit');
            if (!no_edit.length) {
                if ($(element).hasClass('code')) {
                    no_edit = $('<code></code>');
                } else {
                    no_edit = $('<span></span>');
                }
                no_edit.addClass('ko-no-edit').insertAfter(element);
            }
            no_edit.text(getValue(element)).removeClass().addClass($(element).attr('class')).addClass('ko-no-edit').addClass('ko-no-edit-' + element.tagName.toLowerCase());
        }
    }
};

var CaseXML = (function () {
    "use strict";
    ko.bindingHandlers.questionsOptions = {
        update: function (element, valueAccessor, allBindingsAccessor) {
            var value = valueAccessor();
            var options = value.options;
            var allowNull = value.allowNull === undefined ? true : value.allowNull;
            var allBindings = allBindingsAccessor();
            if (allowNull) {
                allBindings.optionsCaption = ' ';
            }
            allBindings.optstrText = function (question) {
                return SubCasesViewModel.prototype.getLabel(question);
            };
            return ko.bindingHandlers.optstr.update(element, function () {
                return options;
            });
        }
    };
    function SubCasesViewModel(o, utils) {
        var self = this, root = this;
        self.utils = utils;
        self.edit = ko.observable(self.utils.edit);
        var SubCase = {
            CaseProperty: {
                wrap: function (o, subcase) {
                    var property = ko.mapping.fromJS(o);
                    return SubCase.CaseProperty.make(property, subcase);
                },
                make: function (property, subcase) {
                    property.defaultKey = ko.computed(function () {
                        var path = property.path() || '';
                        var value = path.split('/');
                        value = value[value.length-1];
                        return value;
                    });
                    property.keyVal = ko.computed(function () {
                        return property.key() || property.defaultKey();
                    });
                    property.repeat_context = function () {
                        return self.utils.get_repeat_context(property.path());
                    };
                    property.validate = ko.computed(function () {
                        if (property.path() || property.keyVal()) {
                            if (subcase.propertyCounts()[property.keyVal()] > 1) {
                                return "Duplicate property";
                            } else if (root.utils.reserved_words.indexOf(property.keyVal()) !== -1) {
                                return '<strong>' + property.keyVal() + '</strong> is a reserved word';
                            } else if (property.repeat_context() && property.repeat_context() !== subcase.repeat_context()) {
                                return 'Inside the wrong repeat!'
                            }
                        }
                    });
                    return property;
                }
            },
            transforms: [
                {
                    read: function (o) {
                        var case_properties = [];

                        for (var key in o.case_properties) {
                            if (o.case_properties.hasOwnProperty(key)) {
                                case_properties.push({
                                    path: o.case_properties[key],
                                    key: key
                                });
                            }
                        }
                        case_properties = _.sortBy(case_properties, function (property) {
                            return self.utils.questionScores[property.path];
                        });
                        o.case_properties = case_properties;
                    },
                    write: function (o, self) {
                        var case_properties = {};
                        for (var i = 0; i < o.case_properties.length; i++) {
                            if (self.case_properties()[i].keyVal() || o.case_properties[i].path) {
                                case_properties[self.case_properties()[i].keyVal()] = o.case_properties[i].path;
                            }
                        }
                        o.case_properties = case_properties;
                    }
                },
                function (o) {
                    o.case_type = o.case_type || null;
                    o.case_name = o.case_name || null;
                    o.condition = o.condition || {
                        type: 'always',
                        question: null,
                        answer: null
                    };
                },
                {
                    write: function (o, self) {
                        o.repeat_context = self.repeat_context();
                    }
                }
            ],
            wrap: function (o) {
                var self, case_properties;

                ko.utils.arrayForEach(SubCase.transforms, function (transform) {
                    if (transform.hasOwnProperty('read')) {
                        transform.read(o);
                    } else {
                        if (typeof transform === 'function') {
                            transform(o);
                        }
                    }
                });
                case_properties = o.case_properties;
                o.case_properties = [];
                self = ko.mapping.fromJS(o);

                self.addProperty = function () {
                    var property = SubCase.CaseProperty.wrap({
                        path: '',
                        key: ''
                    }, self);

                    self.case_properties.push(property);
                };
                self.removeProperty = function (property) {
                    self.case_properties.remove(property);
                    root.utils.change();
                };
                self.propertyCounts = ko.computed(function () {
                    var count = {};
                    ko.utils.arrayForEach(self.case_properties(), function (p) {
                        var key = p.keyVal();
                        return count[key] = count[key] ? count[key] + 1 : 1;
                    });
                    return count;
                });
                self.repeat_context = function () {
                    return root.utils.get_repeat_context(self.case_name());
                };
                self.case_properties(ko.utils.arrayMap(case_properties, function (property) {
                    return SubCase.CaseProperty.wrap(property, self);
                }));
                self.unwrap = function () {
                    SubCase.unwrap(self);
                };

                return self;
            },
            unwrap: function (self) {
                var o = ko.mapping.toJS(self);
                ko.utils.arrayForEach(SubCase.transforms, function (transform) {
                    if (transform.hasOwnProperty('write')) {
                        transform.write(o, self);
                    }
                });
                return o;
            }
        };
        self.moduleCaseTypes = o.moduleCaseTypes;
        self.caseTypes = [];
        var caseTypeSet = {};
        for (var i = 0; i < self.moduleCaseTypes.length; i++) {
            var case_type = self.moduleCaseTypes[i].case_type;
            if (!caseTypeSet.hasOwnProperty(case_type)) {
                caseTypeSet[case_type] = true;
                self.caseTypes.push(case_type);
            }
        }

        self.getCaseTypeLabel = function (caseType) {
            var module_names = [], label;
            for (var i = 0; i < self.moduleCaseTypes.length; i++) {
                if (self.moduleCaseTypes[i].case_type === caseType) {
                    module_names.push(self.moduleCaseTypes[i].module_name);
                }
            }
            label = module_names.join(', ');
            if (caseType == self.utils.caseType) {
                label = '*' + label;
            }
            return label
        };
        self.subcases = ko.observableArray(ko.utils.arrayMap(o.actions.subcases, SubCase.wrap));
        self.addSubCase = function () {
            self.subcases.push(SubCase.wrap({}));
        };
        self.removeSubCase = function (subcase) {
            self.subcases.remove(subcase);
            self.utils.change();
        };
        self.toJS = ko.computed(function () {
            return ko.utils.arrayMap(self.subcases(), SubCase.unwrap);
        });
        self.toJS.subscribe(function (newValue) {
            self.utils.actions.subcases = newValue;
        });
        // Call on load
        self.utils.actions.subcases = self.toJS();
    }
    SubCasesViewModel.prototype.getLabel = function (question) {
        return CaseXML.prototype.truncateLabel((question.repeat ? '- ' : '') + question.label, question.tag == 'hidden' ? ' (Hidden)' : '');
    };
    var action_names = ["open_case", "update_case", "close_case", "case_preload"],
        CaseXML = function (params) {
            var i, $form,
                ejs_urls = params.ejs_urls;

            this.home = params.home;
            this.actions = (function (a) {
                var actions = {}, i;
                for (i = 0; i < action_names.length; i += 1) {
                    actions[action_names[i]] = a[action_names[i]];
                }
                actions.subcases = a.subcases;
                return actions;
            }(params.actions));
            this.questions = params.questions;
            this.edit = params.edit;
            this.save_url = params.save_url;
            // `requires` in a ko observable so it can be read by another UI
            this.requires = params.requires;
            this.save_requires_url = params.save_requires_url;
            this.caseType = params.caseType;

            function makeEJS(url) {
                return new EJS({
                    url: url,
                    type: "["
                });
            }
            for (var slug in ejs_urls) {
                if (ejs_urls.hasOwnProperty(slug) && slug !== 'action_templates') {
                    this[slug] = makeEJS(ejs_urls[slug]);
                }
            }
            this.action_templates = {};
            this.reserved_words = params.reserved_words;
            for (i = 0; i < action_names.length; i += 1) {
                this.action_templates[action_names[i]] = makeEJS(
                    ejs_urls.action_templates[action_names[i]]
                );
            }
            //        $("#casexml-template").remove();
            $form = $('<form method="POST"/>').attr('action', this.save_url).append(
                $('<textarea id="casexml_json" class="hidden" name="actions"/>')
            );

            this.saveButton = COMMCAREHQ.SaveButton.initForm($form, {
                unsavedMessage: "You have unchanged case settings",
                success: function (data) {
                    COMMCAREHQ.app_manager.updateDOM(data.update);
                }
            });
            $form.prependTo(this.home);
            this.subhome = $('<div/>').prependTo($form);
            if (this.edit) {
                this.saveButton.ui.prependTo(this.home);
            }
<<<<<<< HEAD
            var questionMap = {};
            _(this.questions).each(function (question) {
                questionMap[question.value] = question;
            });
            this.get_repeat_context = function(path) {
                if (path) {
                    return questionMap[path].repeat;
                } else {
                    return undefined;
                }
            };

=======
            var questionScores = {};
            _(this.questions).each(function (question, i) {
                questionScores[question.value] = i;
            });
            this.questionScores = questionScores;
>>>>>>> c8f86fce
            ko.applyBindings(new SubCasesViewModel(params, this), $('#case-config-ko').get(0));
        };
    CaseXML.prototype = {
        truncateLabel: function (label, suffix) {
            suffix = suffix || "";
            var MAXLEN = 40,
                maxlen = MAXLEN - suffix.length;
            return ((label.length <= maxlen) ? (label) : (label.slice(0, maxlen) + "...")) + suffix;
        },
        escapeQuotes: function (string) {
            return string.replace(/'/g, "&apos;").replace(/"/g, "&quot;");
        },
        action_is_active: function (action) {
            return action && action.condition && (action.condition.type === "if" || action.condition.type === "always");
        }
    };

    CaseXML.prototype.render = function () {
        var i;
        for (i = 0; i < action_names.length; i += 1) {
            this.actions[action_names[i]] = this.actions[action_names[i]] || {
                condition: {
                    type: "never"
                }
            };
        }
        this.template.update(this.subhome.get(0), this);
        COMMCAREHQ.initBlock(this.subhome);
        $('.action-checkbox').each(function () {
            var container = $(this).parent().next('.well');
            if (!$(this).is(':checked')) {
                container.hide();
            }
        });
    };
    CaseXML.prototype.change = function () {
        var casexml = this;
        $("#casexml_json").text(JSON.stringify(casexml.actions));
        casexml.saveButton.fire('change');
    };
    CaseXML.prototype.init = function () {
        var casexml = this;
        if (this.questions.length && this.edit) {
            this.home.delegate('input:not(.action-checkbox), select', 'change textchange', function () {
                // recompute casexml_json
                casexml.refreshActions();
                casexml.render();
                casexml.refreshActions();
                casexml.render();
                casexml.change();
            }).delegate('input.action-checkbox', 'change', function () {
                var container = $(this).parent().next('.well');
                if ($(this).is(':checked')) {
                    container.slideDown();
                } else {
                    container.slideUp();
                }
                casexml.refreshActions();
                casexml.change();
            });
        }
        this.render();
    };
    CaseXML.prototype.sortByQuestions = function (map, keysOrValues) {
        var self = this, pairs = _.pairs(map);
        return _(pairs).sortBy(function (pair) {
            var path = keysOrValues === 'keys' ? pair[0] : pair[1];
            return self.questionScores[path];
        });
    };
    CaseXML.prototype.renderCondition = function (condition) {
        return this.condition_ejs.render({
            casexml: this,
            condition: condition
        });
    };
    CaseXML.prototype.getQuestions = function (filter, excludeHidden, includeRepeat) {
        // filter can be "all", or any of "select1", "select", or "input" separated by spaces
        var i, options = [],
            q;
        excludeHidden = excludeHidden || false;
        includeRepeat = includeRepeat || false;
        filter = filter.split(" ");
        if (!excludeHidden) {
            filter.push('hidden');
        }
        for (i = 0; i < this.questions.length; i += 1) {
            q = this.questions[i];
            if (filter[0] === "all" || filter.indexOf(q.tag) !== -1) {
                if (includeRepeat || !q.repeat) {
                    options.push(q);
                }
            }
        }
        return options;
    };
    CaseXML.prototype.renderOptions = function (options, value, name, allowNull) {
        if (allowNull === undefined) {
            allowNull = true;
        }
        return this.options_ejs.render({
            casexml: this,
            options: options,
            value: value,
            name: name,
            allowNull: allowNull
        });
    };
    CaseXML.prototype.renderQuestions = function (filter) {
        var options = this.getQuestions(filter),
            html = "";
        options.forEach(function (o) {
            html += "<option value='" + o.value + "' title='" + this.escapeQuotes(o.label) + "'>" + this.truncateLabel(o.label) + "</option>";
        });
        return html;
    };
    CaseXML.prototype.getAnswers = function (condition) {
        var i, q, o, value = condition.question,
            found = false,
            options = [];
        for (i = 0; i < this.questions.length; i += 1) {
            q = this.questions[i];
            if (q.value === value) {
                found = true;
                break;
            }
        }
        if (found && q.options) {
            for (i = 0; i < q.options.length; i += 1) {
                o = q.options[i];
                options.push(o);
            }
        }
        return options;
    };
    CaseXML.prototype.renderChecked = function (action) {
        if (this.action_is_active(action)) {
            return 'checked="true"';
        } else {
            return "";
        }
    };

    CaseXML.prototype.refreshActions = function () {
        var actions = this.actions,
            requires;

        function lookup(root, key) {
            return $(root).find('[name="' + key + '"]').attr('value');
        }
        requires = $('[name="requires"]', this.subhome).val();
        if (requires !== this.requires()) {
            this.requires(requires);
            this.render();
        }
        $(".casexml .action").each(function () {

            var $checkbox = $(this).find('input[type="checkbox"].action-checkbox'),
                id = $checkbox.attr('id').replace('-', '_'),
                action = {
                    "condition": {
                        "type": "never"
                    }
                };

            if (!$checkbox.is(":checked")) {
                actions[id] = action;
                return;
            }


            if (id === "open_case") {
                action.name_path = lookup(this, 'name_path');
                action.external_id = lookup(this, 'external_id');
            } else if (id === "update_case") {
                action.update = {};
                $('.action-update', this).each(function () {
                    var key = lookup(this, "action-update-key"),
                        val = lookup(this, "action-update-value");
                    if (key || val) {
                        action.update[key] = val;
                    }
                });
            } else if (id === "case_preload") {
                action.preload = {};
                $('.action-update', this).each(function () {
                    var propertyName = lookup(this, "action-update-key"),
                        nodeset = lookup(this, "action-update-value");
                    if (propertyName || nodeset) {
                        action.preload[nodeset] = propertyName;
                    }
                });
            }
            action.condition = {
                'type': 'always'
            }; // default value
            $('.condition', this).each(function () { // there is only one
                // action.condition = {};
                //                if($checkbox.is(":checked")) {
                //                    action.condition.type = "never";
                //                }
                if ($('input[name="if"]', this).is(':checked')) {
                    action.condition.type = "if";
                } else {
                    action.condition.type = 'always';
                }
                if (action.condition.type === 'if') {
                    action.condition.question = lookup(this, 'condition-question');
                    action.condition.answer = lookup(this, 'condition-answer');
                }
            });
            actions[id] = action;

        });
    };

    CaseXML.prototype.renderAction = function (action_type, label) {
        var html = this.action_ejs.render({
            casexml: this,
            id: action_type.replace("_", "-"),
            action_type: action_type,
            label: label,
            action_body: this.action_templates[action_type].render(this)
        });
        return html;
    };
    CaseXML.prototype.hasActions = function () {
        var a;
        for (a in this.actions) {
            if (this.actions.hasOwnProperty(a)) {
                if (this.action_is_active(this.actions[a])) {
                    return true;
                }
            }
        }
    };

    CaseXML.prototype.renderPropertyList = function (map, keyType, reservedWords, showSuggestion) {
        showSuggestion = showSuggestion === undefined ? false : showSuggestion;
        return this.propertyList_ejs.render({
            map: map,
            keyType: keyType,
            showSuggestion: showSuggestion,
            casexml: this,
            reservedWords: reservedWords
        });
    };

    return CaseXML;
}());<|MERGE_RESOLUTION|>--- conflicted
+++ resolved
@@ -331,7 +331,7 @@
             if (this.edit) {
                 this.saveButton.ui.prependTo(this.home);
             }
-<<<<<<< HEAD
+
             var questionMap = {};
             _(this.questions).each(function (question) {
                 questionMap[question.value] = question;
@@ -344,13 +344,12 @@
                 }
             };
 
-=======
             var questionScores = {};
             _(this.questions).each(function (question, i) {
                 questionScores[question.value] = i;
             });
             this.questionScores = questionScores;
->>>>>>> c8f86fce
+            
             ko.applyBindings(new SubCasesViewModel(params, this), $('#case-config-ko').get(0));
         };
     CaseXML.prototype = {
