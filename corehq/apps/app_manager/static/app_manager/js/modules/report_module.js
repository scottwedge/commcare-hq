/* globals hqDefine _ */
hqDefine('app_manager/js/modules/report_module', function () {
    // TODO: Ideally the separator would be defined in one place. Right now it is
    //       also defined corehq.apps.userreports.reports.filters.CHOICE_DELIMITER
    var select2Separator = "\u001F";

    function GraphConfig(reportId, reportName, availableReportIds, reportCharts, graph_configs,
                         columnXpathTemplate, dataPathPlaceholders, lang, langs, changeSaveButton) {
        var self = this,
            columnTemplate = _.template(columnXpathTemplate);

        graph_configs = graph_configs || {};

        self.graphUiElements = {};
        var GraphConfigurationUiElement = hqImport('app_manager/js/details/graph_config').GraphConfigurationUiElement;
        for (var i = 0; i < availableReportIds.length; i++) {
            var currentReportId = availableReportIds[i];
            self.graphUiElements[currentReportId] = {};
            for (var j = 0; j < reportCharts[currentReportId].length; j++) {
                var currentChart = reportCharts[currentReportId][j];
                var graph_config = graph_configs[currentChart.chart_id] || {
                    graph_type: 'bar',
                    series: _.map(currentChart.y_axis_columns, function(c) { return {}; }),
                };

                // Add series placeholders
                _.each(currentChart.y_axis_columns, function(column, index) {
                    if (graph_config.series[index]) {
                        var dataPathPlaceholder = dataPathPlaceholders && dataPathPlaceholders[currentReportId]
                            ? dataPathPlaceholders[currentReportId][currentChart.chart_id]
                            : "[path will be automatically generated]"
                        ;
                        _.extend(graph_config.series[index], {
                            data_path_placeholder: dataPathPlaceholder,
                            x_placeholder: columnTemplate({ id: currentChart.x_axis_column }),
                            y_placeholder: columnTemplate({ id: column.column_id }),
                        });
                    }
                });

                var graph_el = new GraphConfigurationUiElement({
                    childCaseTypes: [],
                    fixtures: [],
                    lang: lang,
                    langs: langs,
                }, graph_config);
                graph_el.setName(reportName);
                self.graphUiElements[currentReportId][currentChart.chart_id] = graph_el;

                graph_el.on("change", function() {
                    changeSaveButton();
                });
            }
        }

        this.name = ko.observable(reportName);
        this.name.subscribe(function(newValue) {
            _.each(self.graphUiElements, function(reportGraphElements) {
                _.each(reportGraphElements, function(uiElement) {
                    uiElement.setName(newValue);
                });
            });
        });

        this.currentGraphUiElements = ko.computed(function() {
            return self.graphUiElements[reportId()];
        });

        this.currentCharts = ko.computed(function() {
            return reportCharts[reportId()];
        });

        this.getCurrentGraphUiElement = function(chart_id) {
            return self.currentGraphUiElements()[chart_id];
        };

        this.toJSON = function () {
            var chartsToConfigs = {};
            var currentChartsToConfigs = self.currentGraphUiElements();
            _.each(currentChartsToConfigs, function(graph_config, chart_id) {
                chartsToConfigs[chart_id] = graph_config.val();
            });
            return chartsToConfigs;
        };
    }

    /**
     * View-model for the filters of a mobile UCR.
     *
     * @param savedReportId - the id of the report, currently saved. Can be undefined for unsaved report.
     * @param selectedReportId - KO observable for the id of the currently selected report
     * @param filterValues - { slug : saved filter data } for each saved filter
     * @param reportFilters - { report id --> [ { slug: filter slug } for each filter in report ] for each report }
     * @param changeSaveButton - function that enables the "Save" button
     */
    function FilterConfig(savedReportId, selectedReportId, filterValues, reportFilters, changeSaveButton) {
        var self = this;

        this.reportFilters = JSON.parse(JSON.stringify(reportFilters || {}));
        _.each(this.reportFilters, function(filtersInReport, id) {
            for (var i = 0; i < filtersInReport.length; i++) {
                var filter = filtersInReport[i];
                if (id === savedReportId && filterValues.hasOwnProperty(filter.slug)) {
                    filter.selectedValue = filterValues[filter.slug];
                    filter.selectedValue.doc_type = ko.observable(filter.selectedValue.doc_type);
                } else {
                    filter.selectedValue = {
                        doc_type: ko.observable(null)
                    };
                }
                var filterFields = [
                    'custom_data_property',
                    'date_range',
                    'filter_type',
                    'select_value',
                    'operator',
                    'operand',
                    'date_number',
                    'date_number2',
                    'start_of_month',
                    'period',
                    'ancestor_location_type_name'
                ];
                for(var filterFieldsIndex = 0; filterFieldsIndex < filterFields.length; filterFieldsIndex++) {
                    startVal = filter.selectedValue[filterFields[filterFieldsIndex]];
                    if (startVal === 0) {
                        filter.selectedValue[filterFields[filterFieldsIndex]] = ko.observable(0);
                    } else {
                        filter.selectedValue[filterFields[filterFieldsIndex]] = ko.observable(startVal || '');
                    }
                }
                filter.selectedValue.value = ko.observable(filter.selectedValue.value ? filter.selectedValue.value.join(select2Separator) : '');

                filter.dynamicFilterName = ko.computed(function () {
                    return selectedReportId() + '/' + filter.slug;
                });

                if(filter.choices !== undefined && filter.show_all) {
                    filter.choices.unshift({value: "_all", display: gettext("Show All")});
                }
            }
        });

        this.selectedFilterStructure = ko.computed(function () { // for the chosen report
            return self.reportFilters[selectedReportId()];
        });

        this.toJSON = function () {
            var selectedFilterStructure = self.selectedFilterStructure();
            var selectedFilterValues = {};
            for (var i = 0; i < selectedFilterStructure.length; i++) {
                var filter = selectedFilterStructure[i];
                if (filter.selectedValue.doc_type()) {
                    selectedFilterValues[filter.slug] = {};
                    selectedFilterValues[filter.slug].doc_type = filter.selectedValue.doc_type();
                    // Depending on doc_type, pull the correct observables' values
                    var docTypeToField = {
                        AutoFilter: ['filter_type'],
                        CustomDataAutoFilter: ['custom_data_property'],
                        StaticChoiceFilter: ['select_value'],
                        StaticDatespanFilter: ['date_range'],
                        CustomDatespanFilter: ['operator', 'date_number', 'date_number2'],
                        CustomMonthFilter: ['start_of_month', 'period'],
                        AncestorLocationTypeFilter: ['ancestor_location_type_name'],
                        NumericFilter: ['operator', 'operand'],
                    };
                    _.each(docTypeToField, function(field, docType) {
                        if(filter.selectedValue.doc_type() === docType) {
                            _.each(field, function(value) {
                                selectedFilterValues[filter.slug][value] = filter.selectedValue[value]();
                            });
                        }
                    });
                    if(filter.selectedValue.doc_type() === 'StaticChoiceListFilter') {
                        selectedFilterValues[filter.slug].value = filter.selectedValue.value().split(select2Separator);
                    }
                }
            }
            return selectedFilterValues;
        };

        this.addSubscribersToSaveButton = function() {
            var addSubscriberToSaveButton = function(observable) {
                observable.subscribe(changeSaveButton);
            };
            _.each(this.reportFilters, function(filtersInReport) {
                for (var i = 0; i < filtersInReport.length; i++) {
                    var filter = filtersInReport[i];
                    _.each(filter.selectedValue, addSubscriberToSaveButton);
                }
            });
        };
    }

    function ReportConfig(report_id, display,
                          localizedDescription, xpathDescription, useXpathDescription,
                          showDataTable, uuid, availableReportIds,
                          reportCharts, graph_configs, columnXpathTemplate, dataPathPlaceholders,
                          filterValues, reportFilters,
                          language, languages, changeSaveButton) {
        var self = this;
        this.lang = language;
        this.fullDisplay = display || {};
        this.fullLocalizedDescription = localizedDescription || {};
        this.uuid = uuid;
        this.availableReportIds = availableReportIds;

        this.reportId = ko.observable(report_id);
        this.display = ko.observable(this.fullDisplay[this.lang]);
        this.localizedDescription = ko.observable(this.fullLocalizedDescription[this.lang]);
        this.xpathDescription = ko.observable(xpathDescription);
        this.useXpathDescription = ko.observable(useXpathDescription);
        this.showDataTable = ko.observable(showDataTable);

        this.reportId.subscribe(changeSaveButton);
        this.display.subscribe(changeSaveButton);
        this.localizedDescription.subscribe(changeSaveButton);
        this.xpathDescription.subscribe(changeSaveButton);
        this.useXpathDescription.subscribe(changeSaveButton);
        this.showDataTable.subscribe(changeSaveButton);

        self.graphConfig = new GraphConfig(this.reportId, this.display(), availableReportIds, reportCharts,
                                           graph_configs, columnXpathTemplate, dataPathPlaceholders,
                                           this.lang, languages, changeSaveButton);
        this.display.subscribe(function(newValue) {
            self.graphConfig.name(newValue);
        });
        this.filterConfig = new FilterConfig(report_id, this.reportId, filterValues, reportFilters, changeSaveButton);

        this.toJSON = function () {
            self.fullDisplay[self.lang] = self.display();
            self.fullLocalizedDescription[self.lang] = self.localizedDescription() || "";
            return {
                report_id: self.reportId(),
                complete_graph_configs: self.graphConfig.toJSON(),
                filters: self.filterConfig.toJSON(),
                header: self.fullDisplay,
                localized_description: self.fullLocalizedDescription,
                xpath_description: self.xpathDescription(),
                use_xpath_description: self.useXpathDescription(),
                show_data_table: self.showDataTable(),
                uuid: self.uuid,
            };
        };
    }

    function StaticFilterData(options) {
        this.filterChoices = options.filterChoices;
        // support "unselected"
        this.filterChoices.unshift({slug: null, description: 'No filter'});
        this.autoFilterChoices = options.autoFilterChoices;
        this.dateRangeOptions = options.dateRangeOptions;
        this.dateOperators = ['=', '<', '<=', '>', '>=', 'between'];
        this.numericOperators = ['=', '!=', '<', '<=', '>', '>='];
    }

    function ReportModule(options) {
        var self = this;
        var currentReports = options.currentReports || [];
        var availableReports = options.availableReports || [];
        var saveURL = options.saveURL;
        self.staticFilterData = options.staticFilterData;
        self.languages = options.languages;
        self.lang = options.lang;
        self.moduleName = options.moduleName;
        self.moduleFilter = options.moduleFilter || "";
        self.currentModuleName = ko.observable(options.moduleName[self.lang]);
        self.currentModuleFilter = ko.observable(self.moduleFilter);
        self.menuImage = options.menuImage;
        self.menuAudio = options.menuAudio;
        self.reportTitles = {};
        self.reportDescriptions = {};
        self.reportCharts = {};
        self.reportFilters = {};
        self.reports = ko.observableArray([]);
        self.columnXpathTemplate = options.columnXpathTemplate || "";
        self.dataPathPlaceholders = options.dataPathPlaceholders || {};
        for (var i = 0; i < availableReports.length; i++) {
            var report = availableReports[i];
            var report_id = report.report_id;
            self.reportTitles[report_id] = report.title;
            self.reportDescriptions[report_id] = report.description;
            self.reportCharts[report_id] = report.charts;
            self.reportFilters[report_id] = report.filter_structure;
        }

        self.availableReportIds = _.map(options.availableReports, function (r) { return r.report_id; });

        self.defaultReportTitle = function (reportId) {
            return self.reportTitles[reportId];
        };
        self.defaultReportDescription = function (reportId) {
            return self.reportDescriptions[reportId];
        };

        self.multimedia = function () {
            var multimedia = {};
            multimedia.mediaImage = {};
            multimedia.mediaImage[self.lang] = self.menuImage.savedPath();
            multimedia.mediaAudio = {};
            multimedia.mediaAudio[self.lang] = self.menuAudio.savedPath();
            return multimedia;
        };

        self.saveButton = COMMCAREHQ.SaveButton.init({
            unsavedMessage: gettext("You have unsaved changes in your report list module"),
            save: function () {
                // validate that all reports have valid data
                var reports = self.reports();
                for (var i = 0; i < reports.length; i++) {
                    if (!reports[i].reportId() || !reports[i].display()) {
                        alert(gettext('Reports must have all properties set!'));
                        break;
                    }
                }
                self.moduleName[self.lang] = self.currentModuleName();

                var filter = self.currentModuleFilter().trim();
                self.moduleFilter = filter === '' ? undefined : filter;

                self.saveButton.ajax({
                    url: saveURL,
                    type: 'post',
                    dataType: 'json',
                    data: {
                        name: JSON.stringify(self.moduleName),
                        module_filter: self.moduleFilter,
                        reports: JSON.stringify(_.map(self.reports(), function (r) { return r.toJSON(); })),
                        multimedia: JSON.stringify(self.multimedia())
                    }
                });
            }
        });

        self.changeSaveButton = function () {
            self.saveButton.fire('change');
        };

        self.currentModuleName.subscribe(self.changeSaveButton);
        self.currentModuleFilter.subscribe(self.changeSaveButton);
        $(options.containerId + ' input').on('textchange', self.changeSaveButton);

        function newReport(options) {
            options = options || {};
            var report = new ReportConfig(
                options.report_id,
                options.header,
                options.localized_description,
                options.xpath_description,
                options.use_xpath_description,
                options.show_data_table,
                options.uuid,
                self.availableReportIds,
                self.reportCharts,
                options.complete_graph_configs,
                self.columnXpathTemplate,
                self.dataPathPlaceholders,
                options.filters,
                self.reportFilters,
                self.lang,
                self.languages,
                self.changeSaveButton
            );
            report.reportId.subscribe(function (reportId) {
                report.display(self.defaultReportTitle(reportId));
            });
            report.reportId.subscribe(function (reportId) {
                report.localizedDescription(self.defaultReportDescription(reportId));
            });

            return report;
        }
        this.addReport = function () {
            self.reports.push(newReport());
        };
        this.removeReport = function (report) {
            self.reports.remove(report);
            self.changeSaveButton();
        };

        // add existing reports to UI
        for (i = 0; i < currentReports.length; i += 1) {
            var report = newReport(currentReports[i]);
            self.reports.push(report);
        }
    }

    $(function () {
<<<<<<< HEAD
        var setupValidation = hqImport('app_manager/js/app_manager').setupValidation;
        setupValidation(hqImport('hqwebapp/js/urllib').reverse('validate_module_for_build'));
=======
        var setupValidation = hqImport('app_manager/js/app_manager.js').setupValidation;
        setupValidation(hqImport('hqwebapp/js/initial_page_data.js').reverse('validate_module_for_build'));
>>>>>>> f14ec89a
    });

    return {
        ReportModule: ReportModule,
        StaticFilterData: StaticFilterData,
        select2Separator: select2Separator
    };
});

ko.bindingHandlers.editGraph = {
    init: function (element, valueAccessor) {
        $(element).find(":first").replaceWith(valueAccessor().ui);
    },
};<|MERGE_RESOLUTION|>--- conflicted
+++ resolved
@@ -386,13 +386,8 @@
     }
 
     $(function () {
-<<<<<<< HEAD
         var setupValidation = hqImport('app_manager/js/app_manager').setupValidation;
-        setupValidation(hqImport('hqwebapp/js/urllib').reverse('validate_module_for_build'));
-=======
-        var setupValidation = hqImport('app_manager/js/app_manager.js').setupValidation;
-        setupValidation(hqImport('hqwebapp/js/initial_page_data.js').reverse('validate_module_for_build'));
->>>>>>> f14ec89a
+        setupValidation(hqImport('hqwebapp/js/initial_page_data').reverse('validate_module_for_build'));
     });
 
     return {
