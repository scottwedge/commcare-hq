hqDefine("app_manager/js/modules/module_view_report", function() {
    $(function () {
        var initial_page_data = hqImport("hqwebapp/js/initial_page_data").get;
        var initNavMenuMedia = hqImport('app_manager/js/app_manager_media').initNavMenuMedia;
        var select2Separator = hqImport('app_manager/js/modules/report_module').select2Separator;
        var ReportModule = hqImport('app_manager/js/modules/report_module').ReportModule;
        var StaticFilterData = hqImport('app_manager/js/modules/report_module').StaticFilterData;
        // Hacky: report modules only deal with one kind of multimedia (the menu image/audio),
        // so assume nav_menu_media_specifics has one element.
        var navMenuMediaItem = initial_page_data("nav_menu_media_specifics")[0];
        var navMenuMedia = initNavMenuMedia(
                "",
                navMenuMediaItem.menu_refs.image,
                navMenuMediaItem.menu_refs.audio,
                initial_page_data("multimedia_object_map"),
                navMenuMediaItem.default_file_name
        );
<<<<<<< HEAD
        var saveURL = hqImport("hqwebapp/js/urllib").reverse("edit_report_module");
=======
        var saveURL = hqImport("hqwebapp/js/initial_page_data.js").reverse("edit_report_module");
>>>>>>> f14ec89a
        var staticData = new StaticFilterData(initial_page_data('static_data_options'));
        var reportModule = new ReportModule(_.extend({}, initial_page_data("report_module_options"), {
            lang: initial_page_data('lang'),
            staticFilterData: staticData,
            saveURL: saveURL,
            menuImage: navMenuMedia.menuImage,
            menuAudio: navMenuMedia.menuAudio,
            containerId: "#settings",
        }));
        _([
            $('#save-button'),
            $('#module-name'),
            $('#module-filter'),
            $('#report-list'),
            $('#add-report-btn')
        ]).each(function($element) {
            // never call applyBindings with null as the second arg!
            if ($element.get(0)) {
                $element.koApplyBindings(reportModule);
            }
        });
        navMenuMedia.menuImage.ref.subscribe(function() {
            reportModule.changeSaveButton();
        });
        navMenuMedia.menuAudio.ref.subscribe(function() {
            reportModule.changeSaveButton();
        });

        var select2s = $('.choice_filter');
        for(var i = 0; i < select2s.length; i++) {
            var element = select2s.eq(i);

            var separator = select2Separator;
            var initialValues = element.val() !== "" ? element.val().split(separator) : [];
            element.select2({
                minimumInputLength: 0,
                multiple: true,
                separator: separator,
                allowClear: true,
                // allowClear only respected if there is a non empty placeholder
                placeholder: " ",
                ajax: {
                    // TODO - this is pretty hackish
<<<<<<< HEAD
                    url: (hqImport("hqwebapp/js/urllib").reverse("choice_list_api").split('report_id')[0]
=======
                    url: (hqImport("hqwebapp/js/initial_page_data.js").reverse("choice_list_api").split('report_id')[0]
>>>>>>> f14ec89a
                          + element.parent()[0].lastElementChild.value + "/"),
                    dataType: 'json',
                    quietMillis: 250,
                    data: choiceListUtils.getApiQueryParams,
                    results: choiceListUtils.formatPageForSelect2,
                    cache: true
                }
            });
            element.select2('data', _.map(initialValues, function(v){
                return {id: v, text: v};
            }));
        }
    });
});<|MERGE_RESOLUTION|>--- conflicted
+++ resolved
@@ -15,11 +15,7 @@
                 initial_page_data("multimedia_object_map"),
                 navMenuMediaItem.default_file_name
         );
-<<<<<<< HEAD
-        var saveURL = hqImport("hqwebapp/js/urllib").reverse("edit_report_module");
-=======
-        var saveURL = hqImport("hqwebapp/js/initial_page_data.js").reverse("edit_report_module");
->>>>>>> f14ec89a
+        var saveURL = hqImport("hqwebapp/js/initial_page_data").reverse("edit_report_module");
         var staticData = new StaticFilterData(initial_page_data('static_data_options'));
         var reportModule = new ReportModule(_.extend({}, initial_page_data("report_module_options"), {
             lang: initial_page_data('lang'),
@@ -63,11 +59,7 @@
                 placeholder: " ",
                 ajax: {
                     // TODO - this is pretty hackish
-<<<<<<< HEAD
-                    url: (hqImport("hqwebapp/js/urllib").reverse("choice_list_api").split('report_id')[0]
-=======
-                    url: (hqImport("hqwebapp/js/initial_page_data.js").reverse("choice_list_api").split('report_id')[0]
->>>>>>> f14ec89a
+                    url: (hqImport("hqwebapp/js/initial_page_data").reverse("choice_list_api").split('report_id')[0]
                           + element.parent()[0].lastElementChild.value + "/"),
                     dataType: 'json',
                     quietMillis: 250,
