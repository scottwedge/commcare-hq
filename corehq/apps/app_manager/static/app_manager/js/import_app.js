--- conflicted
+++ resolved
@@ -19,13 +19,8 @@
             return false;
         });
  
-<<<<<<< HEAD
         var source = hqImport('hqwebapp/js/initial_page_data').get('export_json');
-        var post_url = hqImport('hqwebapp/js/urllib').reverse('import_app');
-=======
-        var source = hqImport('hqwebapp/js/initial_page_data.js').get('export_json');
-        var post_url = hqImport('hqwebapp/js/initial_page_data.js').reverse('import_app');
->>>>>>> f14ec89a
+        var post_url = hqImport('hqwebapp/js/initial_page_data').reverse('import_app');
         $('#app-import-form').koApplyBindings(new CompressionViewModel(source, post_url));
     });
 });