/* globals COMMCAREHQ, hqLayout */
hqDefine("app_manager/js/summary/summary", function() {
    $(function() {
        'use strict';

        var v2 = !COMMCAREHQ.toggleEnabled('APP_MANAGER_V1');
        if (v2) {
            hqLayout.utils.setIsAppbuilderResizing(true);
        }

        var summaryApp = window.angular.module('summaryApp', ['ngRoute', 'summaryModule']),
<<<<<<< HEAD
            initial_page_data = hqImport("hqwebapp/js/initial_page_data").get,
            url = hqImport('hqwebapp/js/urllib').reverse;
=======
            initial_page_data = hqImport("hqwebapp/js/initial_page_data.js").get,
            url = hqImport('hqwebapp/js/initial_page_data.js').reverse;
>>>>>>> f14ec89a
        summaryApp.config(['$httpProvider', function($httpProvider) {
            $httpProvider.defaults.headers.common['X-Requested-With'] = 'XMLHttpRequest';
            $httpProvider.defaults.xsrfCookieName = 'csrftoken';
            $httpProvider.defaults.xsrfHeaderName = 'X-CSRFToken';
            $httpProvider.defaults.headers.common["X-CSRFToken"] = $("#csrfTokenContainer").val();
        }]);
        summaryApp.config(["djangoRMIProvider", function(djangoRMIProvider) {
            djangoRMIProvider.configure(initial_page_data('djng_current_rmi'));
        }]);

        summaryApp.constant('summaryConfig', {
            staticRoot: initial_page_data('static_root'),
            vellumTypes: initial_page_data('vellum_types'),
            formNameMap: initial_page_data('form_name_map'),
            appLangs: initial_page_data('app_langs'),
            caseDownloadURL: url("download_case_summary"),
            formDownloadURL: url("download_form_summary"),
            appDownloadURL: url("download_app_summary"),
            appSettingsURL: url("release_manager"),
            appHomeURL: url("view_app"),
            appName: initial_page_data("app_name"),
        });

        summaryApp.config(['$routeProvider', function($routeProvider) {
            $routeProvider.
                when('/forms', {
                    templateUrl: url("ng_template", "form_summary_view" + (v2 ? "_v2" : "")),
                    controller: 'FormController',
                }).
                when('/cases', {
                    templateUrl: url("ng_template", "case_summary_view" + (v2 ? "_v2" : "")),
                    controller: 'CaseController',
                }).
                otherwise({
                    redirectTo: '/forms',
                });
        }]);

        window.angular.bootstrap(document.getElementById("summary-app"), ["summaryApp"]);
    });
});<|MERGE_RESOLUTION|>--- conflicted
+++ resolved
@@ -9,13 +9,8 @@
         }
 
         var summaryApp = window.angular.module('summaryApp', ['ngRoute', 'summaryModule']),
-<<<<<<< HEAD
             initial_page_data = hqImport("hqwebapp/js/initial_page_data").get,
-            url = hqImport('hqwebapp/js/urllib').reverse;
-=======
-            initial_page_data = hqImport("hqwebapp/js/initial_page_data.js").get,
-            url = hqImport('hqwebapp/js/initial_page_data.js').reverse;
->>>>>>> f14ec89a
+            url = hqImport('hqwebapp/js/initial_page_data').reverse;
         summaryApp.config(['$httpProvider', function($httpProvider) {
             $httpProvider.defaults.headers.common['X-Requested-With'] = 'XMLHttpRequest';
             $httpProvider.defaults.xsrfCookieName = 'csrftoken';
