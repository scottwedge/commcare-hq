--- conflicted
+++ resolved
@@ -103,13 +103,8 @@
         </div>
         <button class="btn btn-primary" data-bind="
             click: makeNewBuild,
-<<<<<<< HEAD
-            attr: {disabled: (buildState()=='pending') ? 'disabled' : undefined},
-            css: {disabled: (buildState()=='pending')}
-=======
             attr: {disabled: !buildButtonEnabled() ? 'disabled' : undefined},
             css: {disabled: !buildButtonEnabled()}
->>>>>>> 8c64c835
         ">{% trans 'Make New Version' %}</button>
 
         <div id="build-errors-wrapper"></div>
