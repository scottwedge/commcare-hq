--- conflicted
+++ resolved
@@ -421,11 +421,7 @@
                                                         <li>
                                                             {% trans "Download" %}
                                                             <a href="#" data-bind="click: function () {
-<<<<<<< HEAD
-                                                                download_application_zip('{% url "download_ccz" app.domain '_____' %}', '{% trans 'Your application download is ready' %}');
-=======
                                                                 download_application_zip(false);
->>>>>>> de1b8b15
                                                             }">
                                                                 CommCare.ccz
                                                             </a>
