--- conflicted
+++ resolved
@@ -328,15 +328,12 @@
 {% block form-view %}
     {% initial_page_data 'case_config_options' case_config_options %}
     {% initial_page_data 'form_requires' form.requires %}
-<<<<<<< HEAD
+    {% initial_page_data 'has_form_source' form.source|yesno:"1," %}
     {% initial_page_data 'multimedia_object_map' multimedia.object_map %}
     {% initial_page_data 'multimedia_upload_managers' multimedia.upload_managers_js %}
     {% initial_page_data 'nav_menu_media_specifics' nav_menu_media_specifics %}
     {% initial_page_data 'sessionid' request.COOKIES.sessionid %}
     {% initial_page_data 'swfURL' 'hqmedia/MediaUploader/flashuploader.swf'|static %}
-=======
-    {% initial_page_data 'has_form_source' form.source|yesno:"1," %}
->>>>>>> 969f3560
     <div class="tabbable appmanager-tabs-container">
         <ul class="nav nav-tabs">
 
