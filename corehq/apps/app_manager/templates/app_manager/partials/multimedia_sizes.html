--- conflicted
+++ resolved
@@ -1,13 +1,8 @@
 {% load i18n %}
-<<<<<<< HEAD
 {% if version %}
   <b>{% trans 'Version' %} {{ version }}</b>
 {% endif %}
-<div data-bind="if: load_state() === 'loading'">
-=======
-<b>{% trans 'Version' %} {{ version }}</b>
 <div data-bind="if: loadState() === 'loading'">
->>>>>>> 1c298a60
   <i class="fa fa-spin fa-spinner"></i>
   {% trans "Loading Multimedia Sizes..." %}
 </div>
