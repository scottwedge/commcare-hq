{% load xforms_extras %}
{% load hq_shared_tags %}
{% load i18n %}

{% if request|toggle_enabled:"ONBOARDING_PROTOTYPE" %}
{% if not module.is_surveys and form.get_action_type == 'open' and app.advanced_app_builder %}

<<<<<<< HEAD
=======
<script>
    // show extra fields if user wants reg form in both case list and menu
    $(function() {
        var $form = $("#case-list-form"),
            $config = $("#case_list_form-label, #case_list_media");
        $config.addClass("hide");
        $form.on("change", "input[type='checkbox']", function() {
            if ($form.find(":checked").length === 2) {
                $config.removeClass("hide");
            } else {
                $config.addClass("hide");
            }
        });
    });
</script>

>>>>>>> 56d52a77
<div id="case-list-form">
    <div class="form-group">
        <label class="col-sm-2 control-label">
            Registration Form Accessible in Menu
            <span class="hq-help-template"
                  data-title="{% trans "Registration Form Accessible from Case List" %}"
                  data-content="{% blocktrans %}Minimize duplicate case registrations by requiring mobile workers
                  to search the case list before they can enter a form that registers new cases.{% endblocktrans %}"
            ></span>
        </label>
        <div class="col-sm-4">
            <div class="checkbox">
                <label>
<<<<<<< HEAD
                    <input type="checkbox" checked />
=======
                    <input type="checkbox" />
>>>>>>> 56d52a77
                </label>
            </div>
        </div>
    </div>
    <div class="form-group">
        <label class="col-sm-2 control-label">
            Registration Form Accessible from Case List
            <span class="hq-help-template"
                  data-title="{% trans "Registration Form Accessible from Case List" %}"
<<<<<<< HEAD
                  data-content="{% blocktrans %}Minimize duplicate case registrations by requiring mobile workers
                  to search the case list before they can enter a form that registers new cases.{% endblocktrans %}"
=======
                  data-content="{% blocktrans %}Include a registration form in the application's menu of forms.{% endblocktrans %}"
>>>>>>> 56d52a77
            ></span>
        </label>
        <div class="col-sm-4">
            <div class="checkbox">
                <label>
                    <input type="checkbox" checked />
                </label>
            </div>
        </div>
    </div>
    <div class="form-group" id="case_list_form-label">
        <label class="col-sm-2 control-label">
            {% trans "Label for Case List Registration" %}
        </label>
        <div class="col-sm-4">
            {% input_trans module.case_list_form.label langs input_name='case_list_form_label' %}
        </div>
    </div>
</div>
<div id="case_list_media">
    {% include "app_manager/partials/nav_menu_media.html" with item=multimedia.case_list_form qualifier='case_list_form_' ICON_LABEL="Registration Form Icon" AUDIO_LABEL="Registration Form Audio" %}
</div>

{% endif %}
{% else %}

<div id="case-list-form">
    <div class="form-group">
        <label class="col-sm-2 control-label">
            {% trans "Registration Form Accessible from Case List" %}
            <span class="hq-help-template"
                  data-title="{% trans "Registration Form Accessible from Case List" %}"
                  data-content="{% blocktrans %}Minimize duplicate case registrations by requiring mobile workers
                  to search the case list before they can enter a form that registers new cases.{% endblocktrans %}"
            ></span>
        </label>
        <div class="col-sm-4">
            <div data-bind="visible: caseListForm() || allowed, css: { 'alert alert-danger': formMissing() || !allowed}">
                <select class="form-control" data-bind="
                    optstr: caseListFormOptstr,
                    value: caseListFormProxy
                    "></select>
                <input type="hidden" name="case_list_form_id" data-bind="value: caseListForm" />
                <div data-bind="visible: formMissing()" class="help-block">
                    {% trans "Error! The selected form does not exist." %}
                </div>
            </div>
            <div class="btn-group" data-bind="visible: !allowed && !caseListForm()">
                <button class="btn btn-default disabled" disabled="disabled">
                    <span>{% trans "Not available" %}</span>
                </button>
                <button class="btn btn-default dropdown-toggle" data-toggle="dropdown">
                    <span class="caret"></span>
                </button>
                <ul class="dropdown-menu">
                    <li>
                        <a href="#" data-bind="click: toggleMessage">
                            {% trans "Why can't I select a registration form?" %}
                        </a>
                    </li>
                </ul>
            </div>
            <div class="help-block" data-bind="visible: messageVisible">
                <div>
                    {% blocktrans %}
                    Registration forms are only available from the case list when<br/>
                    (1) The registration form is in a different module<br/>
                    (2) Every form in the module updates or closes the case<br/>
                    (3) The case list does not have parent case selection configured.<br/>
                    (4) The module's "Menu Mode" is configured as "Display module and then forms".<br/>
                    To learn more, see our <a href="https://help.commcarehq.org/display/commcarepublic/Minimize+Duplicates" target="_blank">Help Site</a>
                    {% endblocktrans %}
                </div>
                <a href="#" class="btn btn-default btn-xs" data-bind="click: toggleMessage">
                    {% trans "OK, close this" %}
                </a>
            </div>
        </div>
    </div>
    <div class="form-group" id="case_list_form-label">
        <label class="col-sm-2 control-label">
            {% trans "Label for Registration Form" %}
        </label>
        <div class="col-sm-4">
            {% input_trans module.case_list_form.label langs input_name='case_list_form_label' %}
            <div data-bind="visible: !allowed" class="help-block">
                {%  trans "Error! Registration form will be ignored since this module is not allowed to have one for the following reason:" %}<br/>
                <ul><li data-bind="text: now_allowed_reason"></li></ul>
                {% blocktrans %}
                    To learn more, see our
                    <a href="https://help.commcarehq.org/display/commcarepublic/Minimize+Duplicates#MinimizeDuplicates-Limitations" target="_blank">Help Site</a>
                {% endblocktrans %}
            </div>
        </div>
    </div>
</div>
<div id="case_list_media">
    {% include "app_manager/partials/nav_menu_media.html" with item=multimedia.case_list_form
qualifier='case_list_form_' ICON_LABEL="Registration Form Icon" AUDIO_LABEL="Registration Form Audio" %}
</div>

{% endif %}<|MERGE_RESOLUTION|>--- conflicted
+++ resolved
@@ -5,8 +5,6 @@
 {% if request|toggle_enabled:"ONBOARDING_PROTOTYPE" %}
 {% if not module.is_surveys and form.get_action_type == 'open' and app.advanced_app_builder %}
 
-<<<<<<< HEAD
-=======
 <script>
     // show extra fields if user wants reg form in both case list and menu
     $(function() {
@@ -23,7 +21,6 @@
     });
 </script>
 
->>>>>>> 56d52a77
 <div id="case-list-form">
     <div class="form-group">
         <label class="col-sm-2 control-label">
@@ -37,11 +34,7 @@
         <div class="col-sm-4">
             <div class="checkbox">
                 <label>
-<<<<<<< HEAD
-                    <input type="checkbox" checked />
-=======
                     <input type="checkbox" />
->>>>>>> 56d52a77
                 </label>
             </div>
         </div>
@@ -51,12 +44,7 @@
             Registration Form Accessible from Case List
             <span class="hq-help-template"
                   data-title="{% trans "Registration Form Accessible from Case List" %}"
-<<<<<<< HEAD
-                  data-content="{% blocktrans %}Minimize duplicate case registrations by requiring mobile workers
-                  to search the case list before they can enter a form that registers new cases.{% endblocktrans %}"
-=======
                   data-content="{% blocktrans %}Include a registration form in the application's menu of forms.{% endblocktrans %}"
->>>>>>> 56d52a77
             ></span>
         </label>
         <div class="col-sm-4">
