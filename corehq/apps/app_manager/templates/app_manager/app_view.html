{% extends "app_manager/managed_app.html" %}
{% load xforms_extras %}
{% load hq_shared_tags %}
{% load i18n %}
{% load crispy_forms_tags %}
{% block js %}{{ block.super }}
    <script src="{% new_static 'app_manager/js/commcaresettings.js' %}"></script>
<<<<<<< HEAD
    {% if app.get_doc_type == "Application" %}
        <script src="{% new_static 'translations/js/translations.js' %}"></script>
    {% endif %}
=======
>>>>>>> f95d930a
    <script src="{% new_static 'hqwebapp/ko/bulk_upload_file.js' %}"></script>
    <script src="{% new_static 'app_manager/js/supported-languages.js' %}"></script>
    <script type="text/javascript" src="{% new_static 'hqmedia/js/hqmedia.reference_controller.js' %}"></script>
{% endblock %}
{% block js-inline %}
    {{ block.super }}
    {% if app.get_doc_type == "Application" %}
        <script src="{% new_static 'translations/js/translations.js' %}"></script>
    {% endif %}
    {% if app %}
    <script>
        COMMCAREHQ.appView = {
            settings: {
                sections: {{ settings_layout|JSON }},
                values: {{ settings_values|JSON }},
                {% if request|toggle_enabled:"CUSTOM_PROPERTIES" %}
                customProperties: {{ custom_properties|JSON }},
                {% endif %}
                urls: {
                    save: '{% url "edit_commcare_settings" domain app.id %}'
                },
                user: {
                    is_previewer: {{ request.couch_user.is_previewer|BOOL }}
                },
                permissions: {
                    cloudcare: {{ is_cloudcare_allowed|BOOL }}
                },
                warning: '{% trans "This is not an allowed value for this field" %}'
            }
        };
        $(function () {
            COMMCAREHQ.appView.settings = new CommcareSettings(COMMCAREHQ.appView.settings);
            $('#commcare-settings').koApplyBindings(COMMCAREHQ.appView.settings);
            var multimedia_tab = (function () {
                var self = {};
                self.load_state = ko.observable(null);
                self.multimedia_page_html = ko.observable('');
                self.load_if_necessary = function () {
                    if (!self.load_state() || self.load_state() === 'error') {
                        self.load_state('loading');
                        $.ajax({
                            url: '{% url 'app_multimedia_ajax' domain app.get_id %}'
                        }).success(function (content) {
                            self.load_state('loaded');
                            self.multimedia_page_html(content);
                        }).error(function () {
                            alert('Oops, there was a problem loading this section. Please try again.');
                            self.load_state('error');
                        });
                    }
                };
                return self;
            }());
            $("#multimedia").koApplyBindings(multimedia_tab);
            $('#multimedia-shower').on('show.bs.tab', function () {
                if (multimedia_tab.load_state() === null) {
                    multimedia_tab.load_if_necessary();
                }
            });
        });

    </script>
    {% include 'hqmedia/partials/multimedia_init.html' %}
    <script type="text/javascript">
        var refs = {{ refs|JSON }};
        var media_info = {{ media_info|JSON }};
        var image_refs = {};
        for (var slug in refs) {
            image_refs[slug] = new ImageReference(refs[slug]);
            image_refs[slug].upload_controller = HQMediaUploaders[slug];
            image_refs[slug].setObjReference(media_info[slug]);
        }
        function urlFromLogo(slug) {
            return image_refs[slug].url;
        }
        function thumbUrlFromLogo(slug) {
            return image_refs[slug].thumb_url;
        }
        function triggerUploadForLogo(slug) {
            if(image_refs[slug]) {
                image_refs[slug].triggerUpload();
            }
        }
        function uploadCompleteForLogo(slug, response) {
            if(image_refs[slug]) {
                image_refs[slug].uploadComplete(null, null, response);
            }
        }
        function getPathFromSlug(slug) {
            return image_refs[slug].path;
        }
        function removeLogo(slug) {
            $.post(
                '{% url "hqmedia_remove_logo" domain app.id %}',
                {
                    logo_slug: slug
                },
                function(data, status) {
                    if(status == 'success'){
                        image_refs[slug].url("");
                    }
                }
            );
        }
    </script>
    <script>
        $(function () {
            var langs = {{ app.langs|JSON }};
            var buildLangs = {{ app.build_langs|JSON }};
            var saveURL = "{% url "edit_app_langs" domain app.id %}";
            var validate = !{{ app.is_remote_app|BOOL }};
            $("#supported-languages").koApplyBindings(new SupportedLanguages({
                langs: langs,
                buildLangs: buildLangs,
                saveURL: saveURL,
                validate: validate
            }));
        });
    </script>
    {% endif %}
    <script>
        $.fn.password_setter = function () {
            var that = this,
                randID = Math.floor(Math.random() * 1000),
                password1ID = 'password-' + randID + '-1',
                password2ID = 'password-' + randID + '-2',
                $popupLink = $('<a/>').attr({href: '#'}).text("{% trans "Reset" %}"),
                $modal = $("#password-setter"),
                $passwordRow = $modal.find(".password"),
                $passwordInput = $passwordRow.find("input"),
                $repeatRow = $modal.find(".repeat-password"),
                $repeatInput = $repeatRow.find("input"),
                $errorMismatch = $modal.find(".password-mismatch"),
                $errorEmpty = $modal.find(".password-empty");

            that.hide();
            that.after($popupLink);
            $popupLink.click(function() {
                $modal.modal('show');
                $passwordRow.find("input").focus();
            });

            $passwordRow.find("label").attr("for", password1ID);
            $passwordInput.attr("id", password1ID);
            $repeatRow.find("label").attr("for", password2ID);
            $repeatInput.find("input").attr("id", password2ID);
            
            $modal.find("button.save").click(function (e) {
                $errorMismatch.addClass("hide");
                $errorEmpty.addClass("hide");
                if ($passwordInput.val() !== $repeatInput.val()) {
                    $errorMismatch.removeClass("hide");
                } else if (!$passwordInput.val()) {
                    $errorEmpty.removeClass("hide");
                }
                else {
                    $modal.modal('hide');
                    that.val($passwordInput.val()).trigger('textchange');
                }
            });
        };
    </script>
    {% if app.doc_type == "Application" %}
        <script>
            $(function () {
                var $translation_ui = $("#translations_ui");
                mk_translation_ui({
                    translations: {{ translations|JSON }},
                    url: "{% url "edit_app_translations" domain app.id %}",
                    suggestion_url: "{% url "get_app_translations" domain %}",
                    lang: "{{ lang }}",
                    allow_autofill: "{{ lang }}" !== 'en',
                    $home: $translation_ui
                });
            });
        </script>
    {% endif %}
    <script>
        $('#open_checker').click(function() {
            ga_track_event('App Builder', 'Manage Multimedia');
        });

        $('#download_zip').click(function() {
            ga_track_event('App Builder', 'Download Multimedia');
        });
    </script>
    <script>
        // Set up typeahead for domain names
        $(function(){
            $("#id_domain").koApplyBindings({
                domain_names: {{ domain_names|JSON }},
            });
        });
    </script>
{% endblock %}

{% block title %}
    {% if app.name %}
        {{ app.name|html_name }}
    {% else %}
        {% trans 'Applications' %}
    {% endif %}
{% endblock %}

{% block stylesheets %}{{ block.super }}
    <style>
        .sortable-handle {
            cursor: move;
        }
        #custom-keys-help {
            width: 400px;
            font-size: .9em;
        }
        #custom-keys-help p {
            color: #888;
            vertical-align: bottom;
        }
        #custom-keys-example {
            margin-top: 1em;
        }
        #custom-keys-help ul {
            margin-left: 2em;
        }
        #custom-keys-help li span {
            display: inline-block;
            border: 1px solid #CCC;
            padding: 2px;
            margin: 1px;
        }
        #default-language-help {
            position: absolute;
            /*width: 100%;*/
            border: 1px solid #CCC;
            padding: .5em 1em;
            padding-left: 150px;
            left: 35px;
            background-color: #FFF;
            border-radius: 40px;
        }
    </style>
{% endblock %}
{% block form-view %}
    <div class="tab-content">
        <div class="tab-pane{% if not copy_app_form.is_bound %} active{% endif %}" id="app-settings">
            {% include "app_manager/partials/app-settings.html" %}
        </div>
        {% include 'app_manager/languages.html' %}

        {% if app.get_doc_type == "Application" %}
            <div class="tab-pane multimedia" id="multimedia">
                <div data-bind="if: load_state() === 'loading'">
                    <img src="{% new_static 'hqwebapp/img/ajax-loader.gif' %}" alt="loading indicator" />
                    {% trans "Loading ..." %}
                </div>
                <div data-bind="html: multimedia_page_html"></div>
                <div data-bind="if: load_state() === 'error'">
                    <button class="btn btn-default" data-bind="click: load_if_necessary">{% trans "Try again" %}</button>
                </div>
            </div>

        {% endif %}
        <div class="tab-pane{% if copy_app_form.is_bound %} active{% endif %}" id="copy">
            <div>
                <form class="form form-horizontal" method="post" action="{% url "copy_app" domain %}">
                    {% crispy copy_app_form %}
                </form>
            </div>
        </div>
        <div class="tab-pane" id="delete">
            <h3>{% trans "Delete Application" %}</h3>
            <form action="{% url "corehq.apps.app_manager.views.delete_app" domain app.id %}" method="POST">
                {% csrf_token %}
                <button type="submit" class="btn btn-danger disable-on-submit">
                    <i class="fa fa-trash"></i>
                    {% trans "Delete this application" %}
                </button>
            </form>
        </div>
    </div>
{% endblock %}

{% block modals %}{{ block.super }}
{% for uploader in uploaders %}
{% include 'hqmedia/bootstrap3/partials/multimedia_uploader.html' %}
{% endfor %}
<div class="modal fade" id="password-setter">
    <div class="modal-dialog">
        <div class="modal-content">
            <div class="modal-header">
                <button type="button" class="close" data-dismiss="modal">
                    <span aria-hidden="true">&times;</span>
                </button>
                <h4 class="modal-title">{% trans "Set Password" %}</h4>
            </div>
            <div class="modal-body form-horizontal">
                <div class="alert alert-danger password-mismatch hide">
                    {% trans "The passwords don't match. Please try again." %}
                </div>
                <div class="alert alert-danger password-empty hide">
                    {% trans "Please enter a password or cancel." %}
                </div>
                <div class="form-group password">
                    <label class="col-sm-4 control-label">{% trans "Password" %}</label>
                    <div class="col-sm-8">
                        <input type="password" class="form-control" />
                    </div>
                </div>
                <div class="form-group repeat-password">
                    <label class="col-sm-4 control-label">{% trans "Repeat Password" %}</label>
                    <div class="col-sm-8">
                        <input type="password" class="form-control" />
                    </div>
                </div>
            </div>
            <div class="modal-footer">
                <button class="btn btn-default" data-dismiss="modal">{% trans "Cancel" %}</button>
                <button class="btn btn-primary save">{% trans "Save" %}</button>
            </div>
        </div>
    </div>
</div>
{% endblock %}<|MERGE_RESOLUTION|>--- conflicted
+++ resolved
@@ -5,12 +5,6 @@
 {% load crispy_forms_tags %}
 {% block js %}{{ block.super }}
     <script src="{% new_static 'app_manager/js/commcaresettings.js' %}"></script>
-<<<<<<< HEAD
-    {% if app.get_doc_type == "Application" %}
-        <script src="{% new_static 'translations/js/translations.js' %}"></script>
-    {% endif %}
-=======
->>>>>>> f95d930a
     <script src="{% new_static 'hqwebapp/ko/bulk_upload_file.js' %}"></script>
     <script src="{% new_static 'app_manager/js/supported-languages.js' %}"></script>
     <script type="text/javascript" src="{% new_static 'hqmedia/js/hqmedia.reference_controller.js' %}"></script>
