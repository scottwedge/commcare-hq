--- conflicted
+++ resolved
@@ -363,17 +363,6 @@
                 {% include "app_manager/partials/module_filter.html" with value=module.module_filter %}
                 <div class="form-group">
                     <label class="col-sm-2 control-label">
-<<<<<<< HEAD
-                        {% trans "Menu Mode" %}
-                    </label>
-                    <div class="col-sm-4">
-                        <select type="text" name="put_in_root" class="form-control">
-                            <option value="false">{% trans "Display module and then forms" %}</option>
-                            <option value="true"{% if module.put_in_root %} selected{% endif %}>{% trans "Display only forms" %}</option>
-                        </select>
-                    </div>
-                </div>
-=======
                         {% trans "Case Type" %}
                         <span class="hq-help-template"
                               data-title="{% trans "Case Type" %}"
@@ -410,7 +399,6 @@
                     {% include 'app_manager/partials/case_list_setting.html' with LABEL="Task List" DESC="Whether to have an item in the module's menu that lets you see all of your delegated tasks. Only makes sense if you're using a delegation workflow." SLUG="task_list" case_list=module.task_list %}
                 {% endif %}
                 {% endblock case_management_advanced_fields %}
->>>>>>> 4ed25379
             </fieldset>
         </form>
     </div>
