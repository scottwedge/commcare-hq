--- conflicted
+++ resolved
@@ -1,21 +1,37 @@
 # -*- coding: utf-8 -*-
+import copy
 import re
 from django.test import SimpleTestCase
 from corehq.apps.app_manager.const import APP_V2
 from corehq.apps.app_manager.models import (
-    Application, AutoSelectCase, AUTO_SELECT_USER, AUTO_SELECT_CASE, LoadUpdateAction, AUTO_SELECT_FIXTURE,
-<<<<<<< HEAD
-    AUTO_SELECT_RAW, WORKFLOW_MODULE, DetailColumn, ScheduleVisit, FormSchedule, Module, AdvancedModule,
-    WORKFLOW_ROOT, AdvancedOpenCaseAction, SortElement, PreloadAction, MappingItem, OpenCaseAction,
-    OpenSubCaseAction, FormActionCondition, UpdateCaseAction, WORKFLOW_FORM, FormLink, AUTO_SELECT_USERCASE,
-    ReportModule, ReportAppConfig, ParentSelect, CaseIndex
+    AdvancedModule,
+    AdvancedOpenCaseAction,
+    Application,
+    AutoSelectCase,
+    AUTO_SELECT_CASE,
+    AUTO_SELECT_FIXTURE,
+    AUTO_SELECT_RAW,
+    AUTO_SELECT_USER,
+    AUTO_SELECT_USERCASE,
+    CaseIndex,
+    DetailColumn,
+    FormActionCondition,
+    FormLink,
+    FormSchedule,
+    LoadUpdateAction,
+    MappingItem,
+    Module,
+    OpenCaseAction,
+    OpenSubCaseAction,
+    ParentSelect,
+    PreloadAction,
+    ReportAppConfig,
+    ReportModule,
+    ScheduleVisit,
+    SortElement,
+    UpdateCaseAction,
+    WORKFLOW_FORM,
 )
-=======
-    AUTO_SELECT_RAW, DetailColumn, ScheduleVisit, FormSchedule, Module, AdvancedModule,
-    SortElement, PreloadAction, MappingItem, OpenCaseAction,
-    OpenSubCaseAction, FormActionCondition, UpdateCaseAction, AUTO_SELECT_USERCASE,
-    ReportModule, ReportAppConfig)
->>>>>>> 2ce96202
 from corehq.apps.app_manager.tests.util import TestFileMixin, commtrack_enabled
 from corehq.apps.app_manager.xpath import (dot_interpolate, UserCaseXPath,
                                            interpolate_xpath, session_var)
@@ -26,6 +42,7 @@
 from lxml import etree
 import commcare_translations
 from mock import patch
+from corehq.apps.builds.models import BuildSpec
 
 
 class SuiteTest(SimpleTestCase, TestFileMixin):
@@ -649,7 +666,6 @@
             app.create_app_strings('default'),
         )
 
-<<<<<<< HEAD
     def test_case_list_lookup_wo_image(self):
         callout_action = "callout.commcarehq.org.dummycallout.LAUNCH"
 
@@ -1036,8 +1052,6 @@
             "./entry"
         )
 
-=======
->>>>>>> 2ce96202
 
 class RegexTest(SimpleTestCase):
 
@@ -1078,7 +1092,6 @@
             self.assertEqual(
                 interpolate_xpath(case[0], replacements['case']),
                 case[1].format(**replacements)
-<<<<<<< HEAD
             )
 
 
@@ -1331,7 +1344,4 @@
             FormLink(xpath="true()", form_id=m1f1.unique_id),
         ]
 
-        self.assertXmlPartialEqual(self.get_xml('form_link_child_modules'), app.create_suite(), "./entry[3]")
-=======
-            )
->>>>>>> 2ce96202
+        self.assertXmlPartialEqual(self.get_xml('form_link_child_modules'), app.create_suite(), "./entry[3]")