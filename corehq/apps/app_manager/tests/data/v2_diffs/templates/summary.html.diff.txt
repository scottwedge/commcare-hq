--- 
+++ 
@@ -1,4 +1,4 @@
-{% extends "style/base_section.html" %}
+{% extends 'style/base.html' %}
 {% load xforms_extras %}
 {% load url_extras %}
 {% load hq_shared_tags %}
@@ -6,29 +6,36 @@
 {% load compress %}
 {% load djangular_tags %}
 
-{% block stylesheets %}
-{% if less_debug %}
-<link type="text/less"
-      rel="stylesheet"
-      media="all"
-      href="{% static 'app_manager/less/summary.debug.less' %}" />
-{% else %}
-{% compress css %}
+{% block title %}{% trans "App Summary" %}{% endblock %}
+
+{% block page_breadcrumbs %}{% endblock %}
+
+{% block stylesheets %}{{ block.super }}
+
+  {% include 'app_manager/v2/partials/apps_stylesheets.html' %}
+
+  {% if less_debug %}
     <link type="text/less"
           rel="stylesheet"
           media="all"
-          href="{% static 'app_manager/less/summary.less' %}" />
-{% endcompress %}
-{% endif %}
+          href="{% static 'app_manager/less/summary.debug.less' %}" />
+    {% else %}
+    {% compress css %}
+        <link type="text/less"
+              rel="stylesheet"
+              media="all"
+              href="{% static 'app_manager/less/summary.less' %}" />
+    {% endcompress %}
+  {% endif %}
+
 {% endblock stylesheets %}
 
-{% block js %}
+{% block js %}{{ block.super }}
     <script src="{% static 'app_manager/js/app_summary.ng.js' %}"></script>
     <script src="{% static 'app_manager/js/summary.js' %}"></script>
 {% endblock js %}
 
<<<<<<< HEAD
 {% block js-inline %} {{ block.super }}
     <script>
+        $(function () {
+          hqLayout.utils.setIsAppbuilderResizing(true);
+        });
         (function (angular, undefined) {
             'use strict';
 
@@ -50,7 +61,7 @@
                 caseDownloadURL: '{% url 'download_case_summary' domain app_id %}',
                 formDownloadURL: '{% url 'download_form_summary' domain app_id %}',
                 appDownloadURL: '{% url 'download_app_summary' domain app_id %}',
-                appSettingsURL: '{% url "release_manager" domain app_id %}',
+                appSettingsURL: '{% url "app_settings" domain app_id %}',
                 appHomeURL: '{% url "view_app" domain app_id %}',
                 appName: '{{ app_name }}',
             });
@@ -58,11 +69,11 @@
             summaryApp.config(['$routeProvider', function($routeProvider) {
                 $routeProvider.
                     when('/forms', {
-                        templateUrl: '{% url 'ng_template' domain 'form_summary_view' %}',
+                        templateUrl: '{% url 'ng_template' domain 'form_summary_view_v2' %}',
                         controller: 'FormController'
                     }).
                     when('/cases', {
-                        templateUrl: '{% url 'ng_template' domain 'case_summary_view' %}',
+                        templateUrl: '{% url 'ng_template' domain 'case_summary_view_v2' %}',
                         controller: 'CaseController'
                     }).
                     otherwise({
@@ -74,16 +85,7 @@
 {% endblock %}
 
=======
>>>>>>> ecadebc9
 {% block content %}
-
 {% registerurl 'ng_template' domain '---' %}
 {% registerurl 'download_case_summary' domain app_id %}
 {% registerurl 'download_form_summary' domain app_id %}
@@ -41,19 +48,7 @@
 {% initial_page_data 'form_name_map' form_name_map %}
 {% initial_page_data 'app_langs' langs %}
 {% initial_page_data 'app_name' app_name %}
-
-<ol id="hq-breadcrumbs" class="breadcrumb breadcrumb-hq-section">
-    <li><a href="{{ section.url }}"><strong>{{ section.page_name }}</strong></a></li>
-    {% for parent in current_page.parents %}
-        <li><a href="{{ parent.url }}">{{ parent.title }}</a></li>
-    {% endfor %}
-    <li class="active">{{ current_page.page_name }}</li>
-</ol>
-
-<div class="container-fluid" id="summary-app">
-    <div class="row">
-        <ng-view></ng-view>
+    <div id="summary-app">
+          <ng-view></ng-view>
     </div>
-</div>
-
 {% endblock content %}<|MERGE_RESOLUTION|>--- conflicted
+++ resolved
@@ -51,43 +51,6 @@
      <script src="{% static 'app_manager/js/summary.js' %}"></script>
  {% endblock js %}
  
-<<<<<<< HEAD
- {% block js-inline %} {{ block.super }}
-     <script>
-+        $(function () {
-+          hqLayout.utils.setIsAppbuilderResizing(true);
-+        });
-         (function (angular, undefined) {
-             'use strict';
- 
-@@ -50,7 +61,7 @@
-                 caseDownloadURL: '{% url 'download_case_summary' domain app_id %}',
-                 formDownloadURL: '{% url 'download_form_summary' domain app_id %}',
-                 appDownloadURL: '{% url 'download_app_summary' domain app_id %}',
--                appSettingsURL: '{% url "release_manager" domain app_id %}',
-+                appSettingsURL: '{% url "app_settings" domain app_id %}',
-                 appHomeURL: '{% url "view_app" domain app_id %}',
-                 appName: '{{ app_name }}',
-             });
-@@ -58,11 +69,11 @@
-             summaryApp.config(['$routeProvider', function($routeProvider) {
-                 $routeProvider.
-                     when('/forms', {
--                        templateUrl: '{% url 'ng_template' domain 'form_summary_view' %}',
-+                        templateUrl: '{% url 'ng_template' domain 'form_summary_view_v2' %}',
-                         controller: 'FormController'
-                     }).
-                     when('/cases', {
--                        templateUrl: '{% url 'ng_template' domain 'case_summary_view' %}',
-+                        templateUrl: '{% url 'ng_template' domain 'case_summary_view_v2' %}',
-                         controller: 'CaseController'
-                     }).
-                     otherwise({
-@@ -74,16 +85,7 @@
- {% endblock %}
- 
-=======
->>>>>>> ecadebc9
  {% block content %}
 -
  {% registerurl 'ng_template' domain '---' %}
