--- conflicted
+++ resolved
@@ -74,23 +74,13 @@
    {% endif %}
  
  {% endblock %}
-<<<<<<< HEAD
-@@ -64,40 +81,24 @@
+@@ -64,38 +81,22 @@
      <script src="{% static 'style/js/ui-element.js' %}"></script>
      <script src="{% static 'langcodes/js/langcodes.js' %}"></script>
      <script src="{% static 'hqwebapp/js/lib/jquery.textchange.min.js' %}"></script>
--    <script src="{% static 'hqwebapp/js/stay-on-tab.js' %}"></script>
-     <script src="{% static 'hqwebapp/js/urllib.js' %}"></script>
-     <script src="{% static 'hqwebapp/js/initial_page_data.js' %}"></script>
-=======
-@@ -64,37 +81,23 @@
-     <script src="{% static 'style/js/ui-element.js' %}"></script>
-     <script src="{% static 'langcodes/js/langcodes.js' %}"></script>
-     <script src="{% static 'hqwebapp/js/lib/jquery.textchange.min.js' %}"></script>
->>>>>>> 4ed8bbbb
++
+     <script src="{% static 'hqwebapp/js/stay-on-tab.js' %}"></script>
 -    {% if show_live_preview %}
-+
-+    <script src="{% static 'hqwebapp/js/stay-on-tab.js' %}"></script>
      <script src="{% static 'app_manager/js/preview_app.js' %}"></script>
 -    {% endif %}
      <script src="{% static 'app_manager/js/apps_base.js' %}"></script>
@@ -129,11 +119,7 @@
       id="js-appmanager-body">
      {% if app %}
          {% if error %}
-<<<<<<< HEAD
-@@ -122,7 +123,7 @@
-=======
-@@ -119,7 +122,7 @@
->>>>>>> 4ed8bbbb
+@@ -120,7 +121,7 @@
                  {% endblocktrans %}
              </p>
              <br>
