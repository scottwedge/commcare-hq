--- conflicted
+++ resolved
@@ -21,11 +21,7 @@
  {% endblock %}
  
  {% block breadcrumbs %}
-<<<<<<< HEAD
-@@ -26,291 +29,179 @@
-=======
-@@ -26,291 +29,182 @@
->>>>>>> 3307ead4
+@@ -26,291 +29,184 @@
  {% endblock %}
  
  {% block page_navigation %}
