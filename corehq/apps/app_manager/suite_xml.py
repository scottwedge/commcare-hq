--- conflicted
+++ resolved
@@ -1196,36 +1196,25 @@
                 # add form action to detail
                 form = self.app.get_form(module.case_list_form.form_id)
 
-<<<<<<< HEAD
                 if self.app.enable_localized_menu_media:
                     case_list_form = module.case_list_form
                     d.action = LocalizedAction(
-                        menu_locale_id=self.id_strings.case_list_form_locale(module),
+                        menu_locale_id=id_strings.case_list_form_locale(module),
                         media_image=bool(len(case_list_form.all_image_paths())),
                         media_audio=bool(len(case_list_form.all_audio_paths())),
-                        image_locale_id=self.id_strings.case_list_form_icon_locale(module),
-                        audio_locale_id=self.id_strings.case_list_form_audio_locale(module),
+                        image_locale_id=id_strings.case_list_form_icon_locale(module),
+                        audio_locale_id=id_strings.case_list_form_audio_locale(module),
                         stack=Stack()
                     )
                 else:
                     d.action = Action(
                         display=Display(
-                            text=Text(locale_id=self.id_strings.case_list_form_locale(module)),
+                            text=Text(locale_id=id_strings.case_list_form_locale(module)),
                             media_image=module.case_list_form.default_media_image,
                             media_audio=module.case_list_form.default_media_audio,
                         ),
                         stack=Stack()
                     )
-=======
-                d.action = Action(
-                    display=Display(
-                        text=Text(locale_id=id_strings.case_list_form_locale(module)),
-                        media_image=module.case_list_form.media_image,
-                        media_audio=module.case_list_form.media_audio,
-                    ),
-                    stack=Stack()
-                )
->>>>>>> 531aa0ed
                 frame = PushFrame()
                 frame.add_command(XPath.string(id_strings.form_command(form)))
 
@@ -1607,32 +1596,23 @@
             for form in module.get_forms():
                 e = Entry()
                 e.form = form.xmlns
-<<<<<<< HEAD
                 # Ideally all of this version check should happen in Command/Display class
                 if self.app.enable_localized_menu_media:
                     e.command = LocalizedCommand(
-                        id=self.id_strings.form_command(form),
-                        menu_locale_id=self.id_strings.form_locale(form),
+                        id=id_strings.form_command(form),
+                        menu_locale_id=id_strings.form_locale(form),
                         media_image=bool(len(form.all_image_paths())),
                         media_audio=bool(len(form.all_audio_paths())),
-                        image_locale_id=self.id_strings.form_icon_locale(form),
-                        audio_locale_id=self.id_strings.form_audio_locale(form),
+                        image_locale_id=id_strings.form_icon_locale(form),
+                        audio_locale_id=id_strings.form_audio_locale(form),
                     )
                 else:
                     e.command = Command(
-                        id=self.id_strings.form_command(form),
-                        locale_id=self.id_strings.form_locale(form),
+                        id=id_strings.form_command(form),
+                        locale_id=id_strings.form_locale(form),
                         media_image=form.default_media_image,
                         media_audio=form.default_media_audio,
                     )
-=======
-                e.command = Command(
-                    id=id_strings.form_command(form),
-                    locale_id=id_strings.form_locale(form),
-                    media_image=form.media_image,
-                    media_audio=form.media_audio,
-                )
->>>>>>> 531aa0ed
                 config_entry = {
                     'module_form': self.configure_entry_module_form,
                     'advanced_form': self.configure_entry_advanced_form,
@@ -1656,31 +1636,22 @@
                 results.append(e)
 
             if hasattr(module, 'case_list') and module.case_list.show:
-<<<<<<< HEAD
                 e = Entry()
                 if self.app.enable_localized_menu_media:
                     e.command = LocalizedCommand(
-                        id=self.id_strings.case_list_command(module),
-                        menu_locale_id=self.id_strings.case_list_locale(module),
+                        id=id_strings.case_list_command(module),
+                        menu_locale_id=id_strings.case_list_locale(module),
                         media_image=bool(len(module.case_list.all_image_paths())),
                         media_audio=bool(len(module.case_list.all_audio_paths())),
-                        image_locale_id=self.id_strings.case_list_icon_locale(module),
-                        audio_locale_id=self.id_strings.case_list_audio_locale(module),
+                        image_locale_id=id_strings.case_list_icon_locale(module),
+                        audio_locale_id=id_strings.case_list_audio_locale(module),
                     )
                 else:
                     e.command = Command(
-                        id=self.id_strings.case_list_command(module),
-                        locale_id=self.id_strings.case_list_locale(module),
+                        id=id_strings.case_list_command(module),
+                        locale_id=id_strings.case_list_locale(module),
                         media_image=module.case_list.default_media_image,
                         media_audio=module.case_list.default_media_audio,
-=======
-                e = Entry(
-                    command=Command(
-                        id=id_strings.case_list_command(module),
-                        locale_id=id_strings.case_list_locale(module),
-                        media_image=module.case_list.media_image,
-                        media_audio=module.case_list.media_audio,
->>>>>>> 531aa0ed
                     )
                 if isinstance(module, Module):
                     for datum_meta in self.get_datum_meta_module(module, use_filter=False):
@@ -2350,14 +2321,7 @@
                     menus.append(menu)
             else:
                 menu_kwargs = {
-<<<<<<< HEAD
-                    'id': self.id_strings.menu_id(module),
-=======
                     'id': id_strings.menu_id(module),
-                    'locale_id': id_strings.module_locale(module),
-                    'media_image': module.media_image,
-                    'media_audio': module.media_audio,
->>>>>>> 531aa0ed
                 }
                 if id_strings.menu_root(module):
                     menu_kwargs['root'] = id_strings.menu_root(module)
@@ -2369,16 +2333,16 @@
 
                 if self.app.enable_localized_menu_media:
                     menu_kwargs.update({
-                        'menu_locale_id': self.id_strings.module_locale(module),
+                        'menu_locale_id': id_strings.module_locale(module),
                         'media_image': bool(len(module.all_image_paths())),
                         'media_audio': bool(len(module.all_audio_paths())),
-                        'image_locale_id': self.id_strings.module_icon_locale(module),
-                        'audio_locale_id': self.id_strings.module_audio_locale(module),
+                        'image_locale_id': id_strings.module_icon_locale(module),
+                        'audio_locale_id': id_strings.module_audio_locale(module),
                     })
                     menu = LocalizedMenu(**menu_kwargs)
                 else:
                     menu_kwargs.update({
-                        'locale_id': self.id_strings.module_locale(module),
+                        'locale_id': id_strings.module_locale(module),
                         'media_image': module.default_media_image,
                         'media_audio': module.default_media_audio,
                     })
