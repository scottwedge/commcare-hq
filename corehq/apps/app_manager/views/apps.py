import copy
import json
import os
import tempfile
import zipfile
from collections import defaultdict
from wsgiref.util import FileWrapper

from django.utils.text import slugify
from django.utils.translation import ugettext as _
from django.utils.http import urlencode as django_urlencode
from couchdbkit.exceptions import ResourceConflict
from django.http import HttpResponse, Http404, HttpResponseBadRequest
from django.http import HttpResponseRedirect
from django.urls import reverse
from django.shortcuts import render
from django.views.decorators.http import require_GET
from django.contrib import messages

from corehq.apps.app_manager.commcare_settings import get_commcare_settings_layout
from corehq.apps.app_manager.exceptions import ConflictingCaseTypeError, \
    IncompatibleFormTypeException, RearrangeError, AppEditingError
from corehq.apps.app_manager.views.utils import back_to_main, get_langs, \
    validate_langs, CASE_TYPE_CONFLICT_MSG, overwrite_app
from corehq import toggles, privileges
from toggle.shortcuts import set_toggle
from corehq.apps.app_manager.forms import CopyApplicationForm
from corehq.apps.app_manager import id_strings, add_ons
from corehq.apps.dashboard.views import DomainDashboardView
from corehq.apps.hqwebapp.templatetags.hq_shared_tags import toggle_enabled
from corehq.apps.hqwebapp.utils import get_bulk_upload_form
from corehq.apps.users.dbaccessors.all_commcare_users import get_practice_mode_mobile_workers
from corehq.apps.tour import tours
from corehq.apps.translations.models import Translation
from corehq.apps.app_manager.const import (
    MAJOR_RELEASE_TO_VERSION,
    AUTO_SELECT_USERCASE,
    DEFAULT_FETCH_LIMIT,
)
from corehq.apps.app_manager.util import (
    get_settings_values,
    app_doc_types,
    get_app_manager_template,
    get_and_assert_practice_user_in_domain,
)
from corehq.apps.domain.models import Domain
from corehq.apps.userreports.util import get_static_report_mapping
from corehq.tabs.tabclasses import ApplicationsTab
from corehq.util.compression import decompress
from corehq.apps.app_manager.xform import (
    XFormException)
from corehq.apps.builds.models import CommCareBuildConfig, BuildSpec
from corehq.util.view_utils import set_file_download
from dimagi.utils.web import json_response, json_request
from corehq.util.timezones.utils import get_timezone_for_user
from corehq.apps.domain.decorators import (
    login_and_domain_required,
    login_or_digest,
)
from corehq.apps.app_manager.dbaccessors import get_app, get_current_app_doc, wrap_app
from corehq.apps.app_manager.models import (
    Application,
    ApplicationBase,
    DeleteApplicationRecord,
    Form,
    FormNotFoundException,
    Module,
    ModuleNotFoundException,
    load_app_template,
    ReportModule)
from corehq.apps.app_manager.models import import_app as import_app_util
from corehq.apps.app_manager.decorators import no_conflict_require_POST, \
    require_can_edit_apps, require_deploy_apps
from django_prbac.utils import has_privilege
from corehq.apps.analytics.tasks import track_app_from_template_on_hubspot, identify
from corehq.apps.analytics.utils import get_meta
from corehq.util.view_utils import reverse as reverse_util


@no_conflict_require_POST
@require_can_edit_apps
def delete_app(request, domain, app_id):
    "Deletes an app from the database"
    app = get_app(domain, app_id)
    record = app.delete_app()
    messages.success(
        request,
        _('You have deleted an application. <a href="%s" class="post-link">Undo</a>')
        % reverse('undo_delete_app', args=[domain, record.get_id]),
        extra_tags='html'
    )
    app.save()
    clear_app_cache(request, domain)

    if toggles.APP_MANAGER_V2.enabled(request.user.username):
        return HttpResponseRedirect(reverse(DomainDashboardView.urlname, args=[domain]))
    return back_to_main(request, domain)


@no_conflict_require_POST
@require_can_edit_apps
def undo_delete_app(request, domain, record_id):
    try:
        app = get_app(domain, record_id)
        app.unretire()
        app_id = app.id
    except Exception:
        record = DeleteApplicationRecord.get(record_id)
        record.undo()
        app_id = record.app_id
    clear_app_cache(request, domain)
    messages.success(request, 'Application successfully restored.')
    return back_to_main(request, domain, app_id=app_id)


@require_can_edit_apps
def default_new_app(request, domain):
    """New Blank Application according to defaults. So that we can link here
    instead of creating a form and posting to the above link, which was getting
    annoying for the Dashboard.
    """
    meta = get_meta(request)
    track_app_from_template_on_hubspot.delay(request.couch_user, request.COOKIES, meta)
    if tours.NEW_APP.is_enabled(request.user) and not toggles.APP_MANAGER_V2.enabled(request.user.username):
        identify.delay(request.couch_user.username, {'First Template App Chosen': 'blank'})
    lang = 'en'
    app = Application.new_app(domain, _("Untitled Application"), lang=lang)
    add_ons.init_app(request, app)

    if not toggles.APP_MANAGER_V2.enabled(request.user.username):
        # APP MANAGER V2 is completely blank on new app
        module = Module.new_module(_("Untitled Module"), lang)
        app.add_module(module)
        app.new_form(0, _("Untitled Form"), lang)

    if request.project.secure_submissions:
        app.secure_submissions = True
    clear_app_cache(request, domain)
    app.save()
    if toggles.APP_MANAGER_V2.enabled(request.user.username):
        return HttpResponseRedirect(reverse('view_app', args=[domain, app._id]))
    return HttpResponseRedirect(reverse('view_form', args=[domain, app._id, 0, 0]))


def get_app_view_context(request, app):
    """
    This provides the context to render commcare settings on Edit Application Settings page

    This is where additional app or domain specific context can be added to any individual
    commcare-setting defined in commcare-app-settings.yaml or commcare-profile-settings.yaml
    """
    context = {}

    settings_layout = copy.deepcopy(
        get_commcare_settings_layout(request.user)[app.get_doc_type()]
    )
    for section in settings_layout:
        new_settings = []
        for setting in section['settings']:
            toggle_name = setting.get('toggle')
            if toggle_name and not toggle_enabled(request, toggle_name):
                continue
            privilege_name = setting.get('privilege')
            if privilege_name and not has_privilege(request, privilege_name):
                continue
            disable_if_true = setting.get('disable_if_true')
            if disable_if_true and getattr(app, setting['id']):
                continue
            new_settings.append(setting)
        section['settings'] = new_settings

    app_view_options = {
        'permissions': {
            'cloudcare': has_privilege(request, privileges.CLOUDCARE),
        },
        'sections': settings_layout,
        'urls': {
            'save': reverse("edit_commcare_settings", args=(app.domain, app.id)),
        },
        'user': {
            'is_previewer': request.couch_user.is_previewer(),
        },
        'values': get_settings_values(app),
        'warning': _("This is not an allowed value for this field"),
    }
    if toggles.CUSTOM_PROPERTIES.enabled(request.domain) and 'custom_properties' in getattr(app, 'profile', {}):
        custom_properties_array = map(lambda p: {'key': p[0], 'value': p[1]},
                                      app.profile.get('custom_properties').items())
        app_view_options.update({'customProperties': custom_properties_array})
    context.update({
        'app_view_options': app_view_options,
    })

    build_config = CommCareBuildConfig.fetch()
    options = build_config.get_menu()
    if not request.user.is_superuser:
        options = [option for option in options if not option.superuser_only]
    options_map = defaultdict(lambda: {"values": [], "value_names": []})
    for option in options:
        builds = options_map[option.build.major_release()]
        builds["values"].append(option.build.to_string())
        builds["value_names"].append(option.get_label())
        if "default" not in builds:
            app_ver = MAJOR_RELEASE_TO_VERSION[option.build.major_release()]
            builds["default"] = build_config.get_default(app_ver).to_string()

    def _get_setting(setting_type, setting_id):
        # get setting dict from settings_layout
        if not settings_layout:
            return None
        matched = filter(
            lambda x: x['type'] == setting_type and x['id'] == setting_id,
            [
                setting for section in settings_layout
                for setting in section['settings']
            ]
        )
        if matched:
            return matched[0]
        else:
            return None

    build_spec_setting = _get_setting('hq', 'build_spec')
    if build_spec_setting:
        build_spec_setting['options_map'] = options_map
        build_spec_setting['default_app_version'] = app.application_version

    practice_user_setting = _get_setting('hq', 'practice_mobile_worker_id')
    if has_privilege(request, privileges.PRACTICE_MOBILE_WORKERS) and practice_user_setting:
        practice_users = get_practice_mode_mobile_workers(request.domain)
        practice_user_setting['values'] = [''] + [u['_id'] for u in practice_users]
<<<<<<< HEAD
        practice_user_setting['value_names'] = ['Not set'] + [u['username'] for u in practice_users]
=======
        practice_user_setting['value_names'] = [_('Not set')] + [u['username'] for u in practice_users]
>>>>>>> 1c0b6e37

    context.update({
        'bulk_ui_translation_upload': {
            'action': reverse('upload_bulk_ui_translations',
                              args=(app.domain, app.get_id)),
            'download_url': reverse('download_bulk_ui_translations',
                                    args=(app.domain, app.get_id)),
            'adjective': _(u"U\u200BI translation"),
            'plural_noun': _(u"U\u200BI translations"),
        },
        'bulk_app_translation_upload': {
            'action': reverse('upload_bulk_app_translations',
                              args=(app.domain, app.get_id)),
            'download_url': reverse('download_bulk_app_translations',
                                    args=(app.domain, app.get_id)),
            'adjective': _("app translation"),
            'plural_noun': _("app translations"),
        },
    })
    context.update({
        'bulk_ui_translation_form': get_bulk_upload_form(
            context,
            context_key="bulk_ui_translation_upload"
        ),
        'bulk_app_translation_form': get_bulk_upload_form(
            context,
            context_key="bulk_app_translation_upload"
        )
    })
    # Not used in APP_MANAGER_V2
    context['is_app_view'] = True
    try:
        context['fetchLimit'] = int(request.GET.get('limit', DEFAULT_FETCH_LIMIT))
    except ValueError:
        context['fetchLimit'] = DEFAULT_FETCH_LIMIT

    if app.get_doc_type() == 'LinkedApplication':
        context['master_version'] = get_app(None, app.master, latest=True).version
    return context


def clear_app_cache(request, domain):
    ApplicationBase.get_db().view('app_manager/applications_brief',
        startkey=[domain],
        limit=1,
    ).all()
    ApplicationsTab.clear_dropdown_cache(domain, request.couch_user.get_id)


def get_apps_base_context(request, domain, app):

    lang, langs = get_langs(request, app)

    if getattr(request, 'couch_user', None):
        timezone = get_timezone_for_user(request.couch_user, domain)
    else:
        timezone = None

    context = {
        'lang': lang,
        'langs': langs,
        'domain': domain,
        'app': app,
        'app_subset': {
            'commcare_minor_release': app.commcare_minor_release,
            'doc_type': app.get_doc_type(),
            'form_counts_by_module': [len(m.forms) for m in app.modules] if not app.is_remote_app() else [],
            'version': app.version,
        } if app else {},
        'timezone': timezone,
    }

    if app and not app.is_remote_app():
        app.assert_app_v2()
        show_advanced = (
            toggles.APP_BUILDER_ADVANCED.enabled(domain)
            or getattr(app, 'commtrack_enabled', False)
        )
        context.update({
            'show_care_plan': (
                not app.has_careplan_module
                and toggles.APP_BUILDER_CAREPLAN.enabled(request.user.username)
            ),
            'show_advanced': show_advanced,
            'show_report_modules': toggles.MOBILE_UCR.enabled(domain),
            'show_shadow_modules': toggles.APP_BUILDER_SHADOW_MODULES.enabled(domain),
            'show_shadow_forms': show_advanced,
            'practice_users': [
                {"id": u['_id'], "text": u["username"]} for u in get_practice_mode_mobile_workers(domain)],
        })

    if toggles.APP_MANAGER_V2.enabled(request.user.username):
        rollout = toggles.APP_MANAGER_V2.enabled_for_new_users_after
        if not toggles.was_user_created_after(request.user.username, rollout):
            context.update({'allow_v2_opt_out': True})

    return context


@login_or_digest
@require_can_edit_apps
def app_source(request, domain, app_id):
    app = get_app(domain, app_id)
    return json_response(app.export_json(dump_json=False))


@require_can_edit_apps
def copy_app(request, domain):
    app_id = request.POST.get('app')
    app = get_app(domain, app_id)
    form = CopyApplicationForm(
        domain, app, request.POST,
        export_zipped_apps_enabled=toggles.EXPORT_ZIPPED_APPS.enabled(request.user.username)
    )
    if form.is_valid():
        gzip = request.FILES.get('gzip')
        if gzip:
            with zipfile.ZipFile(gzip, 'r', zipfile.ZIP_DEFLATED) as z:
                source = z.read(z.filelist[0].filename)
            app_id_or_source = source
        else:
            app_id_or_source = app_id

        def _inner(request, domain, data):
            clear_app_cache(request, domain)
            if data['toggles']:
                for slug in data['toggles'].split(","):
                    set_toggle(slug, domain, True, namespace=toggles.NAMESPACE_DOMAIN)
            extra_properties = {'name': data['name']}
            linked = data.get('linked')
            if linked:
                extra_properties['master'] = app_id
                extra_properties['doc_type'] = 'LinkedApplication'
                if domain not in app.linked_whitelist:
                    app.linked_whitelist.append(domain)
                    app.save()
            app_copy = import_app_util(app_id_or_source, domain, extra_properties)
            if linked:
                for module in app_copy.modules:
                    if isinstance(module, ReportModule):
                        messages.error(request, _('This linked application uses mobile UCRs which '
                                                  'are currently not supported. For this application to '
                                                  'function correctly, you will need to remove those modules.'))
                        break
            return back_to_main(request, app_copy.domain, app_id=app_copy._id)

        return login_and_domain_required(_inner)(request, form.cleaned_data['domain'], form.cleaned_data)
    else:
        from corehq.apps.app_manager.views.view_generic import view_generic
        return view_generic(request, domain, app_id=app_id, copy_app_form=form)


@require_can_edit_apps
def app_from_template(request, domain, slug):
    meta = get_meta(request)
    track_app_from_template_on_hubspot.delay(request.couch_user, request.COOKIES, meta)
    if tours.NEW_APP.is_enabled(request.user) and not toggles.APP_MANAGER_V2.enabled(request.user.username):
        identify.delay(request.couch_user.username, {'First Template App Chosen': '%s' % slug})
    clear_app_cache(request, domain)
    template = load_app_template(slug)
    app = import_app_util(template, domain, {
        'created_from_template': '%s' % slug,
    })
    module_id = 0
    form_id = 0
    try:
        app.get_module(module_id).get_form(form_id)
    except (ModuleNotFoundException, FormNotFoundException):
        return HttpResponseRedirect(reverse('view_app', args=[domain, app._id]))
    return HttpResponseRedirect(reverse('view_form', args=[domain, app._id, module_id, form_id]))


@require_can_edit_apps
def export_gzip(req, domain, app_id):
    app_json = get_app(domain, app_id)
    fd, fpath = tempfile.mkstemp()
    with os.fdopen(fd, 'w') as tmp:
        with zipfile.ZipFile(tmp, "w", zipfile.ZIP_DEFLATED) as z:
            z.writestr('application.json', app_json.export_json())

    wrapper = FileWrapper(open(fpath))
    response = HttpResponse(wrapper, content_type='application/zip')
    response['Content-Length'] = os.path.getsize(fpath)
    app = Application.get(app_id)
    set_file_download(response, '{domain}-{app_name}-{app_version}.zip'.format(
        app_name=slugify(app.name), app_version=slugify(unicode(app.version)), domain=domain
    ))
    return response


@require_can_edit_apps
def import_app(request, domain):
    template = get_app_manager_template(
        request.user,
        "app_manager/v1/import_app.html",
        "app_manager/v2/import_app.html",
    )
    if request.method == "POST":
        clear_app_cache(request, domain)
        name = request.POST.get('name')
        compressed = request.POST.get('compressed')

        valid_request = True
        if not name:
            messages.error(request, _("You must submit a name for the application you are importing."))
            valid_request = False
        if not compressed:
            messages.error(request, _("You must submit the source data."))
            valid_request = False

        if not valid_request:
            return render(request, template, {'domain': domain})

        source = decompress([chr(int(x)) if int(x) < 256 else int(x) for x in compressed.split(',')])
        source = json.loads(source)
        assert(source is not None)
        app = import_app_util(source, domain, {'name': name})

        return back_to_main(request, domain, app_id=app._id)
    else:
        app_id = request.GET.get('app')
        redirect_domain = request.GET.get('domain') or None
        if redirect_domain is not None:
            redirect_domain = redirect_domain.lower()
            if Domain.get_by_name(redirect_domain):
                return HttpResponseRedirect(
                    reverse('import_app', args=[redirect_domain])
                    + "?app={app_id}".format(app_id=app_id)
                )
            else:
                if redirect_domain:
                    messages.error(request, "We can't find a project called %s." % redirect_domain)
                else:
                    messages.error(request, "You left the project name blank.")
                return HttpResponseRedirect(request.META.get('HTTP_REFERER', request.path))

        if app_id:
            app = get_app(None, app_id)
            assert(app.get_doc_type() in ('Application', 'RemoteApp'))
            assert(request.couch_user.is_member_of(app.domain))
        else:
            app = None

        return render(request, template, {
            'domain': domain,
            'app': app,
        })


@require_GET
@require_deploy_apps
def app_settings(request, domain, app_id=None):
    from corehq.apps.app_manager.views.view_generic import view_generic
    return view_generic(request, domain, app_id)


@require_GET
@require_deploy_apps
def view_app(request, domain, app_id=None):
    from corehq.apps.app_manager.views.view_generic import view_generic
    return view_generic(request, domain, app_id,
                        release_manager=toggles.APP_MANAGER_V2.enabled(request.user.username))


@no_conflict_require_POST
@require_can_edit_apps
def new_app(request, domain):
    "Adds an app to the database"
    lang = 'en'
    type = request.POST["type"]
    cls = app_doc_types()[type]
    form_args = []
    if cls == Application:
        app = cls.new_app(domain, "Untitled Application", lang=lang)
        module = Module.new_module("Untitled Module", lang)
        app.add_module(module)
        form = app.new_form(0, "Untitled Form", lang)
        form_args = [module.id, form.id]
    else:
        app = cls.new_app(domain, "Untitled Application", lang=lang)
    if request.project.secure_submissions:
        app.secure_submissions = True
    app.save()
    clear_app_cache(request, domain)
    main_args = [request, domain, app.id]
    main_args.extend(form_args)

    return back_to_main(*main_args)


@no_conflict_require_POST
@require_can_edit_apps
def rename_language(request, domain, form_unique_id):
    old_code = request.POST.get('oldCode')
    new_code = request.POST.get('newCode')
    try:
        form, app = Form.get_form(form_unique_id, and_app=True)
    except ResourceConflict:
        raise Http404()
    if app.domain != domain:
        raise Http404()
    try:
        form.rename_xform_language(old_code, new_code)
        app.save()
        return HttpResponse(json.dumps({"status": "ok"}))
    except XFormException as e:
        response = HttpResponse(json.dumps({'status': 'error', 'message': unicode(e)}), status=409)
        return response


@require_GET
@login_and_domain_required
def validate_language(request, domain, app_id):
    app = get_app(domain, app_id)
    term = request.GET.get('term', '').lower()
    if term in [lang.lower() for lang in app.langs]:
        return HttpResponse(json.dumps({'match': {"code": term, "name": term}, 'suggestions': []}))
    else:
        return HttpResponseRedirect(
            "%s?%s" % (
                reverse('langcodes.views.validate', args=[]),
                django_urlencode({'term': term})
            )
        )


@no_conflict_require_POST
@require_can_edit_apps
def edit_app_langs(request, domain, app_id):
    """
    Called with post body:
    {
        langs: ["en", "es", "hin"],
        rename: {
            "hi": "hin",
            "en": "en",
            "es": "es"
        },
        build: ["es", "hin"]
    }
    """
    app = get_app(domain, app_id)
    try:
        langs, rename = validate_langs(request, app.langs)
    except AssertionError:
        return HttpResponse(status=400)

    # now do it
    for old, new in rename.items():
        if old != new:
            app.rename_lang(old, new)

    #remove deleted languages from build profiles
    new_langs = set(langs)
    deleted = [lang for lang in app.langs if lang not in new_langs]
    for id in app.build_profiles:
        for lang in deleted:
            try:
                app.build_profiles[id].langs.remove(lang)
            except ValueError:
                pass

    def replace_all(list1, list2):
        if list1 != list2:
            while list1:
                list1.pop()
            list1.extend(list2)
    replace_all(app.langs, langs)

    app.save()
    return json_response(langs)


@require_can_edit_apps
@no_conflict_require_POST
def edit_app_ui_translations(request, domain, app_id):
    params = json_request(request.POST)
    lang = params.get('lang')
    translations = params.get('translations')
    app = get_app(domain, app_id)

    # Workaround for https://github.com/dimagi/commcare-hq/pull/10951#issuecomment-203978552
    # auto-fill UI translations might have modules.m0 in the update originating from popular-translations docs
    # since module.m0 is not a UI string, don't update modules.m0 in UI translations
    translations.pop('modules.m0', None)

    app.set_translations(lang, translations)
    response = {}
    app.save(response)
    return json_response(response)


@require_GET
def get_app_ui_translations(request, domain):
    params = json_request(request.GET)
    lang = params.get('lang', 'en')
    key = params.get('key', None)
    one = params.get('one', False)
    translations = Translation.get_translations(lang, key, one)
    if isinstance(translations, dict):
        translations = {k: v for k, v in translations.items()
                        if not id_strings.is_custom_app_string(k)
                        and '=' not in k}
    return json_response(translations)


@no_conflict_require_POST
@require_can_edit_apps
def delete_app_lang(request, domain, app_id):
    """
    DEPRECATED
    Called when a language (such as 'zh') is to be deleted from app.langs

    """
    lang_id = int(request.POST['index'])
    app = get_app(domain, app_id)
    del app.langs[lang_id]
    app.save()
    return back_to_main(request, domain, app_id=app_id)


@no_conflict_require_POST
@require_can_edit_apps
def edit_app_attr(request, domain, app_id, attr):
    """
    Called to edit any (supported) app attribute, given by attr

    """
    app = get_app(domain, app_id)
    lang = request.COOKIES.get('lang', (app.langs or ['en'])[0])

    try:
        hq_settings = json.loads(request.body)['hq']
    except ValueError:
        hq_settings = request.POST

    attributes = [
        'all',
        'recipients', 'name', 'use_commcare_sense',
        'text_input', 'platform', 'build_spec',
        'use_custom_suite', 'custom_suite',
        'admin_password',
        'comment',
        'use_j2me_endpoint',
        # Application only
        'cloudcare_enabled',
        'anonymous_cloudcare_enabled',
        'case_sharing',
        'translation_strategy',
        'auto_gps_capture',
        # RemoteApp only
        'profile_url',
        'manage_urls',
        'mobile_ucr_sync_interval',
    ]
    if attr not in attributes:
        return HttpResponseBadRequest()

    def should_edit(attribute):
        return attribute == attr or ('all' == attr and attribute in hq_settings)

    def parse_sync_interval(interval):
        try:
            return int(interval)
        except ValueError:
            pass

    resp = {"update": {}}
    # For either type of app
    easy_attrs = (
        ('build_spec', BuildSpec.from_string),
        ('practice_mobile_worker_id', None),
        ('case_sharing', None),
        ('cloudcare_enabled', None),
        ('anonymous_cloudcare_enabled', None),
        ('commtrack_requisition_mode', lambda m: None if m == 'disabled' else m),
        ('manage_urls', None),
        ('name', None),
        ('platform', None),
        ('recipients', None),
        ('text_input', None),
        ('use_custom_suite', None),
        ('secure_submissions', None),
        ('translation_strategy', None),
        ('auto_gps_capture', None),
        ('use_grid_menus', None),
        ('grid_form_menus', None),
        ('comment', None),
        ('custom_base_url', None),
        ('use_j2me_endpoint', None),
        ('mobile_ucr_sync_interval', parse_sync_interval),
    )
    for attribute, transformation in easy_attrs:
        if should_edit(attribute):
            value = hq_settings[attribute]
            if transformation:
                value = transformation(value)
            setattr(app, attribute, value)

    if should_edit("name"):
        clear_app_cache(request, domain)
        name = hq_settings['name']
        resp['update'].update({
            '.variable-app_name': name,
            '[data-id="{id}"]'.format(id=app_id): ApplicationsTab.make_app_title(name, app.doc_type),
        })

    if should_edit("build_spec"):
        resp['update']['commcare-version'] = app.commcare_minor_release

    if should_edit("practice_mobile_worker_id"):
        user_id = hq_settings['practice_mobile_worker_id']
<<<<<<< HEAD
        if user_id:
            get_and_assert_practice_user_in_domain(user_id, request.domain)
        if not has_privilege(request, privileges.PRACTICE_MOBILE_WORKERS):
            app.practice_mobile_worker_id = None
=======
        if not has_privilege(request, privileges.PRACTICE_MOBILE_WORKERS):
            app.practice_mobile_worker_id = None
        elif user_id:
            get_and_assert_practice_user_in_domain(user_id, request.domain)
>>>>>>> 1c0b6e37

    if should_edit("admin_password"):
        admin_password = hq_settings.get('admin_password')
        if admin_password:
            app.set_admin_password(admin_password)

    # For Normal Apps
    if should_edit("cloudcare_enabled"):
        if app.get_doc_type() not in ("Application",):
            raise Exception("App type %s does not support cloudcare" % app.get_doc_type())
        if not has_privilege(request, privileges.CLOUDCARE):
            app.cloudcare_enabled = False

    if should_edit("anonymous_cloudcare_enabled"):
        if app.get_doc_type() not in ("Application",):
            raise Exception("App type %s does not support cloudcare" % app.get_doc_type())
        if not has_privilege(request, privileges.CLOUDCARE):
            app.anonymous_cloudcare_enabled = False

    def require_remote_app():
        if app.get_doc_type() not in ("RemoteApp",):
            raise Exception("App type %s does not support profile url" % app.get_doc_type())

    # For RemoteApps
    if should_edit("profile_url"):
        require_remote_app()
        app['profile_url'] = hq_settings['profile_url']
    if should_edit("manage_urls"):
        require_remote_app()

    app.save(resp)
    # this is a put_attachment, so it has to go after everything is saved
    if should_edit("custom_suite"):
        app.set_custom_suite(hq_settings['custom_suite'])

    return HttpResponse(json.dumps(resp))


@no_conflict_require_POST
@require_can_edit_apps
def edit_add_ons(request, domain, app_id):
    app = get_app(domain, app_id)
    for slug, value in request.POST.iteritems():
        app.add_ons[slug] = value == 'on'
    app.save()
    return HttpResponse(json.dumps({'success': True}))


@no_conflict_require_POST
@require_can_edit_apps
def rearrange(request, domain, app_id, key):
    """
    This function handles any request to switch two items in a list.
    Key tells us the list in question and must be one of
    'forms', 'modules', 'detail', or 'langs'. The two POST params
    'to' and 'from' give us the indicies of the items to be rearranged.

    """
    app = get_app(domain, app_id)
    ajax = json.loads(request.POST.get('ajax', 'false'))
    i, j = (int(x) for x in (request.POST['to'], request.POST['from']))
    resp = {}
    module_id = None

    try:
        if "forms" == key:
            to_module_id = int(request.POST['to_module_id'])
            from_module_id = int(request.POST['from_module_id'])
            try:
                app_manager_v2 = toggles.APP_MANAGER_V2.enabled(request.user.username)
                app.rearrange_forms(to_module_id, from_module_id, i, j, app_manager_v2=app_manager_v2)
            except ConflictingCaseTypeError:
                messages.warning(request, CASE_TYPE_CONFLICT_MSG, extra_tags="html")
        elif "modules" == key:
            app.rearrange_modules(i, j)
    except IncompatibleFormTypeException:
        if toggles.APP_MANAGER_V2.enabled(request.user.username):
            messages.error(request, _(
                'The form cannot be moved into the desired menu.'
            ))
        else:
            messages.error(request, _(
                'The form can not be moved into the desired module.'
            ))
        return back_to_main(request, domain, app_id=app_id, module_id=module_id)
    except (RearrangeError, ModuleNotFoundException):
        messages.error(request, _(
            'Oops. '
            'Looks like you got out of sync with us. '
            'The sidebar has been updated, so please try again.'
        ))
        return back_to_main(request, domain, app_id=app_id, module_id=module_id)
    app.save(resp)
    if ajax:
        return HttpResponse(json.dumps(resp))
    else:
        return back_to_main(request, domain, app_id=app_id, module_id=module_id)


@require_GET
@require_can_edit_apps
def drop_user_case(request, domain, app_id):
    app = get_app(domain, app_id)
    for module in app.get_modules():
        for form in module.get_forms():
            if form.form_type == 'module_form':
                if 'usercase_update' in form.actions and form.actions['usercase_update'].update:
                    form.actions['usercase_update'].update = {}
                if 'usercase_preload' in form.actions and form.actions['usercase_preload'].preload:
                    form.actions['usercase_preload'].preload = {}
            else:
                for action in list(form.actions.load_update_cases):
                    if action.auto_select and action.auto_select.mode == AUTO_SELECT_USERCASE:
                        form.actions.load_update_cases.remove(action)
    app.save()
    messages.success(
        request,
        _('You have successfully removed User Properties from this application.')
        if toggles.APP_MANAGER_V2.enabled(request.user.username) else
        _('You have successfully removed User Case properties from this application.')
    )
    return back_to_main(request, domain, app_id=app_id)


@require_GET
@require_can_edit_apps
def pull_master_app(request, domain, app_id):
    app = get_current_app_doc(domain, app_id)
    master_app = get_app(None, app['master'])
    latest_master_build = get_app(None, app['master'], latest=True)
    if app['domain'] in master_app.linked_whitelist:
        report_map = get_static_report_mapping(master_app.domain, app['domain'], {})
        try:
            overwrite_app(app, latest_master_build, report_map)
        except AppEditingError:
            messages.error(request, _('This linked application uses dynamic mobile UCRs '
                                      'which are currently not supported. For this application '
                                      'to function correctly, you will need to remove those modules '
                                      'or revert to a previous version that did not include them.'))
        else:
            messages.success(request,
                             _('Your linked application was successfully updated to the latest version.'))
    else:
        messages.error(request, _(
            'This project is not authorized to update from the master application. '
            'Please contact the maintainer of the master app if you believe this is a mistake. ')
        )
    return HttpResponseRedirect(reverse_util('view_app', params={}, args=[domain, app_id]))


@no_conflict_require_POST
@require_can_edit_apps
def update_linked_whitelist(request, domain, app_id):
    app = wrap_app(get_current_app_doc(domain, app_id))
    new_whitelist = json.loads(request.POST.get('whitelist'))
    app.linked_whitelist = new_whitelist
    app.save()
    return HttpResponse()<|MERGE_RESOLUTION|>--- conflicted
+++ resolved
@@ -229,11 +229,7 @@
     if has_privilege(request, privileges.PRACTICE_MOBILE_WORKERS) and practice_user_setting:
         practice_users = get_practice_mode_mobile_workers(request.domain)
         practice_user_setting['values'] = [''] + [u['_id'] for u in practice_users]
-<<<<<<< HEAD
-        practice_user_setting['value_names'] = ['Not set'] + [u['username'] for u in practice_users]
-=======
         practice_user_setting['value_names'] = [_('Not set')] + [u['username'] for u in practice_users]
->>>>>>> 1c0b6e37
 
     context.update({
         'bulk_ui_translation_upload': {
@@ -746,17 +742,10 @@
 
     if should_edit("practice_mobile_worker_id"):
         user_id = hq_settings['practice_mobile_worker_id']
-<<<<<<< HEAD
-        if user_id:
-            get_and_assert_practice_user_in_domain(user_id, request.domain)
-        if not has_privilege(request, privileges.PRACTICE_MOBILE_WORKERS):
-            app.practice_mobile_worker_id = None
-=======
         if not has_privilege(request, privileges.PRACTICE_MOBILE_WORKERS):
             app.practice_mobile_worker_id = None
         elif user_id:
             get_and_assert_practice_user_in_domain(user_id, request.domain)
->>>>>>> 1c0b6e37
 
     if should_edit("admin_password"):
         admin_password = hq_settings.get('admin_password')
