from __future__ import absolute_import
<<<<<<< HEAD

=======
>>>>>>> 36a089ca
import copy
import json
import os
import tempfile
import zipfile
from collections import defaultdict
from wsgiref.util import FileWrapper

from django.http.request import QueryDict
from django.utils.decorators import method_decorator
from django.utils.text import slugify
from django.utils.translation import ugettext as _
from django.utils.http import urlencode as django_urlencode
from couchdbkit.exceptions import ResourceConflict, ResourceNotFound
from django.http import HttpResponse, Http404, HttpResponseBadRequest, HttpResponseRedirect
from django.urls import reverse
from django.shortcuts import render
from django.views import View
from django.views.decorators.csrf import csrf_exempt
from django.views.decorators.http import require_GET
from django.contrib import messages

from corehq.apps.app_manager.commcare_settings import get_commcare_settings_layout
from corehq.apps.app_manager.exceptions import IncompatibleFormTypeException, RearrangeError, AppEditingError, \
    ActionNotPermitted, RemoteRequestError, RemoteAuthError
from corehq.apps.app_manager.remote_link_accessors import pull_missing_multimedia_from_remote
from corehq.apps.app_manager.views.utils import back_to_main, get_langs, \
    validate_langs, overwrite_app
from corehq import toggles, privileges
from corehq.apps.userreports.exceptions import BadSpecError
from corehq.elastic import ESError
from corehq.util.couch import DocumentNotFound
from dimagi.utils.logging import notify_exception
from toggle.shortcuts import set_toggle
from corehq.apps.app_manager.forms import CopyApplicationForm
from corehq.apps.app_manager import id_strings, add_ons
from corehq.apps.dashboard.views import DomainDashboardView
from corehq.apps.hqwebapp.templatetags.hq_shared_tags import toggle_enabled
from corehq.apps.hqwebapp.utils import get_bulk_upload_form
from corehq.apps.users.dbaccessors.all_commcare_users import get_practice_mode_mobile_workers
from corehq.apps.translations.models import Translation
from corehq.apps.app_manager.const import (
    MAJOR_RELEASE_TO_VERSION,
    AUTO_SELECT_USERCASE,
    DEFAULT_FETCH_LIMIT,
)
from corehq.apps.app_manager.util import (
    get_settings_values,
    app_doc_types,
    get_and_assert_practice_user_in_domain,
)
from corehq.apps.domain.models import Domain
from corehq.apps.userreports.util import get_static_report_mapping
from corehq.tabs.tabclasses import ApplicationsTab
from corehq.util.compression import decompress
from corehq.apps.app_manager.xform import (
    XFormException)
from corehq.apps.builds.models import CommCareBuildConfig, BuildSpec
from corehq.util.view_utils import set_file_download
from dimagi.utils.web import json_response, json_request
from corehq.util.timezones.utils import get_timezone_for_user
from corehq.apps.domain.decorators import (
    login_and_domain_required,
    login_or_digest,
    api_key_auth)
from corehq.apps.app_manager.dbaccessors import get_app, get_current_app
from corehq.apps.app_manager.models import (
    Application,
    ApplicationBase,
    DeleteApplicationRecord,
    Form,
    FormNotFoundException,
    Module,
    ModuleNotFoundException,
    load_app_template,
    ReportModule)
from corehq.apps.app_manager.models import import_app as import_app_util
from corehq.apps.app_manager.decorators import no_conflict_require_POST, \
    require_can_edit_apps, require_deploy_apps, no_conflict
from django_prbac.utils import has_privilege
from corehq.apps.analytics.tasks import HUBSPOT_APP_TEMPLATE_FORM_ID, send_hubspot_form
from corehq.util.view_utils import reverse as reverse_util


@no_conflict_require_POST
@require_can_edit_apps
def delete_app(request, domain, app_id):
    "Deletes an app from the database"
    app = get_app(domain, app_id)
    record = app.delete_app()
    messages.success(
        request,
        _('You have deleted an application. <a href="%s" class="post-link">Undo</a>')
        % reverse('undo_delete_app', args=[domain, record.get_id]),
        extra_tags='html'
    )
    app.save()
    clear_app_cache(request, domain)

    return HttpResponseRedirect(reverse(DomainDashboardView.urlname, args=[domain]))


@no_conflict_require_POST
@require_can_edit_apps
def undo_delete_app(request, domain, record_id):
    try:
        app = get_app(domain, record_id)
        app.unretire()
        app_id = app.id
    except Exception:
        record = DeleteApplicationRecord.get(record_id)
        record.undo()
        app_id = record.app_id
    clear_app_cache(request, domain)
    messages.success(request, 'Application successfully restored.')
    return back_to_main(request, domain, app_id=app_id)


@require_can_edit_apps
def default_new_app(request, domain):
    """New Blank Application according to defaults. So that we can link here
    instead of creating a form and posting to the above link, which was getting
    annoying for the Dashboard.
    """
    send_hubspot_form.delay(HUBSPOT_APP_TEMPLATE_FORM_ID, request)

    lang = 'en'
    app = Application.new_app(domain, _("Untitled Application"), lang=lang)
    add_ons.init_app(request, app)

    if request.project.secure_submissions:
        app.secure_submissions = True
    clear_app_cache(request, domain)
    app.save()
    return HttpResponseRedirect(reverse('view_app', args=[domain, app._id]))


def get_app_view_context(request, app):
    """
    This provides the context to render commcare settings on Edit Application Settings page

    This is where additional app or domain specific context can be added to any individual
    commcare-setting defined in commcare-app-settings.yaml or commcare-profile-settings.yaml
    """
    context = {}

    settings_layout = copy.deepcopy(
        get_commcare_settings_layout(request.user)[app.get_doc_type()]
    )
    for section in settings_layout:
        new_settings = []
        for setting in section['settings']:
            toggle_name = setting.get('toggle')
            if toggle_name and not toggle_enabled(request, toggle_name):
                continue
            privilege_name = setting.get('privilege')
            if privilege_name and not has_privilege(request, privilege_name):
                continue
            disable_if_true = setting.get('disable_if_true')
            if disable_if_true and getattr(app, setting['id']):
                continue
            new_settings.append(setting)
        section['settings'] = new_settings

    app_view_options = {
        'permissions': {
            'cloudcare': has_privilege(request, privileges.CLOUDCARE),
        },
        'sections': settings_layout,
        'urls': {
            'save': reverse("edit_commcare_settings", args=(app.domain, app.id)),
        },
        'user': {
            'is_previewer': request.couch_user.is_previewer(),
        },
        'values': get_settings_values(app),
        'warning': _("This is not an allowed value for this field"),
    }
    if toggles.CUSTOM_PROPERTIES.enabled(request.domain) and 'custom_properties' in getattr(app, 'profile', {}):
        custom_properties_array = map(lambda p: {'key': p[0], 'value': p[1]},
                                      app.profile.get('custom_properties').items())
        app_view_options.update({'customProperties': custom_properties_array})
    context.update({
        'app_view_options': app_view_options,
    })

    build_config = CommCareBuildConfig.fetch()
    options = build_config.get_menu()
    if not request.user.is_superuser:
        options = [option for option in options if not option.superuser_only]
    options_map = defaultdict(lambda: {"values": [], "value_names": []})
    for option in options:
        builds = options_map[option.build.major_release()]
        builds["values"].append(option.build.to_string())
        builds["value_names"].append(option.get_label())
        if "default" not in builds:
            app_ver = MAJOR_RELEASE_TO_VERSION[option.build.major_release()]
            builds["default"] = build_config.get_default(app_ver).to_string()

    def _get_setting(setting_type, setting_id):
        # get setting dict from settings_layout
        if not settings_layout:
            return None
        matched = filter(
            lambda x: x['type'] == setting_type and x['id'] == setting_id,
            [
                setting for section in settings_layout
                for setting in section['settings']
            ]
        )
        if matched:
            return matched[0]
        else:
            return None

    build_spec_setting = _get_setting('hq', 'build_spec')
    if build_spec_setting:
        build_spec_setting['options_map'] = options_map
        build_spec_setting['default_app_version'] = app.application_version

    practice_user_setting = _get_setting('hq', 'practice_mobile_worker_id')
    if practice_user_setting and has_privilege(request, privileges.PRACTICE_MOBILE_WORKERS):
        try:
            practice_users = get_practice_mode_mobile_workers(request.domain)
        except ESError:
            notify_exception(request, 'Error getting practice mode mobile workers')
            practice_users = []
        practice_user_setting['values'] = [''] + [u['_id'] for u in practice_users]
        practice_user_setting['value_names'] = [_('Not set')] + [u['username'] for u in practice_users]

    context.update({
        'bulk_ui_translation_upload': {
            'action': reverse('upload_bulk_ui_translations',
                              args=(app.domain, app.get_id)),
            'download_url': reverse('download_bulk_ui_translations',
                                    args=(app.domain, app.get_id)),
            'adjective': _(u"U\u200BI translation"),
            'plural_noun': _(u"U\u200BI translations"),
        },
        'bulk_app_translation_upload': {
            'action': reverse('upload_bulk_app_translations',
                              args=(app.domain, app.get_id)),
            'download_url': reverse('download_bulk_app_translations',
                                    args=(app.domain, app.get_id)),
            'adjective': _("app translation"),
            'plural_noun': _("app translations"),
        },
    })
    context.update({
        'bulk_ui_translation_form': get_bulk_upload_form(
            context,
            context_key="bulk_ui_translation_upload"
        ),
        'bulk_app_translation_form': get_bulk_upload_form(
            context,
            context_key="bulk_app_translation_upload"
        )
    })
    # Not used in APP_MANAGER_V2
    context['is_app_view'] = True
    try:
        context['fetchLimit'] = int(request.GET.get('limit', DEFAULT_FETCH_LIMIT))
    except ValueError:
        context['fetchLimit'] = DEFAULT_FETCH_LIMIT

    if app.get_doc_type() == 'LinkedApplication':
        try:
            context['master_version'] = app.get_master_version()
        except RemoteRequestError:
            pass
    return context


def clear_app_cache(request, domain):
    ApplicationBase.get_db().view('app_manager/applications_brief',
        startkey=[domain],
        limit=1,
    ).all()
    ApplicationsTab.clear_dropdown_cache(domain, request.couch_user.get_id)


def get_apps_base_context(request, domain, app):

    lang, langs = get_langs(request, app)

    if getattr(request, 'couch_user', None):
        timezone = get_timezone_for_user(request.couch_user, domain)
    else:
        timezone = None

    context = {
        'lang': lang,
        'langs': langs,
        'domain': domain,
        'app': app,
        'app_subset': {
            'commcare_minor_release': app.commcare_minor_release,
            'doc_type': app.get_doc_type(),
            'form_counts_by_module': [len(m.forms) for m in app.modules] if not app.is_remote_app() else [],
            'version': app.version,
        } if app else {},
        'timezone': timezone,
    }

    if app and not app.is_remote_app():
        app.assert_app_v2()
        show_advanced = (
            toggles.APP_BUILDER_ADVANCED.enabled(domain)
            or getattr(app, 'commtrack_enabled', False)
        )
        context.update({
            'show_advanced': show_advanced,
            'show_report_modules': toggles.MOBILE_UCR.enabled(domain),
            'show_shadow_modules': toggles.APP_BUILDER_SHADOW_MODULES.enabled(domain),
            'show_shadow_forms': show_advanced,
            'practice_users': [
                {"id": u['_id'], "text": u["username"]} for u in get_practice_mode_mobile_workers(domain)],
        })

    return context


@login_or_digest
@require_can_edit_apps
def app_source(request, domain, app_id):
    app = get_app(domain, app_id)
    return json_response(app.export_json(dump_json=False))


@require_can_edit_apps
def copy_app(request, domain):
    app_id = request.POST.get('app')
    app = get_app(domain, app_id)
    form = CopyApplicationForm(
        domain, app, request.POST,
        export_zipped_apps_enabled=toggles.EXPORT_ZIPPED_APPS.enabled(request.user.username)
    )
    if form.is_valid():
        gzip = request.FILES.get('gzip')
        if gzip:
            with zipfile.ZipFile(gzip, 'r', zipfile.ZIP_DEFLATED) as z:
                source = z.read(z.filelist[0].filename)
            app_id_or_source = source
        else:
            app_id_or_source = app_id

        def _inner(request, domain, data):
            clear_app_cache(request, domain)
            if data['toggles']:
                for slug in data['toggles'].split(","):
                    set_toggle(slug, domain, True, namespace=toggles.NAMESPACE_DOMAIN)
            extra_properties = {'name': data['name']}
            linked = data.get('linked')
            if linked:
                extra_properties['master'] = app_id
                extra_properties['doc_type'] = 'LinkedApplication'
                if domain not in app.linked_whitelist:
                    app.linked_whitelist.append(domain)
                    app.save()
            app_copy = import_app_util(app_id_or_source, domain, extra_properties)
            if linked:
                for module in app_copy.modules:
                    if isinstance(module, ReportModule):
                        messages.error(request, _('This linked application uses mobile UCRs which '
                                                  'are currently not supported. For this application to '
                                                  'function correctly, you will need to remove those modules.'))
                        break
            return back_to_main(request, app_copy.domain, app_id=app_copy._id)

        # having login_and_domain_required validates that the user
        # has access to the domain we're copying the app to
        return login_and_domain_required(_inner)(request, form.cleaned_data['domain'], form.cleaned_data)
    else:
        from corehq.apps.app_manager.views.view_generic import view_generic
        return view_generic(request, domain, app_id=app_id, copy_app_form=form)


@require_can_edit_apps
def app_from_template(request, domain, slug):
    send_hubspot_form.delay(HUBSPOT_APP_TEMPLATE_FORM_ID, request)
    clear_app_cache(request, domain)
    template = load_app_template(slug)
    app = import_app_util(template, domain, {
        'created_from_template': '%s' % slug,
    })
    module_id = 0
    form_id = 0
    try:
        app.get_module(module_id).get_form(form_id)
    except (ModuleNotFoundException, FormNotFoundException):
        return HttpResponseRedirect(reverse('view_app', args=[domain, app._id]))
    return HttpResponseRedirect(reverse('view_form_legacy', args=[domain, app._id, module_id, form_id]))


@require_can_edit_apps
def export_gzip(req, domain, app_id):
    app_json = get_app(domain, app_id)
    fd, fpath = tempfile.mkstemp()
    with os.fdopen(fd, 'w') as tmp:
        with zipfile.ZipFile(tmp, "w", zipfile.ZIP_DEFLATED) as z:
            z.writestr('application.json', app_json.export_json())

    wrapper = FileWrapper(open(fpath))
    response = HttpResponse(wrapper, content_type='application/zip')
    response['Content-Length'] = os.path.getsize(fpath)
    app = Application.get(app_id)
    set_file_download(response, '{domain}-{app_name}-{app_version}.zip'.format(
        app_name=slugify(app.name), app_version=slugify(unicode(app.version)), domain=domain
    ))
    return response


@require_can_edit_apps
def import_app(request, domain):
    template = "app_manager/import_app.html"
    if request.method == "POST":
        clear_app_cache(request, domain)
        name = request.POST.get('name')
        compressed = request.POST.get('compressed')

        valid_request = True
        if not name:
            messages.error(request, _("You must submit a name for the application you are importing."))
            valid_request = False
        if not compressed:
            messages.error(request, _("You must submit the source data."))
            valid_request = False

        if not valid_request:
            return render(request, template, {'domain': domain})

        source = decompress([chr(int(x)) if int(x) < 256 else int(x) for x in compressed.split(',')])
        source = json.loads(source)
        assert(source is not None)
        app = import_app_util(source, domain, {'name': name})

        return back_to_main(request, domain, app_id=app._id)
    else:
        app_id = request.GET.get('app')
        redirect_domain = request.GET.get('domain') or None
        if redirect_domain is not None:
            redirect_domain = redirect_domain.lower()
            if Domain.get_by_name(redirect_domain):
                return HttpResponseRedirect(
                    reverse('import_app', args=[redirect_domain])
                    + "?app={app_id}".format(app_id=app_id)
                )
            else:
                if redirect_domain:
                    messages.error(request, "We can't find a project called %s." % redirect_domain)
                else:
                    messages.error(request, "You left the project name blank.")
                return HttpResponseRedirect(request.META.get('HTTP_REFERER', request.path))

        if app_id:
            app = get_app(None, app_id)
            assert(app.get_doc_type() in ('Application', 'RemoteApp'))
            assert(request.couch_user.is_member_of(app.domain))
        else:
            app = None

        return render(request, template, {
            'domain': domain,
            'app': app,
        })


@require_GET
@require_deploy_apps
def app_settings(request, domain, app_id=None):
    from corehq.apps.app_manager.views.view_generic import view_generic
    return view_generic(request, domain, app_id)


@require_GET
@require_deploy_apps
def view_app(request, domain, app_id=None):
    from corehq.apps.app_manager.views.view_generic import view_generic
    return view_generic(request, domain, app_id, release_manager=True)


@no_conflict_require_POST
@require_can_edit_apps
def new_app(request, domain):
    "Adds an app to the database"
    lang = 'en'
    type = request.POST["type"]
    cls = app_doc_types()[type]
    form_args = []
    if cls == Application:
        app = cls.new_app(domain, "Untitled Application", lang=lang)
        module = Module.new_module("Untitled Module", lang)
        app.add_module(module)
        form = app.new_form(0, "Untitled Form", lang)
        form_args = [module.id, form.id]
    else:
        app = cls.new_app(domain, "Untitled Application", lang=lang)
    if request.project.secure_submissions:
        app.secure_submissions = True
    app.save()
    clear_app_cache(request, domain)
    main_args = [request, domain, app.id]
    main_args.extend(form_args)

    return back_to_main(*main_args)


@no_conflict_require_POST
@require_can_edit_apps
def rename_language(request, domain, form_unique_id):
    old_code = request.POST.get('oldCode')
    new_code = request.POST.get('newCode')
    try:
        form, app = Form.get_form(form_unique_id, and_app=True)
    except ResourceConflict:
        raise Http404()
    if app.domain != domain:
        raise Http404()
    try:
        form.rename_xform_language(old_code, new_code)
        app.save()
        return HttpResponse(json.dumps({"status": "ok"}))
    except XFormException as e:
        response = HttpResponse(json.dumps({'status': 'error', 'message': unicode(e)}), status=409)
        return response


@require_GET
@login_and_domain_required
def validate_language(request, domain, app_id):
    app = get_app(domain, app_id)
    term = request.GET.get('term', '').lower()
    if term in [lang.lower() for lang in app.langs]:
        return HttpResponse(json.dumps({'match': {"code": term, "name": term}, 'suggestions': []}))
    else:
        return HttpResponseRedirect(
            "%s?%s" % (
                reverse('langcodes.views.validate', args=[]),
                django_urlencode({'term': term})
            )
        )


@no_conflict_require_POST
@require_can_edit_apps
def edit_app_langs(request, domain, app_id):
    """
    Called with post body:
    {
        langs: ["en", "es", "hin"],
        rename: {
            "hi": "hin",
            "en": "en",
            "es": "es"
        },
        build: ["es", "hin"]
    }
    """
    app = get_app(domain, app_id)
    try:
        langs, rename = validate_langs(request, app.langs)
    except AssertionError:
        return HttpResponse(status=400)

    # now do it
    for old, new in rename.items():
        if old != new:
            app.rename_lang(old, new)

    #remove deleted languages from build profiles
    new_langs = set(langs)
    deleted = [lang for lang in app.langs if lang not in new_langs]
    for id in app.build_profiles:
        for lang in deleted:
            try:
                app.build_profiles[id].langs.remove(lang)
            except ValueError:
                pass

    def replace_all(list1, list2):
        if list1 != list2:
            while list1:
                list1.pop()
            list1.extend(list2)
    replace_all(app.langs, langs)

    app.save()
    return json_response(langs)


@require_can_edit_apps
@no_conflict_require_POST
def edit_app_ui_translations(request, domain, app_id):
    params = json_request(request.POST)
    lang = params.get('lang')
    translations = params.get('translations')
    app = get_app(domain, app_id)

    # Workaround for https://github.com/dimagi/commcare-hq/pull/10951#issuecomment-203978552
    # auto-fill UI translations might have modules.m0 in the update originating from popular-translations docs
    # since module.m0 is not a UI string, don't update modules.m0 in UI translations
    translations.pop('modules.m0', None)

    app.set_translations(lang, translations)
    response = {}
    app.save(response)
    return json_response(response)


@require_GET
def get_app_ui_translations(request, domain):
    params = json_request(request.GET)
    lang = params.get('lang', 'en')
    key = params.get('key', None)
    one = params.get('one', False)
    translations = Translation.get_translations(lang, key, one)
    if isinstance(translations, dict):
        translations = {k: v for k, v in translations.items()
                        if not id_strings.is_custom_app_string(k)
                        and '=' not in k}
    return json_response(translations)


@no_conflict_require_POST
@require_can_edit_apps
def edit_app_attr(request, domain, app_id, attr):
    """
    Called to edit any (supported) app attribute, given by attr

    """
    app = get_app(domain, app_id)
    lang = request.COOKIES.get('lang', (app.langs or ['en'])[0])

    try:
        hq_settings = json.loads(request.body)['hq']
    except ValueError:
        hq_settings = request.POST

    attributes = [
        'all',
        'recipients', 'name', 'use_commcare_sense',
        'text_input', 'platform', 'build_spec',
        'use_custom_suite', 'custom_suite',
        'admin_password',
        'comment',
        'use_j2me_endpoint',
        # Application only
        'cloudcare_enabled',
        'anonymous_cloudcare_enabled',
        'case_sharing',
        'translation_strategy',
        'auto_gps_capture',
        # RemoteApp only
        'profile_url',
        'manage_urls',
        'mobile_ucr_sync_interval',
        'mobile_ucr_restore_version',
    ]
    if attr not in attributes:
        return HttpResponseBadRequest()

    def should_edit(attribute):
        return attribute == attr or ('all' == attr and attribute in hq_settings)

    def parse_sync_interval(interval):
        try:
            return int(interval)
        except ValueError:
            pass

    resp = {"update": {}}
    # For either type of app
    easy_attrs = (
        ('build_spec', BuildSpec.from_string),
        ('practice_mobile_worker_id', None),
        ('case_sharing', None),
        ('cloudcare_enabled', None),
        ('anonymous_cloudcare_enabled', None),
        ('manage_urls', None),
        ('name', None),
        ('platform', None),
        ('recipients', None),
        ('text_input', None),
        ('use_custom_suite', None),
        ('secure_submissions', None),
        ('translation_strategy', None),
        ('auto_gps_capture', None),
        ('use_grid_menus', None),
        ('grid_form_menus', None),
        ('comment', None),
        ('custom_base_url', None),
        ('use_j2me_endpoint', None),
        ('mobile_ucr_sync_interval', parse_sync_interval),
        ('mobile_ucr_restore_version', None),
    )
    for attribute, transformation in easy_attrs:
        if should_edit(attribute):
            value = hq_settings[attribute]
            if transformation:
                value = transformation(value)
            setattr(app, attribute, value)

    if should_edit("name"):
        clear_app_cache(request, domain)
        name = hq_settings['name']
        resp['update'].update({
            '.variable-app_name': name,
            '[data-id="{id}"]'.format(id=app_id): ApplicationsTab.make_app_title(name, app.doc_type),
        })

    if should_edit("build_spec"):
        resp['update']['commcare-version'] = app.commcare_minor_release

    if should_edit("practice_mobile_worker_id"):
        user_id = hq_settings['practice_mobile_worker_id']
        if not app.enable_practice_users:
            app.practice_mobile_worker_id = None
        elif user_id:
            get_and_assert_practice_user_in_domain(user_id, request.domain)

    if should_edit("admin_password"):
        admin_password = hq_settings.get('admin_password')
        if admin_password:
            app.set_admin_password(admin_password)

    # For Normal Apps
    if should_edit("cloudcare_enabled"):
        if app.get_doc_type() not in ("Application",):
            raise Exception("App type %s does not support cloudcare" % app.get_doc_type())
        if not has_privilege(request, privileges.CLOUDCARE):
            app.cloudcare_enabled = False

    if should_edit("anonymous_cloudcare_enabled"):
        if app.get_doc_type() not in ("Application",):
            raise Exception("App type %s does not support cloudcare" % app.get_doc_type())
        if not has_privilege(request, privileges.CLOUDCARE):
            app.anonymous_cloudcare_enabled = False

    def require_remote_app():
        if app.get_doc_type() not in ("RemoteApp",):
            raise Exception("App type %s does not support profile url" % app.get_doc_type())

    # For RemoteApps
    if should_edit("profile_url"):
        require_remote_app()
        app['profile_url'] = hq_settings['profile_url']
    if should_edit("manage_urls"):
        require_remote_app()

    app.save(resp)
    # this is a put_attachment, so it has to go after everything is saved
    if should_edit("custom_suite"):
        app.set_custom_suite(hq_settings['custom_suite'])

    return HttpResponse(json.dumps(resp))


@no_conflict_require_POST
@require_can_edit_apps
def edit_add_ons(request, domain, app_id):
    app = get_app(domain, app_id)
    current = add_ons.get_dict(request, app)
    for slug, value in request.POST.iteritems():
        if slug in current:
            app.add_ons[slug] = value == 'on'
    app.save()
    return HttpResponse(json.dumps({'success': True}))


@no_conflict_require_POST
@require_can_edit_apps
def rearrange(request, domain, app_id, key):
    """
    This function handles any request to switch two items in a list.
    Key tells us the list in question and must be one of
    'forms', 'modules', 'detail', or 'langs'. The two POST params
    'to' and 'from' give us the indicies of the items to be rearranged.

    """
    app = get_app(domain, app_id)
    ajax = json.loads(request.POST.get('ajax', 'false'))
    i, j = (int(x) for x in (request.POST['to'], request.POST['from']))
    resp = {}
    module_id = None

    try:
        if "forms" == key:
            to_module_id = int(request.POST['to_module_id'])
            from_module_id = int(request.POST['from_module_id'])
            app.rearrange_forms(to_module_id, from_module_id, i, j)
        elif "modules" == key:
            app.rearrange_modules(i, j)
    except IncompatibleFormTypeException as e:
        error = "{} {}".format(_('The form is incompatible with the destination menu and was not moved.'), str(e))
        if ajax:
            return json_response({'error': error}, status_code=400)
        messages.error(request, error)
        return back_to_main(request, domain, app_id=app_id, module_id=module_id)
    except (RearrangeError, ModuleNotFoundException):
        error = _(
            'Oops. '
            'Looks like you got out of sync with us. '
            'The sidebar has been updated, so please try again.'
        )
        if ajax:
            return json_response(error, status_code=400)
        messages.error(request, error)
        return back_to_main(request, domain, app_id=app_id, module_id=module_id)
    app.save(resp)
    if ajax:
        return HttpResponse(json.dumps(resp))
    else:
        return back_to_main(request, domain, app_id=app_id, module_id=module_id)


@require_GET
@require_can_edit_apps
def drop_user_case(request, domain, app_id):
    app = get_app(domain, app_id)
    for module in app.get_modules():
        for form in module.get_forms():
            if form.form_type == 'module_form':
                if 'usercase_update' in form.actions and form.actions['usercase_update'].update:
                    form.actions['usercase_update'].update = {}
                if 'usercase_preload' in form.actions and form.actions['usercase_preload'].preload:
                    form.actions['usercase_preload'].preload = {}
            else:
                for action in list(form.actions.load_update_cases):
                    if action.auto_select and action.auto_select.mode == AUTO_SELECT_USERCASE:
                        form.actions.load_update_cases.remove(action)
    app.save()
    messages.success(
        request,
        _('You have successfully removed User Properties from this application.')
    )
    return back_to_main(request, domain, app_id=app_id)


@require_GET
@require_can_edit_apps
def pull_master_app(request, domain, app_id):
    app = get_current_app(domain, app_id)
    try:
        master_version = app.get_master_version()
    except RemoteRequestError:
        messages.error(request, _(
            'Unable to pull latest master from remote CommCare HQ. Please try again later.'
        ))
        return HttpResponseRedirect(reverse_util('app_settings', params={}, args=[domain, app_id]))

    if master_version > app.version:
        exception_message = None
        try:
            latest_master_build = app.get_latest_master_release()
        except ActionNotPermitted:
            exception_message = _(
                'This project is not authorized to update from the master application. '
                'Please contact the maintainer of the master app if you believe this is a mistake. '
            )
        except RemoteAuthError:
            exception_message = _(
                'Authentication failure attempting to pull latest master from remote CommCare HQ.'
                'Please verify your authentication details for the remote link are correct.'
            )
        except RemoteRequestError:
            exception_message = _(
                'Unable to pull latest master from remote CommCare HQ. Please try again later.'
            )

        if exception_message:
            messages.error(request, exception_message)
            return HttpResponseRedirect(reverse_util('app_settings', params={}, args=[domain, app_id]))

        try:
            report_map = get_static_report_mapping(latest_master_build.domain, app['domain'], {})
        except (BadSpecError, DocumentNotFound) as e:
            messages.error(request, _('This linked application uses mobile UCRs '
                                      'which are available in this domain: %(message)s') % {'message': e})
            return HttpResponseRedirect(reverse_util('app_settings', params={}, args=[domain, app_id]))

        try:
            app = overwrite_app(app, latest_master_build, report_map)
        except AppEditingError:
            messages.error(request, _('This linked application uses dynamic mobile UCRs '
                                      'which are currently not supported. For this application '
                                      'to function correctly, you will need to remove those modules '
                                      'or revert to a previous version that did not include them.'))
            return HttpResponseRedirect(reverse_util('app_settings', params={}, args=[domain, app_id]))

    if app.master_is_remote:
        try:
            pull_missing_multimedia_from_remote(app)
        except RemoteRequestError:
            messages.error(request, _(
                'Error fetching multimedia from remote server. Please try again later.'
            ))
            return HttpResponseRedirect(reverse_util('app_settings', params={}, args=[domain, app_id]))

    messages.success(request, _('Your linked application was successfully updated to the latest version.'))
    return HttpResponseRedirect(reverse_util('app_settings', params={}, args=[domain, app_id]))


@no_conflict_require_POST
@require_can_edit_apps
def update_linked_whitelist(request, domain, app_id):
    app = get_current_app(domain, app_id)
    new_whitelist = json.loads(request.POST.get('whitelist'))
    app.linked_whitelist = new_whitelist
    app.save()
    return HttpResponse()


@method_decorator(csrf_exempt, name='dispatch')
@method_decorator(api_key_auth, name='dispatch')
@method_decorator(no_conflict, name='dispatch')
@method_decorator(require_can_edit_apps, name='dispatch')
class PatchLinkedAppWhitelist(View):
    urlname = 'patch_linked_app_whitelist'

    def patch(self, request, domain, app_id):
        app, item = self._get_app_and_item(app_id, domain, request)
        if not item:
            return HttpResponseBadRequest()

        if item not in app.linked_whitelist:
            app.linked_whitelist.append(item)
            app.save()

        return HttpResponse()

    def delete(self, request, domain, app_id):
        app, item = self._get_app_and_item(app_id, domain, request)
        try:
            app.linked_whitelist.remove(item)
            app.save()
        except ValueError:
            return HttpResponseBadRequest()

        return HttpResponse()

    def _get_app_and_item(self, app_id, domain, request):
        try:
            app = get_current_app(domain, app_id)
        except ResourceNotFound:
            raise Http404
        item = request.GET.get('whitelist_item')
        if not item:
            item = QueryDict(request.body).get('whitelist_item')
        return app, item<|MERGE_RESOLUTION|>--- conflicted
+++ resolved
@@ -1,8 +1,5 @@
 from __future__ import absolute_import
-<<<<<<< HEAD
-
-=======
->>>>>>> 36a089ca
+
 import copy
 import json
 import os
