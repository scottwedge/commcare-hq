--- conflicted
+++ resolved
@@ -252,9 +252,8 @@
 
 
 class CommCareSession(object):
-<<<<<<< HEAD
-    username = XPath(u"instance('commcaresession')/session/context/username")
-    userid = XPath(u"instance('commcaresession')/session/context/userid")
+    username = SessionInstanceXpath().instance().slash(u"username")
+    userid = SessionInstanceXpath().instance().slash(u"userid")
 
 
 class ScheduleFixtureInstance(XPath):
@@ -263,8 +262,4 @@
         return XPath(u"instance('{0}')/schedule/visit".format(self))
 
     def expires(self):
-        return XPath(u"instance('{0}')/schedule/@expires".format(self))
-=======
-    username = SessionInstanceXpath().instance().slash(u"username")
-    userid = SessionInstanceXpath().instance().slash(u"userid")
->>>>>>> 82140c2d
+        return XPath(u"instance('{0}')/schedule/@expires".format(self))