--- conflicted
+++ resolved
@@ -48,12 +48,7 @@
     def _generate_expected_headers_and_rows(self):
         self.headers = {h[0]: h[1] for h in get_bulk_app_sheet_headers(
             self.app,
-<<<<<<< HEAD
-            eligible_for_transifex_only=True  # TODO: Confirm via https://github.com/dimagi/commcare-hq/pull/24621
-=======
-            exclude_module=lambda module: SKIP_TRANSFEX_STRING in module.comment,
-            exclude_form=lambda form: SKIP_TRANSFEX_STRING in form.comment
->>>>>>> 48ae68be
+            eligible_for_transifex_only=True
         )}
         self.expected_rows = get_bulk_app_sheets_by_name(
             self.app,
