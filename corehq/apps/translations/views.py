from __future__ import absolute_import
from __future__ import unicode_literals

import io

import six
from couchexport.export import export_raw
from couchexport.models import Format
from couchexport.shortcuts import export_response
from dimagi.utils.decorators.view import get_file
from dimagi.utils.logging import notify_exception
from django.contrib import messages
from django.http import HttpResponseRedirect
from django.urls import reverse
from django.utils.translation import ugettext as _

from corehq.apps.app_manager.const import APP_TRANSLATION_UPLOAD_FAIL_MESSAGE
from corehq.apps.app_manager.dbaccessors import get_app
from corehq.apps.app_manager.decorators import no_conflict_require_POST, \
    require_can_edit_apps
from corehq.apps.app_manager.ui_translations import process_ui_translation_upload, \
    build_ui_translation_download_file
from corehq.apps.translations.app_translations.utils import (
    get_app_translation_workbook,
    get_bulk_app_sheet_headers,
)
from corehq.apps.translations.app_translations.download import (
    get_bulk_app_sheets_by_name,
    get_bulk_app_single_sheet_by_name,
)
from corehq.apps.translations.app_translations.upload_app import (
    process_bulk_app_translation_upload,
    validate_bulk_app_translation_upload,
)
from corehq.apps.translations.utils import update_app_translations_from_trans_dict
from corehq.util.workbook_json.excel import InvalidExcelFileException


@no_conflict_require_POST
@require_can_edit_apps
@get_file("bulk_upload_file")
def upload_bulk_ui_translations(request, domain, app_id):

    def _html_message(header_text, messages):
        message = header_text + "<br>"
        for prop in messages:
            message += "<li>%s</li>" % prop
        return message

    success = False
    try:
        app = get_app(domain, app_id)
        trans_dict, error_properties, warnings = process_ui_translation_upload(
            app, request.file
        )
        if error_properties:
            message = _html_message(_("Upload failed. We found problems with the following translations:"),
                                    error_properties)
            messages.error(request, message, extra_tags='html')
        else:
            # update translations only if there were no errors
            update_app_translations_from_trans_dict(app, trans_dict)
            app.save()
            success = True
            if warnings:
                message = _html_message(_("Upload succeeded, but we found following issues for some properties"),
                                        warnings)
                messages.warning(request, message, extra_tags='html')
    except InvalidExcelFileException as e:
        messages.error(request, _(APP_TRANSLATION_UPLOAD_FAIL_MESSAGE).format(e))
    except Exception:
        notify_exception(request, 'Bulk Upload Translations Error')
        messages.error(request, _("Something went wrong! Update failed. We're looking into it"))

    if success:
        messages.success(request, _("UI Translations Updated!"))

    # In v2, languages is the default tab on the settings page
    view_name = 'app_settings'
    return HttpResponseRedirect(reverse(view_name, args=[domain, app_id]))


@require_can_edit_apps
def download_bulk_ui_translations(request, domain, app_id):
    app = get_app(domain, app_id)
    temp = build_ui_translation_download_file(app)
    filename = '{app_name} v.{app_version} - CommCare Translations'.format(
        app_name=app.name,
        app_version=app.version)
    return export_response(temp, Format.XLS_2007, filename)


@require_can_edit_apps
def download_bulk_app_translations(request, domain, app_id):
    lang = request.GET.get('lang')
    app = get_app(domain, app_id)
    headers = get_bulk_app_sheet_headers(app, lang=lang)
    sheets = get_bulk_app_single_sheet_by_name(app, lang) if lang else get_bulk_app_sheets_by_name(app)

    temp = io.BytesIO()
    data = [(k, v) for k, v in six.iteritems(sheets)]
    export_raw(headers, data, temp)
    filename = '{app_name} v.{app_version} - App Translations{lang}'.format(
        app_name=app.name,
        app_version=app.version,
        lang=' ' + lang if lang else '')
    return export_response(temp, Format.XLS_2007, filename)


@no_conflict_require_POST
@require_can_edit_apps
@get_file("bulk_upload_file")
def upload_bulk_app_translations(request, domain, app_id):
    lang = request.POST.get('language')
<<<<<<< HEAD
    validate = request.POST.get('validate') if lang else False
=======
    validate = request.POST.get('validate')
>>>>>>> 0471c4e1

    app = get_app(domain, app_id)
    workbook, msgs = get_app_translation_workbook(request.file)
    if workbook:
        if validate:
            msgs = validate_bulk_app_translation_upload(app, workbook, request.user.email, lang)
        else:
            headers = get_bulk_app_sheet_headers(app, lang=lang)
            msgs = process_bulk_app_translation_upload(app, workbook, headers, lang=lang)
            app.save()
    for msg in msgs:
        # Add the messages to the request object.
        # msg[0] should be a function like django.contrib.messages.error .
        # msg[1] should be a string.
        msg[0](request, msg[1])

    # In v2, languages is the default tab on the settings page
    return HttpResponseRedirect(
        reverse('app_settings', args=[domain, app_id])
    )<|MERGE_RESOLUTION|>--- conflicted
+++ resolved
@@ -112,11 +112,7 @@
 @get_file("bulk_upload_file")
 def upload_bulk_app_translations(request, domain, app_id):
     lang = request.POST.get('language')
-<<<<<<< HEAD
-    validate = request.POST.get('validate') if lang else False
-=======
     validate = request.POST.get('validate')
->>>>>>> 0471c4e1
 
     app = get_app(domain, app_id)
     workbook, msgs = get_app_translation_workbook(request.file)
