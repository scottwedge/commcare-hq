{% load hq_shared_tags %}
{% load compress %}
{% load statici18n %}
<html lang="{{ LANGUAGE_CODE }}">
    <head>
        <meta charset="utf-8">
        <meta http-equiv="X-UA-Compatible" content="IE=edge,chrome=1">
        <meta name="viewport" content="width=device-width, initial-scale=1.0">
        <meta name="HandheldFriendly" content="True">

        {% if less_debug %}
            <link type="text/less"
                  rel="stylesheet"
                  media="all"
                  href="{% static 'style/less/bootstrap.debug.less' %}" />
            <link type="text/less"
                  rel="stylesheet"
                  media="all"
                  href="{% static 'font-awesome/less/font-awesome.less' %}" />
            <link type="text/less"
                  rel="stylesheet"
                  media="all"
                  href="{% static 'style/less/font-commcare.less' %}" />
            <link type="text/less"
                  rel="stylesheet"
                  media="all"
                  href="{% static 'cloudcare/less/font-formplayer.less' %}" />
            <link type="text/less"
                  rel="stylesheet"
                  media="all"
                  href="{% static 'style/less/style.debug.less' %}" />
            <link type="text/css"
                  rel="stylesheet"
                  media="all"
                  href="{% static 'cloudcare/css/webforms.css' %}">
            <link type="text/less"
                  rel="stylesheet"
                  media="all"
                  href="{% static 'cloudcare/less/cloudcare.debug.less' %}" />
            <link type="text/less"
                  rel="stylesheet"
                  media="all"
                  href="{% static 'preview_app/less/preview_app.debug.less' %}"/>
        {% else %}
          {% compress css %}
            <link type="text/less"
                  rel="stylesheet"
                  media="all"
                  href="{% static 'style/less/bootstrap.less' %}" />
            <link type="text/less"
                  rel="stylesheet"
                  media="all"
                  href="{% static 'font-awesome/less/font-awesome.less' %}" />
            <link type="text/less"
                  rel="stylesheet"
                  media="all"
                  href="{% static 'cloudcare/less/font-formplayer.less' %}" />
            <link type="text/less"
                  rel="stylesheet"
                  media="all"
                  href="{% static 'style/less/font-commcare.less' %}" />
            <link type="text/less"
                  rel="stylesheet"
                  media="all"
                  href="{% static 'style/less/style.less' %}" />
            <link type="text/css"
                  rel="stylesheet"
                  media="all"
                  href="{% static 'cloudcare/css/webforms.css' %}">
            <link type="text/less"
                  rel="stylesheet"
                  media="all"
                  href="{% static 'cloudcare/less/cloudcare.less' %}"/>
            <link type="text/less"
                  rel="stylesheet"
                  media="all"
                  href="{% static 'preview_app/less/preview_app.less' %}"/>
            <link rel="stylesheet"
                  href="{% static 'datetimepicker/build/jquery.datetimepicker.min.css' %}" />
          {% endcompress %}
        {% endif %}
        <link type="text/css"
              rel="stylesheet"
              media="screen"
              href="{% static "jquery-ui/themes/redmond/jquery-ui.min.css" %}" />

        <link rel="stylesheet" href="{% static 'nprogress/nprogress.css' %}">
        <link rel="stylesheet" href="{% static 'jquery-ui/themes/base/jquery-ui.min.css' %}">
        <link type="text/css"
              rel="stylesheet"
              media="all"
              href="{% static 'datatables/media/css/jquery.dataTables.min.css' %}"/>
        <link rel="stylesheet" href="{% static 'codemirror/lib/codemirror.css' %}"/>


        {% if less_debug %}
        <script>
            less = {
                env: "development",
                useFileCache: true,
                logLevel: 2,
                errorReporting: 'console',
                async: false,
                fileAsync: false,
                poll: 1000,
                functions: {},
                dumpLineNumbers: "comments",
                relativeUrls: false
            };
        </script>
        <script src="{% static 'less/dist/less-1.7.3.min.js' %}"></script>
        {% if less_watch %}<script>less.watch();</script>{% endif %}
        {% endif %}

        <script type="text/javascript" src="{% static 'jquery/dist/jquery.min.js' %}"></script>
        <script src="{% static 'hqwebapp/js/ajax_csrf_setup.js' %}"></script>
        <script src="{% static 'jquery.cookie/jquery.cookie.js' %}"></script>
        <script type="text/javascript" src="{% static 'bootstrap/dist/js/bootstrap.min.js' %}"></script>
        <script type="text/javascript" src="{% static 'hqwebapp/js/hqModules.js' %}"></script>
        <script type="text/javascript" src="{% static 'style/js/hq.helpers.js' %}"></script>
        <script src="{% statici18n LANGUAGE_CODE %}"></script> {# DO NOT COMPRESS #}

        {% compress js %}
        <!-- UI libraries needed for all other widgets and interactions -->
        <script src="{% static 'jquery-ui/ui/core.js' %}"></script>
        <script src="{% static 'jquery-ui/ui/widget.js' %}"></script>
        <script src="{% static 'jquery-ui/ui/mouse.js' %}"></script>
        <script src="{% static 'jquery-ui/ui/position.js' %}"></script>

        <!-- Individual widgets and interactions -->
        <script src="{% static 'jquery-ui/ui/menu.js' %}"></script>
        <script src="{% static 'jquery-ui/ui/autocomplete.js' %}"></script>
        <script src="{% static 'jquery-ui/ui/button.js' %}"></script>
        <script src="{% static 'jquery-ui/ui/datepicker.js' %}"></script>
        <script src="{% static 'jquery-ui/ui/draggable.js' %}"></script>
        <script src="{% static 'jquery-ui/ui/resizable.js' %}"></script>
        <script src="{% static 'jquery-ui/ui/droppable.js' %}"></script>
        <script src="{% static 'jquery-ui/ui/sortable.js' %}"></script>
        {% endcompress %}

        {% compress js %}
        <script src="{% static 'preview_app/js/dragscroll.js' %}"></script>
        {% endcompress %}

        <style id="case-tiles-style"></style>
        <!-- For Formplayer's app preview -->

    </head>
    <body>
        <section id="case-crumbs" style="width: 800px"></section>
        <section id="cases"></section>
        <div id="menu-container">
            <div id="phone-mode-navigation"></div>
            <div id="formplayer-progress-container"></div>
            <div id="webforms-nav" class="webforms-nav" data-bind="template: { name: 'form-navigation-ko-template' }"></div>
            <section id="cloudcare-notifications" class="notifications-container"></section>
            <div id="restore-as-region"></div>
            <div id="breadcrumb-region"></div>
            <div class="scrollable-container dragscroll">
              <div id="menu-region" class="content menu-content"></div>
            </div>
        </div>
        <div class="scrollable-container dragscroll form-scrollable-container">
          <section id="webforms" class="webforms" data-bind="template: { name: 'form-fullform-ko-template' }"></section>
          {% if request|toggle_enabled:"INSTANCE_VIEWER" %}
              <section id="cloudcare-debugger" data-bind="
              template: {
                  name: 'instance-viewer-ko-template',
                  afterRender: adjustWidth
              }
          "></section>
        </div>
        {% endif %}

        <script>
        $(function () {
            hqImport('preview_app/js/preview_app.js').start({
                apps: [{{ app|JSON }}],
                language: "{{ request.user.language|default:'en' }}",
                username: "{{ request.user.username  }}",
                domain: "{{ request.domain }}",
                formplayer_url: "{{ formplayer_url }}",
                phoneMode: true,
                oneQuestionPerScreen: true,
            });
            $('.dragscroll').on('scroll', function () {
              $('.form-control').blur();
            });
        });
        </script>
        {% include 'form_entry/templates.html' %}
        {% include 'formplayer/grid_view.html' %}
        {% include 'formplayer/case_detail.html' %}
        {% include 'formplayer/case_list.html' %}
        {% include 'formplayer/menu_list.html' %}
        {% include 'formplayer/session_list.html' %}
        {% include 'formplayer/navigation.html' %}
        {% include 'formplayer/confirmation_modal.html' %}
<<<<<<< HEAD
        {% include 'formplayer/users.html' %}
=======
        {% include 'formplayer/progress.html' %}
>>>>>>> f774fa15

        {% include 'formplayer/dependencies.html' %}
        {% include "style/includes/ko.html" %}
        <script src="{% static 'preview_app/js/preview_app.js' %}"></script>
    </body>
</html><|MERGE_RESOLUTION|>--- conflicted
+++ resolved
@@ -196,12 +196,8 @@
         {% include 'formplayer/session_list.html' %}
         {% include 'formplayer/navigation.html' %}
         {% include 'formplayer/confirmation_modal.html' %}
-<<<<<<< HEAD
         {% include 'formplayer/users.html' %}
-=======
         {% include 'formplayer/progress.html' %}
->>>>>>> f774fa15
-
         {% include 'formplayer/dependencies.html' %}
         {% include "style/includes/ko.html" %}
         <script src="{% static 'preview_app/js/preview_app.js' %}"></script>
