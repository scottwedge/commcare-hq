/*global Marionette, Backbone, WebFormSession, Util */

/**
 * The primary Marionette application managing menu navigation and launching form entry
 */

var FormplayerFrontend = new Marionette.Application();

var showError = hqImport('cloudcare/js/util.js').showError;
var showSuccess = hqImport('cloudcare/js/util.js').showSuccess;
var tfLoading = hqImport('cloudcare/js/util.js').tfLoading;
var tfLoadingComplete = hqImport('cloudcare/js/util.js').tfLoadingComplete;
var tfSyncComplete = hqImport('cloudcare/js/util.js').tfSyncComplete;

FormplayerFrontend.on("before:start", function () {
    var RegionContainer = Marionette.LayoutView.extend({
        el: "#menu-container",

        regions: {
            main: "#menu-region",
        },
    });

    FormplayerFrontend.regions = new RegionContainer();
});

FormplayerFrontend.navigate = function (route, options) {
    options || (options = {});
    Backbone.history.navigate(route, options);
};

FormplayerFrontend.getCurrentRoute = function () {
    return Backbone.history.fragment;
};

/**
 * This function maps a jr:// media path to its HTML path IE
 * jr://images/icon/mother.png -> https://commcarehq.org/hq/multimedia/file/CommCareImage/[app_id]/mother.png
 * The actual mapping is contained in the app Couch document
 */
FormplayerFrontend.reqres.setHandler('resourceMap', function (resource_path, app_id) {
    var currentApp = FormplayerFrontend.request("appselect:getApp", app_id);
    if (resource_path.substring(0, 7) === 'http://') {
        return resource_path;
    } else if (currentApp.attributes.hasOwnProperty("multimedia_map") &&
        currentApp.attributes.multimedia_map.hasOwnProperty(resource_path)) {
        var resource = currentApp.attributes.multimedia_map[resource_path];
        var id = resource.multimedia_id;
        var media_type = resource.media_type;
        var name = _.last(resource_path.split('/'));
        return '/hq/multimedia/file/' + media_type + '/' + id + '/' + name;
    }
});

FormplayerFrontend.reqres.setHandler('currentUser', function () {
    if (!FormplayerFrontend.currentUser) {
        FormplayerFrontend.currentUser = new FormplayerFrontend.Entities.UserModel();
    }
    return FormplayerFrontend.currentUser;
});

FormplayerFrontend.reqres.setHandler('clearForm', function () {
    $('#webforms').html("");
});

FormplayerFrontend.reqres.setHandler('clearMenu', function () {
    $('#menu-region').html("");
});

FormplayerFrontend.reqres.setHandler('error', function(errorMessage) {
    showError(errorMessage, $("#cloudcare-notifications"), 10000);
});

FormplayerFrontend.reqres.setHandler('startForm', function (data) {
    FormplayerFrontend.request("clearMenu");

    data.onLoading = tfLoading;
    data.onLoadingComplete = tfLoadingComplete;
    var user = FormplayerFrontend.request('currentUser');
    data.xform_url = user.formplayer_url;
    data.domain = user.domain;
    data.formplayerEnabled = true;
    data.onerror = function (resp) {
        showError(resp.human_readable_message || resp.message, $("#cloudcare-notifications"));
    };
    data.onsubmit = function (resp) {
        if (resp.status === "success") {
            FormplayerFrontend.request("clearForm");
<<<<<<< HEAD
            FormplayerFrontend.trigger("apps:currentApp");
            showSuccess(gettext("Form successfully saved"), $("#cloudcare-notifications"), 2500);
=======
            FormplayerFrontend.trigger("apps:list");
            showSuccess(gettext("Form successfully saved"), $("#cloudcare-notifications"), 10000);
>>>>>>> 28ead785
        } else {
            showError(resp.output, $("#cloudcare-notifications"));
        }
        // TODO form linking
    };
    data.formplayerEnabled = true;
    var sess = new WebFormSession(data);
    sess.renderFormXml(data, $('#webforms'));
});

FormplayerFrontend.on("start", function (options) {
    var user = FormplayerFrontend.request('currentUser');
    user.username = options.username;
    user.language = options.language;
    user.apps = options.apps;
    user.domain = options.domain;
    user.formplayer_url = options.formplayer_url;
    if (Backbone.history) {
        Backbone.history.start();
        // will be the same for every domain. TODO: get domain/username/pass from django
        if (this.getCurrentRoute() === "") {
            FormplayerFrontend.trigger("apps:list", options.apps);
        }
    }
});

FormplayerFrontend.on("sync", function () {
    var user = FormplayerFrontend.request('currentUser');
    var username = user.username;
    var domain = user.domain;
    var formplayer_url = user.formplayer_url;
    var options = {
        url: formplayer_url + "/sync-db",
        data: JSON.stringify({"username": username, "domain": domain}),
    };
    Util.setCrossDomainAjaxOptions(options);
    var resp = $.ajax(options);
    resp.done(function () {
        tfSyncComplete(false);
    });
    resp.error(function () {
        tfSyncComplete(true);
    });
});<|MERGE_RESOLUTION|>--- conflicted
+++ resolved
@@ -86,13 +86,8 @@
     data.onsubmit = function (resp) {
         if (resp.status === "success") {
             FormplayerFrontend.request("clearForm");
-<<<<<<< HEAD
             FormplayerFrontend.trigger("apps:currentApp");
-            showSuccess(gettext("Form successfully saved"), $("#cloudcare-notifications"), 2500);
-=======
-            FormplayerFrontend.trigger("apps:list");
             showSuccess(gettext("Form successfully saved"), $("#cloudcare-notifications"), 10000);
->>>>>>> 28ead785
         } else {
             showError(resp.output, $("#cloudcare-notifications"));
         }
