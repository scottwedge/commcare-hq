/*global FormplayerFrontend */

FormplayerFrontend.module("SessionNavigate.MenuList", function (MenuList, FormplayerFrontend, Backbone, Marionette, $) {
    MenuList.Controller = {
        selectMenu: function (appId, sessionId, stepList, page, search, queryDict) {

            var fetchingNextMenu = FormplayerFrontend.request("app:select:menus",
                appId, sessionId, stepList, page, search, queryDict);

            /*
             Determine the next screen to display.  Could be
             a list of commands (modules and/or forms)
             a list of entities (cases) and their details
             */
            $.when(fetchingNextMenu).done(function (menuResponse) {
                MenuList.Controller.showMenu(menuResponse);
            });
        },

        showMenu: function (menuResponse) {
            var menuListView;
            var menuData = {
                collection: menuResponse,
                title: menuResponse.title,
                headers: menuResponse.headers,
                widthHints: menuResponse.widthHints,
                action: menuResponse.action,
                pageCount: menuResponse.pageCount,
                currentPage: menuResponse.currentPage,
                styles: menuResponse.styles,
                type: menuResponse.type,
                sessionId: menuResponse.sessionId,
                tiles: menuResponse.tiles,
            };
            if (menuResponse.type === "commands") {
                menuListView = new MenuList.MenuListView(menuData);
<<<<<<< HEAD
            } else if (menuResponse.type === "entities") {
                menuListView = new MenuList.CaseListView(menuData);
            } else if (menuResponse.type === "query") {
                menuListView = new MenuList.QueryListView(menuData);
=======
                FormplayerFrontend.regions.main.show(menuListView.render());
            }
            else if (menuResponse.type === "entities") {
                menuListView = new MenuList.CaseListView(menuData);
                FormplayerFrontend.regions.main.show(menuListView.render());
>>>>>>> ed2e51dd
            }

            if (menuResponse.breadcrumbs) {
                MenuList.Controller.showBreadcrumbs(menuResponse.breadcrumbs);
            }
        },

        showBreadcrumbs: function (breadcrumbs) {
            var breadcrumbsModel = [];
            for (var i = 0; i < breadcrumbs.length; i++) {
                var obj = {};
                obj.data = breadcrumbs[i];
                obj.id = i;
                breadcrumbsModel.push(obj);
            }
            var detailCollection = new Backbone.Collection();
            detailCollection.reset(breadcrumbsModel);
            var breadcrumbView = new MenuList.BreadcrumbListView({
                collection: detailCollection,
            });
            FormplayerFrontend.regions.breadcrumb.show(breadcrumbView.render());
        },

        showDetail: function (model, index) {
            var self = this;
            var detailObjects = model.options.model.get('details');
            var detailObject = detailObjects[index];
            var headers = detailObject.headers;
            var details = detailObject.details;
            var detailModel = [];
            // we need to map the details and headers JSON to a list for a Backbone Collection
            for (var i = 0; i < headers.length; i++) {
                var obj = {};
                obj.data = details[i];
                obj.header = headers[i];
                obj.id = i;
                detailModel.push(obj);
            }
            var detailCollection = new Backbone.Collection();
            detailCollection.reset(detailModel);
            var menuListView = new MenuList.DetailListView({
                collection: detailCollection,
            });

            var tabModels = _.map(detailObjects, function (detail, index) {
                return {title: detail.title, id: index};
            });
            var tabCollection = new Backbone.Collection();
            tabCollection.reset(tabModels);
            var tabListView = new MenuList.DetailTabListView({
                collection: tabCollection,
                showDetail: function (index) {
                    self.showDetail(model, index);
                },
            });

            $('#select-case').click(function () {
                FormplayerFrontend.trigger("menu:select", model._index);
            });
            $('#case-detail-modal').find('.detail-tabs').html(tabListView.render().el);
            $('#case-detail-modal').find('.modal-body').html(menuListView.render().el);
            $('#case-detail-modal').modal('show');
        },
    };
});<|MERGE_RESOLUTION|>--- conflicted
+++ resolved
@@ -34,18 +34,14 @@
             };
             if (menuResponse.type === "commands") {
                 menuListView = new MenuList.MenuListView(menuData);
-<<<<<<< HEAD
-            } else if (menuResponse.type === "entities") {
-                menuListView = new MenuList.CaseListView(menuData);
+                FormplayerFrontend.regions.main.show(menuListView.render());
             } else if (menuResponse.type === "query") {
                 menuListView = new MenuList.QueryListView(menuData);
-=======
                 FormplayerFrontend.regions.main.show(menuListView.render());
             }
             else if (menuResponse.type === "entities") {
                 menuListView = new MenuList.CaseListView(menuData);
                 FormplayerFrontend.regions.main.show(menuListView.render());
->>>>>>> ed2e51dd
             }
 
             if (menuResponse.breadcrumbs) {
