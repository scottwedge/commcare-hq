--- conflicted
+++ resolved
@@ -70,15 +70,9 @@
 {% endblock %}
 
 {% block js %}{{ block.super }}
-<<<<<<< HEAD
-    <script src="{% static 'formdesigner/js/chosen.jquery.min.js' %}"></script>
+    <script src="{% static 'formdesigner/js/lib/chosen.jquery.min.js' %}"></script>
     <script src="{% static 'hqwebapp/js/lib/underscore-1.3.1.js' %}"></script>
     <script src="{% static 'hqwebapp/js/lib/jquery.textchange.min.js' %}"></script>
-=======
-    <script src="{% static 'formdesigner/js/lib/chosen.jquery.min.js' %}"></script>
-    <script src="{% static 'hqwebapp/javascripts/underscore-1.3.1.js' %}"></script>
-    <script src="{% static 'hqwebapp/javascripts/jquery.textchange.min.js' %}"></script>
->>>>>>> 92ef36cf
     <script src="{% static 'hqwebapp/js/ui-element.js' %}"></script>
     <script src="{% static 'case/js/cheapxml.js' %}"></script>
     <script src="{% static 'case/js/casexml.js' %}"></script>
