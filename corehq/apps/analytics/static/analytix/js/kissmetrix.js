/* globals _kmq */

var _kmq = window._kmq = _kmq || [];        // TODO: test this in particular

hqDefine('analytix/js/kissmetrix', [
    'underscore',
    'analytix/js/initial',
    'analytix/js/logging',
    'analytix/js/utils',
], function (
    _,
    initialAnalytics,
    logging,
    utils
) {
    'use strict';
    var _get = initialAnalytics.getFn('kissmetrics'),
        _global = initialAnalytics.getFn('global'),
        _abTests = initialAnalytics.getAbTests('kissmetrics'),
        logger = logging.getLoggerForApi('Kissmetrics'),
        _allAbTests = {},
        _init = {};

    window.dataLayer = window.dataLayer || [];

    /**
     * Push data to _kmq by command type.
     * @param {string} commandName
     * @param {object} properties
     * @param {function|undefined} callbackFn - optional
     * @param {string|undefined} eventName - optional
     */
    var _kmqPushCommand = function (commandName, properties, callbackFn, eventName) {
        if (_global('isEnabled')) {
            var command, data;
            command = _.compact([commandName, eventName, properties, callbackFn]);
            _kmq.push(command);
            data = {
                event: 'km_' + commandName,
            };
            if (eventName) data.km_event = eventName;
            if (properties) data.km_property = properties;
            window.dataLayer.push(data);
            logger.verbose.log(command, ['window._kmq.push', 'window.dataLayer.push', '_kmqPushCommand', commandName]);
        } else if (callbackFn) {
            callbackFn();
        }
    };

    /**
     * Initialization function for kissmetrics libraries
     * @param srcUrl
     * @private
     */
    var _addKissmetricsScript = function (srcUrl) {
        utils.insertScript(srcUrl, logger.debug.log);
    };

    var __init__ = function () {
        _init.apiId = _get('apiId');
        logger.verbose.log(_init.apiId || "NONE SET", "API ID");

        // Initialize Kissmetrics
        if (_init.apiId) {
            _addKissmetricsScript('//i.kissmetrics.com/i.js');
            _addKissmetricsScript('//doug1izaerwt3.cloudfront.net/' + _init.apiId + '.1.js');
        }

        // Initialize Kissmetrics AB Tests
        _.each(_abTests, function (ab, testName) {
            var test = {};
            testName = _.last(testName.split('.'));
            if (_.isObject(ab) && ab.version) {
                test[ab.name || testName] = ab.version;
                logger.debug.log(test, ["AB Test", "New Test: " + testName]);
                _kmqPushCommand('set', test);
                _.extend(_allAbTests, test);
            }
        });
    };

    if (_global('isEnabled')) {
        __init__();
        logger.debug.log("Initialized");
    }

    /**
     * Identifies the current user
     * @param {string} identity - A unique ID to identify the session.
     */
    var identify = function (identity) {
        if (_global('isEnabled')) {
            logger.debug.log(arguments, 'Identify');
            _kmqPushCommand('identify', identity);
        }
    };

    /**
     * Sets traits for the current user
     * @param {object} traits - an object of traits
     * @param {function} callbackFn - (optional) callback function
     * @param {integer} timeout - (optional) timeout in milliseconds
     */
    var identifyTraits = function (traits, callbackFn, timeout) {
<<<<<<< HEAD
        if (_global('isEnabled')) {
            logger.debug.log(logger.fmt.labelArgs(["Traits", "Callback Function", "Timeout"], arguments), 'Identify Traits (Set)');
            callbackFn = utils.createSafeCallback(callbackFn, timeout);
            _kmqPushCommand('set', traits, callbackFn);
        }
=======
        logger.debug.log(logger.fmt.labelArgs(["Traits", "Callback Function", "Timeout"], arguments), 'Identify Traits (Set)');
        callbackFn = _utils.createSafeCallback(callbackFn, timeout);
        _kmqPushCommand('set', traits, callbackFn);
>>>>>>> 0fbfd5a9
    };

    /**
     * Records an event and its properties
     * @param {string} name - Name of event to be tracked
     * @param {object} properties - (optional) Properties related to the event being tracked
     * @param {function} callbackFn - (optional) Function to be called after the event is tracked.
     * @param {integer} timeout - (optional) Timeout for safe callback
     */
    var trackEvent = function (name, properties, callbackFn, timeout) {
<<<<<<< HEAD
        if (_global('isEnabled')) {
            logger.debug.log(arguments, 'RECORD EVENT');
            callbackFn = utils.createSafeCallback(callbackFn, timeout);
            _kmqPushCommand('record', properties, callbackFn, name);
        }
=======
        logger.debug.log(arguments, 'RECORD EVENT');
        callbackFn = _utils.createSafeCallback(callbackFn, timeout);
        _kmqPushCommand('record', properties, callbackFn, name);
>>>>>>> 0fbfd5a9
    };

    /**
     * Tags an HTML element to record an event when its clicked
     * @param {string} selector - The ID or class of the element to track.
     * @param {string} name - The name of the event to record.
     * @param {object} properties - optional Properties related to the event being recorded.
     */
    var internalClick = function (selector, name, properties) {
        logger.debug.log(logger.fmt.labelArgs(["Selector", "Name", "Properties"], arguments), 'Track Internal Click');
        _kmqPushCommand('trackClick', properties, undefined, name);
    };

    /**
     * Tags a link that takes someone to another domain and provides enough time to record an event when the link is clicked, before being redirected.
     * @param {string} selector - The ID or class of the element to track.
     * @param {string} name - The name of the event to record.
     * @param {object} properties - optional Properties related to the event being recorded.
     */
    var trackOutboundLink = function (selector, name, properties) {
        logger.debug.log(logger.fmt.labelArgs(["Selector", "Name", "Properties"], arguments), 'Track Click on Outbound Link');
        _kmqPushCommand('trackClickOnOutboundLink', properties, undefined, name);
    };

    /**
     * Fetches value for a given AB Test.
     * @param testSlug
     * @returns {*|{}}
     */
    var getAbTest = function (testSlug) {
        return _allAbTests[testSlug];
    };

    return {
        logger: logger,
        identify: identify,
        identifyTraits: identifyTraits,
        track: {
            event: trackEvent,
            internalClick: internalClick,
            outboundLink: trackOutboundLink,
        },
        getAbTest: getAbTest,
    };
});<|MERGE_RESOLUTION|>--- conflicted
+++ resolved
@@ -102,17 +102,9 @@
      * @param {integer} timeout - (optional) timeout in milliseconds
      */
     var identifyTraits = function (traits, callbackFn, timeout) {
-<<<<<<< HEAD
-        if (_global('isEnabled')) {
-            logger.debug.log(logger.fmt.labelArgs(["Traits", "Callback Function", "Timeout"], arguments), 'Identify Traits (Set)');
-            callbackFn = utils.createSafeCallback(callbackFn, timeout);
-            _kmqPushCommand('set', traits, callbackFn);
-        }
-=======
         logger.debug.log(logger.fmt.labelArgs(["Traits", "Callback Function", "Timeout"], arguments), 'Identify Traits (Set)');
         callbackFn = _utils.createSafeCallback(callbackFn, timeout);
         _kmqPushCommand('set', traits, callbackFn);
->>>>>>> 0fbfd5a9
     };
 
     /**
@@ -123,17 +115,9 @@
      * @param {integer} timeout - (optional) Timeout for safe callback
      */
     var trackEvent = function (name, properties, callbackFn, timeout) {
-<<<<<<< HEAD
-        if (_global('isEnabled')) {
-            logger.debug.log(arguments, 'RECORD EVENT');
-            callbackFn = utils.createSafeCallback(callbackFn, timeout);
-            _kmqPushCommand('record', properties, callbackFn, name);
-        }
-=======
         logger.debug.log(arguments, 'RECORD EVENT');
         callbackFn = _utils.createSafeCallback(callbackFn, timeout);
         _kmqPushCommand('record', properties, callbackFn, name);
->>>>>>> 0fbfd5a9
     };
 
     /**
