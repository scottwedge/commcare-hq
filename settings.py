#!/usr/bin/env python
# vim: ai ts=4 sts=4 et sw=4 encoding=utf-8

import os
import logging
from django.contrib import messages

CACHE_BACKEND = 'memcached://127.0.0.1:11211/'

DEBUG = True
TEMPLATE_DEBUG = DEBUG

ADMINS = ()
MANAGERS = ADMINS


# default to the system's timezone settings
TIME_ZONE = "UTC"


# Language code for this installation. All choices can be found here:
# http://www.i18nguy.com/unicode/language-identifiers.html
LANGUAGE_CODE = 'en-us'

SITE_ID = 1

# If you set this to False, Django will make some optimizations so as not
# to load the internationalization machinery.
USE_I18N = True

# Django i18n searches for translation files (django.po) within this dir
LOCALE_PATHS=['contrib/locale']

# Absolute path to the directory that holds media.
# Example: "/home/media/media.lawrence.com/"
MEDIA_ROOT = ''
STATIC_ROOT = ''

# URL that handles the media served from MEDIA_ROOT. Make sure to use a
# trailing slash if there is a path component (optional in other cases).
# Examples: "http://media.lawrence.com", "http://example.com/media/"
MEDIA_URL = '/media/'
STATIC_URL = '/static/'

filepath = os.path.abspath(os.path.dirname(__file__))

STATICFILES_FINDERS = (
    "django.contrib.staticfiles.finders.FileSystemFinder",
    "django.contrib.staticfiles.finders.AppDirectoriesFinder"
)

STATICFILES_DIRS = (
    ('formdesigner', os.path.join(filepath,'submodules', 'formdesigner')),
)

DJANGO_LOG_FILE = "%s/%s" % (filepath, "commcarehq.django.log")

# URL prefix for admin media -- CSS, JavaScript and images. Make sure to use a
# trailing slash.
# Examples: "http://foo.com/media/", "/media/".
ADMIN_MEDIA_PREFIX = '/media/'

# Make this unique, and don't share it with anybody.
SECRET_KEY = '2rgmwtyq$thj49+-6u7x9t39r7jflu&1ljj3x2c0n0fl$)04_0'

# List of callables that know how to import templates from various sources.
TEMPLATE_LOADERS = (
    'django.template.loaders.filesystem.load_template_source',
    'django.template.loaders.app_directories.load_template_source',
    'django.template.loaders.eggs.Loader',
#     'django.template.loaders.eggs.load_template_source',
)

MIDDLEWARE_CLASSES = [
    'django.middleware.common.CommonMiddleware',
    'django.contrib.sessions.middleware.SessionMiddleware',
    'django.middleware.locale.LocaleMiddleware',
    'django.contrib.auth.middleware.AuthenticationMiddleware',
    'django.contrib.messages.middleware.MessageMiddleware',
    'corehq.middleware.OpenRosaMiddleware',
    'corehq.apps.domain.middleware.DomainMiddleware',
    'corehq.apps.users.middleware.UsersMiddleware',
    'casexml.apps.phone.middleware.SyncTokenMiddleware',
    'auditcare.middleware.AuditMiddleware',
]

ROOT_URLCONF = "urls"

TEMPLATE_CONTEXT_PROCESSORS = [
    "django.core.context_processors.auth",
    "django.core.context_processors.debug",
    "django.core.context_processors.i18n",
    "django.core.context_processors.media",
    "django.core.context_processors.request",
    "django.contrib.messages.context_processors.messages",
    'django.core.context_processors.static',
    "corehq.util.context_processors.base_template", # sticks the base template inside all responses
    "corehq.util.context_processors.google_analytics",
]

TEMPLATE_DIRS = [
    # Put strings here, like "/home/html/django_templates" or "C:/www/django/templates".
    # Always use forward slashes, even on Windows.
    # Don't forget to use absolute paths, not relative paths.
]

DEFAULT_APPS = (
    'corehq.apps.userhack', # this has to be above auth
    'django.contrib.admin',
    'django.contrib.auth',
    'django.contrib.contenttypes',
    'django.contrib.sessions',
    'django.contrib.sites',
    #'django.contrib.messages', # don't need this for messages and it's causing some error
    'django.contrib.staticfiles', 
    'south',
    'djcelery',    # pip install django-celery
    'djtables',    # pip install djtables
    #'ghettoq',     # pip install ghettoq
    'djkombu',     # pip install django-kombu
    'couchdbkit.ext.django',
)

HQ_APPS = (
    'django_digest',
    'django_rest_interface',
    'django_granular_permissions',
    'django_tables',
    'django_user_registration',
    'auditcare',
    'djangocouch',
    'djangocouchuser',
    'hqscripts',
    'casexml.apps.case',
    'casexml.apps.phone',
    'corehq.apps.cleanup',
    'corehq.apps.cloudcare',
    'corehq.apps.domain',
    'corehq.apps.domainsync',
    'corehq.apps.hqadmin',
    'corehq.apps.hqcase',
    'corehq.apps.hqwebapp',
    'corehq.apps.docs',
    'corehq.apps.hqmedia',
    'couchforms',
    'couchexport',
    'couchlog',
    'formtranslate',
    'receiver',
    'langcodes',
    'corehq.apps.receiverwrapper',
    'corehq.apps.migration',
    'corehq.apps.app_manager',
    'corehq.apps.fixtures',
    'corehq.apps.reminders',
    'corehq.apps.prescriptions',
    'corehq.apps.translations',
    'corehq.apps.users',
    'corehq.apps.settings',
    'corehq.apps.ota',
    'corehq.apps.groups',
    'corehq.apps.sms',
    'corehq.apps.ivr',
    'corehq.apps.tropo',
    'corehq.apps.registration',
    'corehq.apps.unicel',
    'corehq.apps.reports',
    'corehq.apps.hq-bootstrap',
    'corehq.apps.builds',
    'corehq.apps.api',
    'corehq.couchapps',
    'sofabed.forms',
    'soil',
    'corehq.apps.hqsofabed',
    'xep_hq_server',
    'touchforms.formplayer',
    'phonelog',
    'pathfinder',
    'hutch',
    'dca',
    'loadtest',
    'hsph',
)

REFLEXIVE_URL_BASE = "localhost:8000"

INSTALLED_APPS = DEFAULT_APPS + HQ_APPS

TABS = [
    ("corehq.apps.reports.views.default", "Reports"),
    ("corehq.apps.app_manager.views.default", "Applications"),
    ("corehq.apps.sms.views.messaging", "Messages"),
    ("corehq.apps.settings.views.default", "Settings & Users"),
    ("corehq.apps.hqadmin.views.default", "Admin Reports", "is_superuser"),
]

# after login, django redirects to this URL
# rather than the default 'accounts/profile'
LOGIN_REDIRECT_URL='/'

####### Domain settings  #######

DOMAIN_MAX_REGISTRATION_REQUESTS_PER_DAY=99
DOMAIN_SELECT_URL="/domain/select/"
LOGIN_URL="/accounts/login/"
# For the registration app
# One week to confirm a registered user account
ACCOUNT_ACTIVATION_DAYS=7 
# If a user tries to access domain admin pages but isn't a domain 
# administrator, here's where he/she is redirected
DOMAIN_NOT_ADMIN_REDIRECT_PAGE_NAME="homepage"

# domain syncs
# e.g. 
#               { sourcedomain1: { "domain": targetdomain1,
#                                  "transform": path.to.transformfunction1 },
#                 sourcedomain2: {...} }
DOMAIN_SYNCS = { }
# if you want to deidentify app names, put a dictionary in your settings
# of source names to deidentified names
DOMAIN_SYNC_APP_NAME_MAP = {}
DOMAIN_SYNC_DATABASE_NAME = "commcarehq-public"


####### Release Manager App settings  #######
RELEASE_FILE_PATH=os.path.join("data","builds")

## soil heartbead config ##
SOIL_HEARTBEAT_CACHE_KEY = "django-soil-heartbeat"


####### Shared/Global/UI Settings ######

# restyle some templates
BASE_TEMPLATE="hqwebapp/base.html"
LOGIN_TEMPLATE="login_and_password/login.html"
LOGGEDOUT_TEMPLATE="loggedout.html"

# email settings: these ones are the custom hq ones
EMAIL_LOGIN="user@domain.com"
EMAIL_PASSWORD="changeme"
EMAIL_SMTP_HOST="smtp.gmail.com"
EMAIL_SMTP_PORT=587


PAGINATOR_OBJECTS_PER_PAGE = 15
PAGINATOR_MAX_PAGE_LINKS = 5

# OpenRosa Standards
OPENROSA_VERSION = "1.0"

# OTA restore fixture generators
FIXTURE_GENERATORS = [
    "corehq.apps.users.fixturegenerators.user_groups",
    "corehq.apps.fixtures.fixturegenerators.item_lists",
]

# xep_hq_server settings
XEP_AUTHORIZE = 'corehq.apps.app_manager.models.authorize_xform_edit'
XEP_GET_XFORM = 'corehq.apps.app_manager.models.get_xform'
XEP_PUT_XFORM = 'corehq.apps.app_manager.models.put_xform'
GET_URL_BASE  = 'dimagi.utils.web.get_url_base'

SMS_GATEWAY_URL = "http://localhost:8001/"
SMS_GATEWAY_PARAMS = "user=my_username&password=my_password&id=%(phone_number)s&text=%(message)s"

# celery
CARROT_BACKEND = "django"


SKIP_SOUTH_TESTS = True
#AUTH_PROFILE_MODULE = 'users.HqUserProfile'
TEST_RUNNER = 'testrunner.HqTestSuiteRunner'
HQ_ACCOUNT_ROOT = "commcarehq.org" # this is what gets appended to @domain after your accounts

XFORMS_PLAYER_URL = "http://localhost:4444/"  # touchform's setting

# couchlog
SUPPORT_EMAIL = "commcarehq-support@dimagi.com"
COUCHLOG_BLUEPRINT_HOME = "%s%s" % (STATIC_URL, "hqwebapp/stylesheets/blueprint/")
COUCHLOG_DATATABLES_LOC = "%s%s" % (STATIC_URL, "hqwebapp/datatables-1.8.2/js/jquery.dataTables.min.js")

# couchlog/case search
LUCENE_ENABLED = False

# sofabed
FORMDATA_MODEL = 'hqsofabed.HQFormData'  



# unicel sms config
UNICEL_CONFIG = {"username": "Dimagi",
                 "password": "changeme",
                 "sender": "Promo" }


#auditcare parameters
AUDIT_VIEWS = [
    'corehq.apps.domain.views.registration_request',
    'corehq.apps.domain.views.registration_confirm',
    'corehq.apps.domain.views.password_change',
    'corehq.apps.domain.views.password_change_done',
    'corehq.apps.reports.views.submit_history',
    'corehq.apps.reports.views.active_cases',
    'corehq.apps.reports.views.submit_history',
    'corehq.apps.reports.views.default',
    'corehq.apps.reports.views.submission_log',
    'corehq.apps.reports.views.form_data',
    'corehq.apps.reports.views.export_data',
    'corehq.apps.reports.views.excel_report_data',
    'corehq.apps.reports.views.daily_submissions',
]

# Don't use google analytics unless overridden in localsettings
GOOGLE_ANALYTICS_ID = ''

# import local settings if we find them
LOCAL_APPS = ()
LOCAL_MIDDLEWARE_CLASSES = ()
try:
    #try to see if there's an environmental variable set for local_settings
    if os.environ.has_key('CUSTOMSETTINGS') and os.environ['CUSTOMSETTINGS'] == "demo":
        # this sucks, but is a workaround for supporting different settings
        # in the same environment
        from settings_demo import *
    else:
        from localsettings import *
except ImportError:
    pass

####### South Settings #######
#SKIP_SOUTH_TESTS=True
#SOUTH_TESTS_MIGRATE=False

####### Couch Forms & Couch DB Kit Settings #######
from settingshelper import get_dynamic_db_settings
_dynamic_db_settings = get_dynamic_db_settings(COUCH_SERVER_ROOT, COUCH_USERNAME, COUCH_PASSWORD, COUCH_DATABASE_NAME, INSTALLED_APPS)

# create local server and database configs
COUCH_SERVER = _dynamic_db_settings["COUCH_SERVER"]
COUCH_DATABASE = _dynamic_db_settings["COUCH_DATABASE"]

# other urls that depend on the server 
XFORMS_POST_URL = _dynamic_db_settings["XFORMS_POST_URL"]

COUCHDB_DATABASES = [(app_label, COUCH_DATABASE) for app_label in [
        'api',
        'app_manager',
        'auditcare',
        'builds',
        'case',
        'cleanup',
        'cloudcare',
        'couch', # This is necessary for abstract classes in dimagi.utils.couch.undo; otherwise breaks tests
        'couchforms',
        'couchexport',
        'couchlog',
        'hqadmin',
        'domain',
        'forms',
        'fixtures',
        'groups',
        'hqcase',
        'hqmedia',
        'migration',
        'phone',
        'receiverwrapper',
        'reminders',
        'prescriptions',
        'reports',
        'sms',
        'translations',
        'users',
        'formplayer',
        'xep_hq_server',
        'phonelog',
        'pathfinder',
        'registration',
        'hutch',
        'dca',
        'hsph',
    ]
]



INSTALLED_APPS += LOCAL_APPS

MIDDLEWARE_CLASSES += LOCAL_MIDDLEWARE_CLASSES

LOGGING = {
    'version': 1,
    'disable_existing_loggers': True,
    'formatters': {
        'verbose': {
            'format': '%(levelname)s %(asctime)s %(module)s %(process)d %(thread)d %(message)s'
        },
        'simple': {
            'format': '%(levelname)s %(message)s'
        },
    },
    'handlers': {
        'console':{
            'level':'INFO',
            'class':'logging.StreamHandler',
            'formatter': 'simple'
        },
        'file' : {
            'level': 'INFO',
            'class': 'logging.FileHandler',
            'formatter': 'verbose',
            'filename': DJANGO_LOG_FILE
        },
        'couchlog':{
            'level':'WARNING',
            'class':'couchlog.handlers.CouchHandler',
        },
        'mail_admins': {
            'level': 'ERROR',
            'class': 'django.utils.log.AdminEmailHandler',
        }
    },
    'loggers': {
        '': {
            'handlers':['console', 'file', 'couchlog'],
            'propagate': True,
            'level':'INFO',
        },
        'django.request': {
            'handlers': ['mail_admins'],
            'level': 'ERROR',
            'propagate': True,
        }
    }
}

# these are the official django settings
# which really we should be using over the
# above
EMAIL_HOST = EMAIL_SMTP_HOST
EMAIL_PORT = EMAIL_SMTP_PORT
EMAIL_HOST_USER = EMAIL_LOGIN
EMAIL_HOST_PASSWORD = EMAIL_PASSWORD
EMAIL_USE_TLS = True

STANDARD_REPORT_MAP = {
    "Monitor Workers" : ['corehq.apps.reports.standard.CaseActivityReport',
                           'corehq.apps.reports.standard.SubmissionsByFormReport',
                           'corehq.apps.reports.standard.DailySubmissionsReport',
                           'corehq.apps.reports.standard.DailyFormCompletionsReport',
                           'corehq.apps.reports.standard.FormCompletionTrendsReport',
                           'corehq.apps.reports.standard.SubmissionTimesReport',
                           'corehq.apps.reports.standard.SubmitDistributionReport',
                           ],
    "Inspect Data" : ['corehq.apps.reports.standard.SubmitHistory',
                      'corehq.apps.reports.standard.CaseListReport',
                      ],
    "Raw Data" : ['corehq.apps.reports.standard.ExcelExportReport',
                  'corehq.apps.reports.standard.CaseExportReport',
                      ],
    "Manage Deployments" : ['corehq.apps.reports.standard.ApplicationStatusReport',
                            'phonelog.reports.FormErrorReport',
                            'phonelog.reports.DeviceLogDetailsReport'
                  ]
}

CUSTOM_REPORT_MAP = {
    "pathfinder": [
                   'pathfinder.models.PathfinderHBCReport',
                   'pathfinder.models.PathfinderProviderReport',
                   'pathfinder.models.PathfinderWardSummaryReport'
                   ],
    "dca-malawi": [
                   'dca.reports.ProjectOfficerReport',
                   'dca.reports.PortfolioComparisonReport',
                   'dca.reports.PerformanceReport',
                   'dca.reports.PerformanceRatiosReport'],
<<<<<<< HEAD
    "hsph": [
                    'hsph.reports.DCOActivityReport',
                    'hsph.reports.DCOFieldDataCollectionActivityReport'
    ]
=======
#    "test": [
#        'corehq.apps.reports.deid.FormDeidExport',
#    ]
>>>>>>> 948c24c6
}

MESSAGE_TAGS = {
    messages.INFO: 'alert-info',
    messages.DEBUG: '',
    messages.SUCCESS: 'alert-success',
    messages.WARNING: 'alert-error',
    messages.ERROR: 'alert-error',
}

COMMCARE_USER_TERM = "Mobile Worker"
WEB_USER_TERM = "Web User"<|MERGE_RESOLUTION|>--- conflicted
+++ resolved
@@ -475,16 +475,13 @@
                    'dca.reports.PortfolioComparisonReport',
                    'dca.reports.PerformanceReport',
                    'dca.reports.PerformanceRatiosReport'],
-<<<<<<< HEAD
     "hsph": [
                     'hsph.reports.DCOActivityReport',
                     'hsph.reports.DCOFieldDataCollectionActivityReport'
     ]
-=======
 #    "test": [
 #        'corehq.apps.reports.deid.FormDeidExport',
 #    ]
->>>>>>> 948c24c6
 }
 
 MESSAGE_TAGS = {
