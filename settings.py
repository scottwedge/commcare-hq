#!/usr/bin/env python
# vim: ai ts=4 sts=4 et sw=4 encoding=utf-8
import importlib
from collections import defaultdict

import os
from urllib import urlencode
from django.contrib import messages
import settingshelper as helper

# odd celery fix
import djcelery

djcelery.setup_loader()

DEBUG = True
TEMPLATE_DEBUG = DEBUG
LESS_DEBUG = DEBUG
# Enable LESS_WATCH if you want less.js to constantly recompile.
# Useful if you're making changes to the less files and don't want to refresh
# your page.
LESS_WATCH = False

# clone http://github.com/dimagi/Vellum into submodules/formdesigner and use
# this to select various versions of Vellum source on the form designer page.
# Acceptable values:
# None - production mode
# "dev" - use raw vellum source (submodules/formdesigner/src)
# "dev-min" - use built/minified vellum (submodules/formdesigner/_build/src)
VELLUM_DEBUG = None

# Build paths inside the project like this: os.path.join(BASE_DIR, ...)
BASE_DIR = os.path.dirname(__file__)

# gets set to False for unit tests that run without the database
DB_ENABLED = True
UNIT_TESTING = helper.is_testing()

ADMINS = ()
MANAGERS = ADMINS

# Ensure that extraneous Tastypie formats are not actually used
# Curiously enough, browsers prefer html, then xml, lastly (or not at all) json
# so removing html from the this variable annoyingly makes it render as XML
# in the browser, when we want JSON. So I've added this commented
# to document intent, but it should only really be activated
# when we have logic in place to treat direct browser access specially.
#TASTYPIE_DEFAULT_FORMATS=['json', 'xml', 'yaml']

# default to the system's timezone settings
TIME_ZONE = "UTC"


# Language code for this installation. All choices can be found here:
# http://www.i18nguy.com/unicode/language-identifiers.html
LANGUAGE_CODE = 'en-us'

LANGUAGES = (
    ('en', 'English'),
    ('fra', 'French'),  # we need this alias
    ('hin', 'Hindi'),
    ('sw', 'Swahili'),
)

SITE_ID = 1

# If you set this to False, Django will make some optimizations so as not
# to load the internationalization machinery.
USE_I18N = True

# URL that handles the media served from MEDIA_ROOT. Make sure to use a
# trailing slash if there is a path component (optional in other cases).
# Examples: "http://media.lawrence.com", "http://example.com/media/"
MEDIA_URL = '/media/'
STATIC_URL = '/static/'
STATIC_CDN = ''

FILEPATH = os.path.abspath(os.path.dirname(__file__))
# media for user uploaded media.  in general this won't be used at all.
MEDIA_ROOT = os.path.join(FILEPATH, 'mediafiles')
STATIC_ROOT = os.path.join(FILEPATH, 'staticfiles')


# Django i18n searches for translation files (django.po) within this dir
# and then in the locale/ directories of installed apps
LOCALE_PATHS = (
    os.path.join(FILEPATH, 'locale'),
)

BOWER_COMPONENTS = os.path.join(FILEPATH, 'bower_components')

STATICFILES_FINDERS = (
    "django.contrib.staticfiles.finders.FileSystemFinder",
    "django.contrib.staticfiles.finders.AppDirectoriesFinder",
    'compressor.finders.CompressorFinder',
)

STATICFILES_DIRS = (
    BOWER_COMPONENTS,
)

# bleh, why did this submodule have to be removed?
# deploy fails if this item is present and the path does not exist
_formdesigner_path = os.path.join(FILEPATH, 'submodules', 'formdesigner')
if os.path.exists(_formdesigner_path):
    STATICFILES_DIRS += (('formdesigner', _formdesigner_path),)
del _formdesigner_path

COUCH_LOG_FILE = "%s/%s" % (FILEPATH, "commcarehq.django.log")
DJANGO_LOG_FILE = "%s/%s" % (FILEPATH, "commcarehq.django.log")
ACCOUNTING_LOG_FILE = "%s/%s" % (FILEPATH, "commcarehq.accounting.log")
ANALYTICS_LOG_FILE = "%s/%s" % (FILEPATH, "commcarehq.analytics.log")
DATADOG_LOG_FILE = "%s/%s" % (FILEPATH, "commcarehq.datadog.log")

<<<<<<< HEAD
FORMPLAYER_EXPERIMENT_DIRECTORY = "%s/%s/" % (FILEPATH, "formplayer_experiment")
FORMPLAYER_TIMING_FILE = "%s/%s/" % (FORMPLAYER_EXPERIMENT_DIRECTORY, "formplayer.timing.log")
FORMPLAYER_DIFF_FILE = "%s/%s/" % (FORMPLAYER_EXPERIMENT_DIRECTORY, "formplayer.diff.log")

=======
LOCAL_LOGGING_HANDLERS = {}
LOCAL_LOGGING_LOGGERS = {}
>>>>>>> c3ed64b2

# URL prefix for admin media -- CSS, JavaScript and images. Make sure to use a
# trailing slash.
# Examples: "http://foo.com/media/", "/media/".
ADMIN_MEDIA_PREFIX = '/static/admin/'

# Make this unique, and don't share it with anybody - put into localsettings.py
SECRET_KEY = 'you should really change this'

# List of callables that know how to import templates from various sources.
TEMPLATE_LOADERS = (
    'django.template.loaders.filesystem.Loader',
    'django.template.loaders.app_directories.Loader',
    'django.template.loaders.eggs.Loader',
)

# Add this to localsettings and set it to False, so that CSRF protection is enabled on localhost
CSRF_SOFT_MODE = True

MIDDLEWARE_CLASSES = [
    'corehq.middleware.NoCacheMiddleware',
    'django.middleware.common.CommonMiddleware',
    'django.contrib.sessions.middleware.SessionMiddleware',
    'django.middleware.locale.LocaleMiddleware',
    'corehq.apps.hqwebapp.middleware.HQCsrfViewMiddleWare',
    'django.contrib.auth.middleware.AuthenticationMiddleware',
    'django.contrib.messages.middleware.MessageMiddleware',
    'django.middleware.common.BrokenLinkEmailsMiddleware',
    'django_otp.middleware.OTPMiddleware',
    'corehq.middleware.OpenRosaMiddleware',
    'corehq.util.global_request.middleware.GlobalRequestMiddleware',
    'corehq.apps.users.middleware.UsersMiddleware',
    'corehq.middleware.TimeoutMiddleware',
    'corehq.apps.domain.middleware.CCHQPRBACMiddleware',
    'corehq.apps.domain.middleware.DomainHistoryMiddleware',
    'casexml.apps.phone.middleware.SyncTokenMiddleware',
    'auditcare.middleware.AuditMiddleware',
    'no_exceptions.middleware.NoExceptionsMiddleware',
]

SESSION_ENGINE = "django.contrib.sessions.backends.cached_db"

# time in minutes before forced logout due to inactivity
INACTIVITY_TIMEOUT = 60 * 24 * 14
SECURE_TIMEOUT = 30
ENABLE_DRACONIAN_SECURITY_FEATURES = False

PASSWORD_HASHERS = (
    # this is the default list with SHA1 moved to the front
    'django.contrib.auth.hashers.SHA1PasswordHasher',
    'django.contrib.auth.hashers.PBKDF2PasswordHasher',
    'django.contrib.auth.hashers.PBKDF2SHA1PasswordHasher',
    'django.contrib.auth.hashers.BCryptPasswordHasher',
    'django.contrib.auth.hashers.MD5PasswordHasher',
    'django.contrib.auth.hashers.UnsaltedMD5PasswordHasher',
    'django.contrib.auth.hashers.CryptPasswordHasher',
)

ROOT_URLCONF = "urls"

TEMPLATE_CONTEXT_PROCESSORS = [
    "django.contrib.auth.context_processors.auth",
    "django.core.context_processors.debug",
    "django.core.context_processors.i18n",
    "django.core.context_processors.media",
    "django.core.context_processors.request",
    "django.contrib.messages.context_processors.messages",
    'django.core.context_processors.static',
    "corehq.util.context_processors.current_url_name",
    'corehq.util.context_processors.domain',
    # sticks the base template inside all responses
    "corehq.util.context_processors.base_template",
    "corehq.util.context_processors.js_api_keys",
    'corehq.util.context_processors.websockets_override',
    'django.core.context_processors.i18n',
]

_location = lambda x: os.path.join(FILEPATH, x)
TEMPLATE_DIRS = (
    _location('corehq/apps/domain/templates/login_and_password'),
)

DEFAULT_APPS = (
    'corehq.apps.userhack',  # this has to be above auth
    'django.contrib.admin',
    'django.contrib.auth',
    'django.contrib.contenttypes',
    'django.contrib.humanize',
    'django.contrib.sessions',
    'django.contrib.sites',
    'django.contrib.staticfiles',
    'djcelery',
    'djtables',
    'django_prbac',
    'djangular',
    'captcha',
    'couchdbkit.ext.django',
    'crispy_forms',
    'gunicorn',
    'compressor',
    'mptt',
    'tastypie',
    'django_otp',
    'django_otp.plugins.otp_static',
    'django_otp.plugins.otp_totp',
    'two_factor',
    'ws4redis',
    'statici18n',
)

CAPTCHA_FIELD_TEMPLATE = 'hq-captcha-field.html'
CRISPY_TEMPLATE_PACK = 'bootstrap'
CRISPY_ALLOWED_TEMPLATE_PACKS = (
    'bootstrap',
    'bootstrap3',
)

HQ_APPS = (
    'django_digest',
    'auditcare',
    'hqscripts',
    'casexml.apps.case',
    'corehq.apps.casegroups',
    'casexml.apps.phone',
    'casexml.apps.stock',
    'corehq.apps.cleanup',
    'corehq.apps.cloudcare',
    'corehq.apps.smsbillables',
    'corehq.apps.accounting',
    'corehq.apps.appstore',
    'corehq.apps.data_analytics',
    'corehq.apps.domain',
    'corehq.apps.domainsync',
    'corehq.apps.hqadmin',
    'corehq.apps.hqcase',
    'corehq.apps.hqcouchlog',
    'corehq.apps.hqwebapp',
    'corehq.apps.hqmedia',
    'corehq.apps.loadtestendpoints',
    'corehq.apps.locations',
    'corehq.apps.products',
    'corehq.apps.prelogin',
    'corehq.apps.programs',
    'corehq.apps.commtrack',
    'corehq.apps.consumption',
    'corehq.apps.tzmigration',
    'corehq.form_processor.app_config.FormProcessorAppConfig',
    'corehq.sql_db',
    'corehq.sql_accessors',
    'corehq.sql_proxy_accessors',
    'couchforms',
    'couchexport',
    'couchlog',
    'ctable',
    'ctable_view',
    'dimagi.utils',
    'formtranslate',
    'langcodes',
    'corehq.apps.analytics',
    'corehq.apps.callcenter',
    'corehq.apps.change_feed',
    'corehq.apps.crud',
    'corehq.apps.custom_data_fields',
    'corehq.apps.receiverwrapper',
    'corehq.apps.repeaters',
    'corehq.apps.app_manager',
    'corehq.apps.es',
    'corehq.apps.fixtures',
    'corehq.apps.importer',
    'corehq.apps.reminders',
    'corehq.apps.translations',
    'corehq.apps.tour',
    'corehq.apps.users',
    'corehq.apps.settings',
    'corehq.apps.ota',
    'corehq.apps.groups',
    'corehq.apps.mobile_auth',
    'corehq.apps.sms',
    'corehq.apps.smsforms',
    'corehq.apps.ivr',
    'corehq.messaging.smsbackends.tropo',
    'corehq.messaging.smsbackends.twilio',
    'corehq.apps.dropbox',
    'corehq.messaging.smsbackends.megamobile',
    'corehq.messaging.ivrbackends.kookoo',
    'corehq.messaging.smsbackends.sislog',
    'corehq.messaging.smsbackends.yo',
    'corehq.messaging.smsbackends.telerivet',
    'corehq.messaging.smsbackends.mach',
    'corehq.messaging.smsbackends.http',
    'corehq.messaging.smsbackends.smsgh',
    'corehq.messaging.smsbackends.push',
    'corehq.messaging.smsbackends.apposit',
    'corehq.messaging.smsbackends.test',
    'corehq.apps.performance_sms',
    'corehq.apps.registration',
    'corehq.messaging.smsbackends.unicel',
    'corehq.apps.reports',
    'corehq.apps.reports_core',
    'corehq.apps.userreports',
    'corehq.apps.data_interfaces',
    'corehq.apps.export',
    'corehq.apps.builds',
    'corehq.apps.api',
    'corehq.apps.indicators',
    'corehq.apps.notifications',
    'corehq.apps.cachehq',
    'corehq.apps.toggle_ui',
    'corehq.apps.sofabed',
    'corehq.apps.hqpillow_retry',
    'corehq.couchapps',
    'corehq.preindex',
    'corehq.tabs',
    'custom.apps.wisepill',
    'custom.fri',
    'fluff',
    'fluff.fluff_filter',
    'soil',
    'toggle',
    'touchforms.formplayer',
    'phonelog',
    'pillowtop',
    'pillow_retry',
    'corehq.apps.style',
    'corehq.apps.styleguide',
    'corehq.messaging.smsbackends.grapevine',
    'corehq.apps.dashboard',
    'corehq.util',
    'dimagi.ext',
    'corehq.doctypemigrations',
    'corehq.blobs',

    # custom reports
    'a5288',
    'custom.bihar',
    'custom.apps.gsid',
    'custom.icds',
    'hsph',
    'mvp',
    'mvp_docs',
    'mvp_indicators',
    'custom.opm',
    'pact',

    'custom.apps.care_benin',
    'custom.apps.cvsu',
    'custom.reports.mc',
    'custom.apps.crs_reports',
    'custom.hope',
    'custom.openlmis',
    'custom.logistics',
    'custom.ilsgateway',
    'custom.ewsghana',
    'custom.m4change',
    'custom.succeed',
    'custom.ucla',

    'custom.uth',

    'custom.intrahealth',
    'custom.world_vision',
    'custom.up_nrhm',

    'custom.care_pathways',
    'custom.common',

    'custom.dhis2',
    'custom.openclinica',
)

TEST_APPS = ()

# also excludes any app starting with 'django.'
APPS_TO_EXCLUDE_FROM_TESTS = (
    'a5288',
    'captcha',
    'couchdbkit.ext.django',
    'corehq.apps.data_interfaces',
    'corehq.apps.ivr',
    'corehq.messaging.smsbackends.mach',
    'corehq.messaging.smsbackends.http',
    'corehq.apps.ota',
    'corehq.apps.settings',
    'corehq.messaging.smsbackends.megamobile',
    'corehq.messaging.smsbackends.yo',
    'corehq.messaging.smsbackends.smsgh',
    'corehq.messaging.smsbackends.push',
    'corehq.messaging.smsbackends.apposit',
    'crispy_forms',
    'django_extensions',
    'django_prbac',
    'django_otp',
    'django_otp.plugins.otp_static',
    'django_otp.plugins.otp_totp',
    'djcelery',
    'djtables',
    'gunicorn',
    'langcodes',
    'raven.contrib.django.raven_compat',
    'rosetta',
    'two_factor',
    'custom.apps.crs_reports',
    'custom.m4change',

    # submodules with tests that run on travis
    'ctable',
    'ctable_view',
    'dimagi.utils',
)

INSTALLED_APPS = DEFAULT_APPS + HQ_APPS


# after login, django redirects to this URL
# rather than the default 'accounts/profile'
LOGIN_REDIRECT_URL = '/'


REPORT_CACHE = 'default'  # or e.g. 'redis'

# When set to False, HQ will not cache any reports using is_cacheable
CACHE_REPORTS = True

####### Domain settings  #######

DOMAIN_MAX_REGISTRATION_REQUESTS_PER_DAY = 99
DOMAIN_SELECT_URL = "/domain/select/"

# This is not used by anything in CommCare HQ, leaving it here in case anything
# in Django unexpectedly breaks without it.
LOGIN_URL = "/accounts/login/"
# If a user tries to access domain admin pages but isn't a domain
# administrator, here's where he/she is redirected
DOMAIN_NOT_ADMIN_REDIRECT_PAGE_NAME = "homepage"


####### Release Manager App settings  #######
RELEASE_FILE_PATH = os.path.join("data", "builds")

## soil heartbead config ##
SOIL_HEARTBEAT_CACHE_KEY = "django-soil-heartbeat"


####### Shared/Global/UI Settings #######

# restyle some templates
BASE_TEMPLATE = "style/bootstrap2/base.html"  # should eventually be bootstrap3
BASE_ASYNC_TEMPLATE = "reports/async/bootstrap2/basic.html"
LOGIN_TEMPLATE = "login_and_password/login.html"
LOGGEDOUT_TEMPLATE = LOGIN_TEMPLATE

CSRF_FAILURE_VIEW = 'corehq.apps.hqwebapp.views.csrf_failure'

# These are non-standard setting names that are used in localsettings
# The standard variables are then set to these variables after localsettings
# Todo: Change to use standard settings variables
# Todo: Will require changing salt pillar and localsettings template
# Todo: or more likely in ansible once that's a thing
EMAIL_LOGIN = "user@domain.com"
EMAIL_PASSWORD = "changeme"
EMAIL_SMTP_HOST = "smtp.gmail.com"
EMAIL_SMTP_PORT = 587
# These are the normal Django settings
EMAIL_USE_TLS = True

# put email addresses here to have them receive bug reports
BUG_REPORT_RECIPIENTS = ()
EXCHANGE_NOTIFICATION_RECIPIENTS = []

# the physical server emailing - differentiate if needed
SERVER_EMAIL = 'commcarehq-noreply@dimagi.com'
DEFAULT_FROM_EMAIL = 'commcarehq-noreply@dimagi.com'
SUPPORT_EMAIL = "commcarehq-support@dimagi.com"
PROBONO_SUPPORT_EMAIL = 'billing-support@dimagi.com'
CCHQ_BUG_REPORT_EMAIL = 'commcarehq-bug-reports@dimagi.com'
ACCOUNTS_EMAIL = 'accounts@dimagi.com'
FINANCE_EMAIL = 'finance@dimagi.com'
DATA_EMAIL = 'datatree@dimagi.com'
SUBSCRIPTION_CHANGE_EMAIL = 'accounts+subchange@dimagi.com'
INTERNAL_SUBSCRIPTION_CHANGE_EMAIL = 'accounts+subchange+internal@dimagi.com'
BILLING_EMAIL = 'billing-comm@dimagi.com'
INVOICING_CONTACT_EMAIL = 'billing-support@dimagi.com'
MASTER_LIST_EMAIL = 'master-list@dimagi.com'
EULA_CHANGE_EMAIL = 'eula-notifications@dimagi.com'
CONTACT_EMAIL = 'info@dimagi.com'
BOOKKEEPER_CONTACT_EMAILS = []
SOFT_ASSERT_EMAIL = 'commcarehq-ops+soft_asserts@dimagi.com'
EMAIL_SUBJECT_PREFIX = '[commcarehq] '

SERVER_ENVIRONMENT = 'localdev'
BASE_ADDRESS = 'localhost:8000'

# Set this if touchforms can't access HQ via the public URL e.g. if using a self signed cert
# Should include the protocol.
# If this is None, get_url_base() will be used
CLOUDCARE_BASE_URL = None

PAGINATOR_OBJECTS_PER_PAGE = 15
PAGINATOR_MAX_PAGE_LINKS = 5

# OpenRosa Standards
OPENROSA_VERSION = "1.0"

# OTA restore fixture generators
FIXTURE_GENERATORS = {
    # fixtures that may be sent to the phone independent of cases
    'standalone': [
        # core
        "corehq.apps.users.fixturegenerators.user_groups",
        "corehq.apps.fixtures.fixturegenerators.item_lists",
        "corehq.apps.callcenter.fixturegenerators.indicators_fixture_generator",
        "corehq.apps.products.fixtures.product_fixture_generator",
        "corehq.apps.programs.fixtures.program_fixture_generator",
        "corehq.apps.app_manager.fixtures.report_fixture_generator",
        # custom
        "custom.bihar.reports.indicators.fixtures.generator",
        "custom.m4change.fixtures.report_fixtures.generator",
        "custom.m4change.fixtures.location_fixtures.generator",
    ],
    # fixtures that must be sent along with the phones cases
    'case': [
        "corehq.apps.locations.fixtures.location_fixture_generator",
    ]
}

### Shared drive settings ###
# Also see section after localsettings import
SHARED_DRIVE_ROOT = None
# names of directories within SHARED_DRIVE_ROOT
RESTORE_PAYLOAD_DIR_NAME = None
SHARED_TEMP_DIR_NAME = None
SHARED_BLOB_DIR_NAME = 'blobdb'

## django-transfer settings
# These settings must match the apache / nginx config
TRANSFER_SERVER = None  # 'apache' or 'nginx'
# name of the directory within SHARED_DRIVE_ROOT
TRANSFER_FILE_DIR_NAME = None

GET_URL_BASE = 'dimagi.utils.web.get_url_base'

# celery
BROKER_URL = 'django://'  # default django db based

CELERY_ANNOTATIONS = {'*': {'on_failure': helper.celery_failure_handler}}

CELERY_MAIN_QUEUE = 'celery'

# this is the default celery queue
# for periodic tasks on a separate queue override this to something else
CELERY_PERIODIC_QUEUE = CELERY_MAIN_QUEUE

# This is the celery queue to use for running reminder rules.
# It's set to the main queue here and can be overridden to put it
# on its own queue.
CELERY_REMINDER_RULE_QUEUE = CELERY_MAIN_QUEUE

# This is the celery queue to use for running reminder case updates.
# It's set to the main queue here and can be overridden to put it
# on its own queue.
CELERY_REMINDER_CASE_UPDATE_QUEUE = CELERY_MAIN_QUEUE


# This is the celery queue to use for sending repeat records.
# It's set to the main queue here and can be overridden to put it
# on its own queue.
CELERY_REPEAT_RECORD_QUEUE = CELERY_MAIN_QUEUE

# websockets config
WEBSOCKET_URL = '/ws/'
WS4REDIS_PREFIX = 'ws'
WSGI_APPLICATION = 'ws4redis.django_runserver.application'
WS4REDIS_ALLOWED_CHANNELS = helper.get_allowed_websocket_channels


TEST_RUNNER = 'testrunner.TwoStageTestRunner'
# this is what gets appended to @domain after your accounts
HQ_ACCOUNT_ROOT = "commcarehq.org"

XFORMS_PLAYER_URL = "http://localhost:4444/"  # touchform's setting
FORMPLAYER_URL = 'http://localhost:8080'
OFFLINE_TOUCHFORMS_PORT = 4444

####### Couchlog config #######

COUCHLOG_BLUEPRINT_HOME = "%s%s" % (
    STATIC_URL, "hqwebapp/stylesheets/blueprint/")
COUCHLOG_DATATABLES_LOC = "%s%s" % (
    STATIC_URL, "hqwebapp/js/lib/datatables-1.9/js/jquery.dataTables.min.js")

# These allow HQ to override what shows up in couchlog (add a domain column)
COUCHLOG_TABLE_CONFIG = {"id_column": 0,
                         "archived_column": 1,
                         "date_column": 2,
                         "message_column": 4,
                         "actions_column": 8,
                         "email_column": 9,
                         "no_cols": 10}
COUCHLOG_DISPLAY_COLS = ["id", "archived?", "date", "exception type", "message",
                         "domain", "user", "url", "actions", "report"]
COUCHLOG_RECORD_WRAPPER = "corehq.apps.hqcouchlog.wrapper"
COUCHLOG_DATABASE_NAME = "commcarehq-couchlog"
COUCHLOG_AUTH_DECORATOR = 'corehq.apps.domain.decorators.require_superuser_or_developer'

# couchlog/case search
LUCENE_ENABLED = False

####### SMS Queue Settings #######

# Setting this to False will make the system process outgoing and incoming SMS
# immediately rather than use the queue.
SMS_QUEUE_ENABLED = False

# If an SMS still has not been processed in this number of minutes, enqueue it
# again.
SMS_QUEUE_ENQUEUING_TIMEOUT = 60

# Number of minutes a celery task will alot for itself (via lock timeout)
SMS_QUEUE_PROCESSING_LOCK_TIMEOUT = 5

# Number of minutes to wait before retrying an unsuccessful processing attempt
# for a single SMS
SMS_QUEUE_REPROCESS_INTERVAL = 5

# Max number of processing attempts before giving up on processing the SMS
SMS_QUEUE_MAX_PROCESSING_ATTEMPTS = 3

# Number of minutes to wait before retrying SMS that was delayed because the
# domain restricts sending SMS to certain days/times.
SMS_QUEUE_DOMAIN_RESTRICTED_RETRY_INTERVAL = 15

# The number of hours to wait before counting a message as stale. Stale
# messages will not be processed.
SMS_QUEUE_STALE_MESSAGE_DURATION = 7 * 24


####### Reminders Queue Settings #######

# Setting this to False will make the system fire reminders every
# minute on the periodic queue. Setting to True will queue up reminders
# on the reminders queue.
REMINDERS_QUEUE_ENABLED = False

# If a reminder still has not been processed in this number of minutes, enqueue it
# again.
REMINDERS_QUEUE_ENQUEUING_TIMEOUT = 180

# Number of minutes a celery task will alot for itself (via lock timeout)
REMINDERS_QUEUE_PROCESSING_LOCK_TIMEOUT = 5

# Number of minutes to wait before retrying an unsuccessful processing attempt
# for a single reminder
REMINDERS_QUEUE_REPROCESS_INTERVAL = 5

# Max number of processing attempts before giving up on processing the reminder
REMINDERS_QUEUE_MAX_PROCESSING_ATTEMPTS = 3

# The number of hours to wait before counting a reminder as stale. Stale
# reminders will not be processed.
REMINDERS_QUEUE_STALE_REMINDER_DURATION = 7 * 24

# Reminders rate limiting settings. A single project will only be allowed to
# fire REMINDERS_RATE_LIMIT_COUNT reminders every REMINDERS_RATE_LIMIT_PERIOD
# seconds.
REMINDERS_RATE_LIMIT_COUNT = 30
REMINDERS_RATE_LIMIT_PERIOD = 60


####### Pillow Retry Queue Settings #######

# Setting this to False no pillowtop errors will get processed.
PILLOW_RETRY_QUEUE_ENABLED = False

# If an error still has not been processed in this number of minutes, enqueue it
# again.
PILLOW_RETRY_QUEUE_ENQUEUING_TIMEOUT = 60

# Number of minutes a celery task will alot for itself (via lock timeout)
PILLOW_RETRY_PROCESSING_LOCK_TIMEOUT = 5

# Number of minutes to wait before retrying an unsuccessful processing attempt
PILLOW_RETRY_REPROCESS_INTERVAL = 5

# Max number of processing attempts before giving up on processing the error
PILLOW_RETRY_QUEUE_MAX_PROCESSING_ATTEMPTS = 3

# The backoff factor by which to increase re-process intervals by.
# next_interval = PILLOW_RETRY_REPROCESS_INTERVAL * attempts^PILLOW_RETRY_BACKOFF_FACTOR
PILLOW_RETRY_BACKOFF_FACTOR = 2

# After an error's total attempts exceeds this number it will only be re-attempted
# once after being reset. This is to prevent numerous retries of errors that aren't
# getting fixed
PILLOW_RETRY_MULTI_ATTEMPTS_CUTOFF = PILLOW_RETRY_QUEUE_MAX_PROCESSING_ATTEMPTS * 3

####### auditcare parameters #######
AUDIT_MODEL_SAVE = [
    'corehq.apps.app_manager.Application',
    'corehq.apps.app_manager.RemoteApp',
]

AUDIT_VIEWS = [
    'corehq.apps.settings.views.ChangeMyPasswordView',
    'corehq.apps.hqadmin.views.AuthenticateAs',
]

AUDIT_MODULES = [
    'corehq.apps.reports',
    'corehq.apps.userreports',
    'corehq.apps.data',
    'corehq.apps.registration',
    'tastypie',
]

# Don't use google analytics unless overridden in localsettings
ANALYTICS_IDS = {
    'GOOGLE_ANALYTICS_API_ID': '',
    'KISSMETRICS_KEY': '',
    'HUBSPOT_API_KEY': '',
    'HUBSPOT_API_ID': '',
}

ANALYTICS_CONFIG = {
    "HQ_INSTANCE": '',  # e.g. "www" or "staging"
}

MAPBOX_ACCESS_TOKEN = 'pk.eyJ1IjoiY3p1ZSIsImEiOiJjaWgwa3U5OXIwMGk3a3JrcjF4cjYwdGd2In0.8Tys94ISZlY-h5Y4W160RA'

OPEN_EXCHANGE_RATES_API_ID = ''

# for touchforms maps
GMAPS_API_KEY = "changeme"

# for touchforms authentication
TOUCHFORMS_API_USER = "changeme"
TOUCHFORMS_API_PASSWORD = "changeme"

# import local settings if we find them
LOCAL_APPS = ()
LOCAL_COUCHDB_APPS = ()
LOCAL_MIDDLEWARE_CLASSES = ()
LOCAL_PILLOWTOPS = {}

# Prelogin site
ENABLE_PRELOGIN_SITE = False
PRELOGIN_APPS = (
    'corehq.apps.prelogin',
)

# If there are existing doc_ids and case_ids you want to check directly,
# they are referenced in your localsettings for more accurate direct checks,
# otherwise use view-based which can be inaccurate.
ES_CASE_CHECK_DIRECT_DOC_ID = None
ES_XFORM_CHECK_DIRECT_DOC_ID = None

# our production logstash aggregation
LOGSTASH_DEVICELOG_PORT = 10777
LOGSTASH_COUCHLOG_PORT = 10888
LOGSTASH_AUDITCARE_PORT = 10999
LOGSTASH_HOST = 'localhost'

# on both a single instance or distributed setup this should assume localhost
ELASTICSEARCH_HOST = 'localhost'
ELASTICSEARCH_PORT = 9200
ELASTICSEARCH_VERSION = 1.7

####### Couch Config #######
# for production this ought to be set to true on your configured couch instance
COUCH_HTTPS = False
COUCH_SERVER_ROOT = 'localhost:5984'  # 6984 for https couch
COUCH_USERNAME = ''
COUCH_PASSWORD = ''
COUCH_DATABASE_NAME = 'commcarehq'

BITLY_LOGIN = ''
BITLY_APIKEY = ''

# this should be overridden in localsettings
INTERNAL_DATA = defaultdict(list)

COUCH_STALE_QUERY = 'update_after'  # 'ok' for cloudant


MESSAGE_LOG_OPTIONS = {
    "abbreviated_phone_number_domains": ["mustmgh", "mgh-cgh-uganda"],
}

IVR_OUTBOUND_RETRIES = 3
IVR_OUTBOUND_RETRY_INTERVAL = 10

# List of Fluff pillow classes that ctable should process diffs for
# deprecated - use IndicatorDocument.save_direct_to_sql
FLUFF_PILLOW_TYPES_TO_SQL = {
    'UnicefMalawiFluff': 'SQL',
    'MalariaConsortiumFluff': 'SQL',
    'CareSAFluff': 'SQL',
    'OpmUserFluff': 'SQL',
}

PREVIEWER_RE = '^$'

MESSAGE_STORAGE = 'django.contrib.messages.storage.session.SessionStorage'

DIGEST_LOGIN_FACTORY = 'django_digest.NoEmailLoginFactory'

# Django Compressor
COMPRESS_PRECOMPILERS = (
    ('text/less', 'corehq.apps.style.precompilers.LessFilter'),
)
COMPRESS_ENABLED = True
COMPRESS_JS_COMPRESSOR = 'corehq.apps.style.uglify.JsUglifySourcemapCompressor'
# use 'compressor.js.JsCompressor' for faster local compressing (will get rid of source maps)
COMPRESS_CSS_FILTERS = ['compressor.filters.css_default.CssAbsoluteFilter',
'compressor.filters.cssmin.rCSSMinFilter']

LESS_B3_PATHS = {
    'variables': '../../../style/less/bootstrap3/includes/variables',
    'mixins': '../../../style/less/bootstrap3/includes/mixins',
}

LESS_FOR_BOOTSTRAP_3_BINARY = '/opt/lessc/bin/lessc'

# Invoicing
INVOICE_STARTING_NUMBER = 0
INVOICE_PREFIX = ''
INVOICE_TERMS = ''
INVOICE_FROM_ADDRESS = {}
BANK_ADDRESS = {}
BANK_NAME = ''
BANK_ACCOUNT_NUMBER = ''
BANK_ROUTING_NUMBER_ACH = ''
BANK_ROUTING_NUMBER_WIRE = ''
BANK_SWIFT_CODE = ''

STRIPE_PUBLIC_KEY = ''
STRIPE_PRIVATE_KEY = ''

SQL_REPORTING_DATABASE_URL = None
UCR_DATABASE_URL = None

# Override this in localsettings to specify custom reporting databases
CUSTOM_DATABASES = {}

PL_PROXY_CLUSTER_NAME = 'commcarehq'

USE_PARTITIONED_DATABASE = False

# number of days since last access after which a saved export is considered unused
SAVED_EXPORT_ACCESS_CUTOFF = 35

# override for production
DEFAULT_PROTOCOL = 'http'

# Dropbox
DROPBOX_KEY = ''
DROPBOX_SECRET = ''
DROPBOX_APP_NAME = ''

# Amazon S3
S3_ACCESS_KEY = None
S3_SECRET_KEY = None

# Supervisor RPC
SUPERVISOR_RPC_ENABLED = False
SUBSCRIPTION_USERNAME = None
SUBSCRIPTION_PASSWORD = None

ENVIRONMENT_HOSTS = {
    'pillowtop': ['localhost']
}

DATADOG_API_KEY = None
DATADOG_APP_KEY = None

# Override with the PEM export of an RSA private key, for use with any
# encryption or signing workflows.
HQ_PRIVATE_KEY = None


KAFKA_URL = 'localhost:9092'


try:
    # try to see if there's an environmental variable set for local_settings
    custom_settings = os.environ.get('CUSTOMSETTINGS', None)
    if custom_settings:
        if custom_settings == 'demo':
            from settings_demo import *
        else:
            custom_settings_module = importlib.import_module(custom_settings)
            try:
                attrlist = custom_settings_module.__all__
            except AttributeError:
                attrlist = dir(custom_settings_module)
            for attr in attrlist:
                globals()[attr] = getattr(custom_settings_module, attr)
    else:
        from localsettings import *
except ImportError as error:
    if error.message != 'No module named localsettings':
        raise error
    # fallback in case nothing else is found - used for readthedocs
    from dev_settings import *

LOGGING = {
    'version': 1,
    'disable_existing_loggers': True,
    'formatters': {
        'verbose': {
            'format': '%(levelname)s %(asctime)s %(module)s %(process)d %(thread)d %(message)s'
        },
        'simple': {
            'format': '%(asctime)s %(levelname)s %(message)s'
        },
        'pillowtop': {
            'format': '%(asctime)s %(levelname)s %(module)s %(message)s'
        },
        'couch-request-formatter': {
            'format': '%(asctime)s [%(username)s:%(domain)s] %(hq_url)s %(method)s %(error_status)s %(path)s %(duration)s'
        },
        'datadog': {
            'format': '%(metric)s %(created)s %(value)s metric_type=%(metric_type)s %(message)s'
        },
<<<<<<< HEAD
        'formplayer_timing': {
            'format': '%(asctime)s, %(action)s, %(control_duration)s, %(candidate_duration)s'
        },
        'formplayer_diff': {
            'format': '%(asctime)s, %(action)s, %(request)s, %(control)s, %(candidate)s'
        }
=======
>>>>>>> c3ed64b2
    },
    'filters': {
        'hqcontext': {
            '()': 'corehq.util.log.HQRequestFilter',
        },
    },
    'handlers': {
        'pillowtop': {
            'level': 'INFO',
            'class': 'logging.StreamHandler',
            'formatter': 'pillowtop'
        },
        'console': {
            'level': 'INFO',
            'class': 'logging.StreamHandler',
            'formatter': 'simple'
        },
        'file': {
            'level': 'INFO',
            'class': 'logging.handlers.RotatingFileHandler',
            'formatter': 'verbose',
            'filename': DJANGO_LOG_FILE,
            'maxBytes': 10 * 1024 * 1024,  # 10 MB
            'backupCount': 20  # Backup 200 MB of logs
        },
        'couch-request-handler': {
            'level': 'DEBUG',
            'class': 'logging.handlers.RotatingFileHandler',
            'formatter': 'couch-request-formatter',
            'filters': ['hqcontext'],
            'filename': COUCH_LOG_FILE,
            'maxBytes': 10 * 1024 * 1024,  # 10 MB
            'backupCount': 20  # Backup 200 MB of logs
        },
        'accountinglog': {
            'level': 'INFO',
            'class': 'logging.handlers.RotatingFileHandler',
            'formatter': 'verbose',
            'filename': ACCOUNTING_LOG_FILE,
            'maxBytes': 10 * 1024 * 1024,  # 10 MB
            'backupCount': 20  # Backup 200 MB of logs
        },
        'analyticslog': {
            'level': 'DEBUG',
            'class': 'logging.handlers.RotatingFileHandler',
            'formatter': 'verbose',
            'filename': ANALYTICS_LOG_FILE,
            'maxBytes': 10 * 1024 * 1024,  # 10 MB
            'backupCount': 20  # Backup 200 MB of logs
        },
        'datadog': {
            'level': 'INFO',
            'class': 'cloghandler.ConcurrentRotatingFileHandler',
            'formatter': 'datadog',
            'filename': DATADOG_LOG_FILE,
            'maxBytes': 10 * 1024 * 1024,  # 10 MB
            'backupCount': 20  # Backup 200 MB of logs
        },
        'formplayer_diff': {
            'level': 'INFO',
            'class': 'logging.FileHandler',
            'formatter': 'formplayer_diff',
            'filename': FORMPLAYER_DIFF_FILE
        },
        'formplayer_timing': {
            'level': 'INFO',
            'class': 'logging.FileHandler',
            'formatter': 'formplayer_timing',
            'filename': FORMPLAYER_TIMING_FILE
        },
        'couchlog': {
            'level': 'WARNING',
            'class': 'couchlog.handlers.CouchHandler',
        },
        'mail_admins': {
            'level': 'ERROR',
            'class': 'corehq.util.log.HqAdminEmailHandler',
        },
        'notify_exception': {
            'level': 'ERROR',
            'class': 'corehq.util.log.NotifyExceptionEmailer',
        },
        'null': {
            'class': 'django.utils.log.NullHandler',
        },
    },
    'loggers': {
        '': {
            'handlers': ['console', 'file', 'couchlog'],
            'propagate': True,
            'level': 'INFO',
        },
        'couchdbkit.request': {
            'handlers': ['couch-request-handler'],
            'level': 'DEBUG',
            'propagate': False,
        },
        'django.request': {
            'handlers': ['mail_admins'],
            'level': 'ERROR',
            'propagate': True,
        },
        'django.security.DisallowedHost': {
            'handlers': ['null'],
            'propagate': False,
        },
        'notify': {
            'handlers': ['notify_exception'],
            'level': 'ERROR',
            'propagate': True,
        },
        'celery.task': {
            'handlers': ['console', 'file', 'couchlog'],
            'level': 'INFO',
            'propagate': True
        },
        'pillowtop': {
            'handlers': ['pillowtop'],
            'level': 'ERROR',
            'propagate': False,
        },
        'smsbillables': {
            'handlers': ['file', 'console', 'mail_admins'],
            'level': 'INFO',
            'propagate': False,
        },
        'accounting': {
            'handlers': ['accountinglog', 'console', 'couchlog', 'mail_admins'],
            'level': 'INFO',
            'propagate': False,
        },
        'analytics': {
            'handlers': ['analyticslog'],
            'level': 'DEBUG',
            'propagate': False
        },
        'elasticsearch': {
            'handlers': ['file'],
            'level': 'ERROR',
            'propagate': True,
        },
        'datadog-metrics': {
            'handlers': ['datadog'],
            'level': 'INFO',
            'propogate': False,
        },
        'formplayer_timing': {
            'handlers': ['formplayer_timing'],
            'level': 'INFO',
            'propogate': True,
        },
        'formplayer_diff': {
            'handlers': ['formplayer_diff'],
            'level': 'INFO',
            'propogate': True,
        },
        'formplayer': {
            'handlers': ['formplayer_diff', 'formplayer_timing'],
            'level': 'INFO',
            'propogate': True,
        },
    }
}

LOGGING['handlers'].update(LOCAL_LOGGING_HANDLERS)
LOGGING['loggers'].update(LOCAL_LOGGING_LOGGERS)

fix_logger_obfuscation_ = globals().get("FIX_LOGGER_ERROR_OBFUSCATION")
helper.fix_logger_obfuscation(fix_logger_obfuscation_, LOGGING)

if DEBUG:
    INSTALLED_APPS = INSTALLED_APPS + ('corehq.apps.mocha',)
    import warnings
    warnings.simplefilter('default')
    os.environ['PYTHONWARNINGS'] = 'd'  # Show DeprecationWarning
else:
    TEMPLATE_LOADERS = [
        ('django.template.loaders.cached.Loader', TEMPLATE_LOADERS),
    ]

### Reporting database - use same DB as main database

db_settings = DATABASES["default"].copy()
db_settings['PORT'] = db_settings.get('PORT', '5432')
options = db_settings.get('OPTIONS')
db_settings['OPTIONS'] = '?{}'.format(urlencode(options)) if options else ''
# Use test database name, but only if running the test command.
# Django uses different database names than the ones in DATABASES
# when setting up for tests. However, UNIT_TESTING may be true in
# some cases where django is not running tests (js tests on travis),
# and therefore does not change the database name.
db_settings['NAME'] = helper.get_db_name(db_settings['NAME'],
                                         UNIT_TESTING and helper.is_testing())

if not SQL_REPORTING_DATABASE_URL or UNIT_TESTING:
    SQL_REPORTING_DATABASE_URL = "postgresql+psycopg2://{USER}:{PASSWORD}@{HOST}:{PORT}/{NAME}{OPTIONS}".format(
        **db_settings
    )

if not UCR_DATABASE_URL or UNIT_TESTING:
    # by default just use the reporting DB for UCRs
    UCR_DATABASE_URL = SQL_REPORTING_DATABASE_URL

if USE_PARTITIONED_DATABASE:
    DATABASE_ROUTERS = ['corehq.sql_db.routers.PartitionRouter']
else:
    DATABASE_ROUTERS = ['corehq.sql_db.routers.MonolithRouter']

MVP_INDICATOR_DB = 'mvp-indicators'

INDICATOR_CONFIG = {
    "mvp-sauri": ['mvp_indicators'],
    "mvp-potou": ['mvp_indicators'],
}

COMPRESS_URL = STATIC_CDN + STATIC_URL

####### Couch Forms & Couch DB Kit Settings #######
COUCH_DATABASE_NAME = helper.get_db_name(COUCH_DATABASE_NAME, UNIT_TESTING)
_dynamic_db_settings = helper.get_dynamic_db_settings(
    COUCH_SERVER_ROOT,
    COUCH_USERNAME,
    COUCH_PASSWORD,
    COUCH_DATABASE_NAME,
    use_https=COUCH_HTTPS,
)

# create local server and database configs
COUCH_DATABASE = _dynamic_db_settings["COUCH_DATABASE"]

NEW_USERS_GROUPS_DB = 'users'
USERS_GROUPS_DB = NEW_USERS_GROUPS_DB

NEW_FIXTURES_DB = 'fixtures'
FIXTURES_DB = NEW_FIXTURES_DB

NEW_DOMAINS_DB = 'domains'
DOMAINS_DB = NEW_DOMAINS_DB

NEW_APPS_DB = 'apps'
APPS_DB = NEW_APPS_DB

SYNCLOGS_DB = 'synclogs'


COUCHDB_APPS = [
    'api',
    'appstore',
    'builds',
    'case',
    'casegroups',
    'cleanup',
    'cloudcare',
    'commtrack',
    'consumption',
    'couch',
    # This is necessary for abstract classes in dimagi.utils.couch.undo;
    # otherwise breaks tests
    'couchdbkit_aggregate',
    'couchforms',
    'couchexport',
    'ctable',
    'custom_data_fields',
    'hqadmin',
    'ext',
    'facilities',
    'fluff_filter',
    'hqcase',
    'hqmedia',
    'hope',
    'importer',
    'indicators',
    'locations',
    'mobile_auth',
    'pillowtop',
    'pillow_retry',
    'products',
    'programs',
    'reminders',
    'reports',
    'sofabed',
    'sms',
    'smsforms',
    'telerivet',
    'toggle',
    'translations',
    'utils',  # dimagi-utils
    'formplayer',
    'phonelog',
    'registration',
    'wisepill',
    'fri',
    'crs_reports',
    'grapevine',
    'uth',
    'dhis2',

    # custom reports
    'care_benin',
    'gsid',
    'hsph',
    'mvp',
    ('mvp_docs', MVP_INDICATOR_DB),
    'pact',
    'accounting',
    'succeed',
    'ilsgateway',
    'ewsghana',
    ('auditcare', 'auditcare'),
    ('couchlog', 'couchlog'),
    ('performance_sms', 'meta'),
    ('repeaters', 'receiverwrapper'),
    ('userreports', 'meta'),
    ('custom_data_fields', 'meta'),
    # needed to make couchdbkit happy
    ('fluff', 'fluff-bihar'),
    ('bihar', 'fluff-bihar'),
    ('opm', 'fluff-opm'),
    ('fluff', 'fluff-opm'),
    ('cvsu', 'fluff-cvsu'),
    ('mc', 'fluff-mc'),
    ('m4change', 'm4change'),
    ('export', 'meta'),
    ('callcenter', 'meta'),

    # users and groups
    ('groups', USERS_GROUPS_DB),
    ('users', USERS_GROUPS_DB),

    # fixtures
    ('fixtures', FIXTURES_DB),

    # domains
    ('domain', DOMAINS_DB),

    # sync logs
    ('phone', SYNCLOGS_DB),

    # applications
    ('app_manager', APPS_DB),
]

COUCHDB_APPS += LOCAL_COUCHDB_APPS

COUCH_SETTINGS_HELPER = helper.CouchSettingsHelper(
    COUCH_DATABASE,
    COUCHDB_APPS,
    [NEW_USERS_GROUPS_DB, NEW_FIXTURES_DB, NEW_DOMAINS_DB, NEW_APPS_DB],
)
COUCHDB_DATABASES = COUCH_SETTINGS_HELPER.make_couchdb_tuples()
EXTRA_COUCHDB_DATABASES = COUCH_SETTINGS_HELPER.get_extra_couchdbs()

# note: the only reason LOCAL_APPS come before INSTALLED_APPS is because of
# a weird travis issue with kafka. if for any reason this order causes problems
# it can be reverted whenever that's figured out.
# https://github.com/dimagi/commcare-hq/pull/10034#issuecomment-174868270
INSTALLED_APPS = LOCAL_APPS + INSTALLED_APPS

if ENABLE_PRELOGIN_SITE:
    INSTALLED_APPS += PRELOGIN_APPS

seen = set()
INSTALLED_APPS = [x for x in INSTALLED_APPS if x not in seen and not seen.add(x)]

MIDDLEWARE_CLASSES += LOCAL_MIDDLEWARE_CLASSES

### Shared drive settings ###
SHARED_DRIVE_CONF = helper.SharedDriveConfiguration(
    SHARED_DRIVE_ROOT,
    RESTORE_PAYLOAD_DIR_NAME,
    TRANSFER_FILE_DIR_NAME,
    SHARED_TEMP_DIR_NAME,
    SHARED_BLOB_DIR_NAME
)
TRANSFER_MAPPINGS = {
    SHARED_DRIVE_CONF.transfer_dir: '/{}'.format(TRANSFER_FILE_DIR_NAME),  # e.g. '/mnt/shared/downloads': '/downloads',
}

# these are the official django settings
# which really we should be using over the custom ones
EMAIL_HOST = EMAIL_SMTP_HOST
EMAIL_PORT = EMAIL_SMTP_PORT
EMAIL_HOST_USER = EMAIL_LOGIN
EMAIL_HOST_PASSWORD = EMAIL_PASSWORD
# EMAIL_USE_TLS and SEND_BROKEN_LINK_EMAILS are set above
# so they can be overridden in localsettings (e.g. in a dev environment)

NO_HTML_EMAIL_MESSAGE = """
This is an email from CommCare HQ. You're seeing this message because your
email client chose to display the plaintext version of an email that CommCare
HQ can only provide in HTML.  Please set your email client to view this email
in HTML or read this email in a client that supports HTML email.

Thanks,
The CommCare HQ Team"""


MESSAGE_TAGS = {
    messages.INFO: 'alert-info',
    messages.DEBUG: '',
    messages.SUCCESS: 'alert-success',
    messages.WARNING: 'alert-error alert-danger',
    messages.ERROR: 'alert-error alert-danger',
}

COMMCARE_USER_TERM = "Mobile Worker"
WEB_USER_TERM = "Web User"

DEFAULT_CURRENCY = "USD"
DEFAULT_CURRENCY_SYMBOL = "$"

SMS_HANDLERS = [
    'corehq.apps.sms.handlers.forwarding.forwarding_handler',
    'custom.ilsgateway.tanzania.handler.handle',
    'custom.ewsghana.handler.handle',
    'corehq.apps.commtrack.sms.handle',
    'corehq.apps.sms.handlers.keyword.sms_keyword_handler',
    'corehq.apps.sms.handlers.form_session.form_session_handler',
    'corehq.apps.sms.handlers.fallback.fallback_handler',
]


SMS_LOADED_SQL_BACKENDS = [
    'corehq.messaging.smsbackends.apposit.models.SQLAppositBackend',
    'corehq.messaging.smsbackends.grapevine.models.SQLGrapevineBackend',
    'corehq.messaging.smsbackends.http.models.SQLHttpBackend',
    'corehq.messaging.smsbackends.mach.models.SQLMachBackend',
    'corehq.messaging.smsbackends.megamobile.models.SQLMegamobileBackend',
    'corehq.messaging.smsbackends.push.models.PushBackend',
    'corehq.messaging.smsbackends.sislog.models.SQLSislogBackend',
    'corehq.messaging.smsbackends.smsgh.models.SQLSMSGHBackend',
    'corehq.messaging.smsbackends.telerivet.models.SQLTelerivetBackend',
    'corehq.messaging.smsbackends.test.models.SQLTestSMSBackend',
    'corehq.messaging.smsbackends.tropo.models.SQLTropoBackend',
    'corehq.messaging.smsbackends.twilio.models.SQLTwilioBackend',
    'corehq.messaging.smsbackends.unicel.models.SQLUnicelBackend',
    'corehq.messaging.smsbackends.yo.models.SQLYoBackend',
]

IVR_LOADED_SQL_BACKENDS = [
    'corehq.messaging.ivrbackends.kookoo.models.SQLKooKooBackend',
]

IVR_BACKEND_MAP = {
    "91": "MOBILE_BACKEND_KOOKOO",
}

# The number of seconds to use as a timeout when making gateway requests
SMS_GATEWAY_TIMEOUT = 30
IVR_GATEWAY_TIMEOUT = 60

# These are functions that can be called
# to retrieve custom content in a reminder event.
# If the function is not in here, it will not be called.
ALLOWED_CUSTOM_CONTENT_HANDLERS = {
    "FRI_SMS_CONTENT": "custom.fri.api.custom_content_handler",
    "FRI_SMS_CATCHUP_CONTENT": "custom.fri.api.catchup_custom_content_handler",
    "FRI_SMS_SHIFT": "custom.fri.api.shift_custom_content_handler",
    "FRI_SMS_OFF_DAY": "custom.fri.api.off_day_custom_content_handler",
}

# These are custom templates which can wrap default the sms/chat.html template
CUSTOM_CHAT_TEMPLATES = {
    "FRI": "fri/chat.html",
}

SELENIUM_APP_SETTING_DEFAULTS = {
    'cloudcare': {
        # over-generous defaults for now
        'OPEN_FORM_WAIT_TIME': 20,
        'SUBMIT_FORM_WAIT_TIME': 20
    },
    'reports': {
        'MAX_PRELOAD_TIME': 20,
        'MAX_LOAD_TIME': 30,
    },
}

CASE_WRAPPER = 'corehq.apps.hqcase.utils.get_case_wrapper'

PILLOWTOPS = {
    'core': [
        'corehq.pillows.case.CasePillow',
        'corehq.pillows.xform.XFormPillow',
        'corehq.pillows.domain.DomainPillow',
        'corehq.pillows.user.UserPillow',
        'corehq.pillows.application.AppPillow',
        'corehq.pillows.group.GroupPillow',
        'corehq.pillows.sms.SMSPillow',
        'corehq.pillows.user.GroupToUserPillow',
        'corehq.pillows.user.UnknownUsersPillow',
        'corehq.pillows.sofabed.FormDataPillow',
        'corehq.pillows.sofabed.CaseDataPillow',
        {
            'name': 'SqlSMSPillow',
            'class': 'pillowtop.pillow.interface.ConstructedPillow',
            'instance': 'corehq.pillows.sms.get_sql_sms_pillow',
        },
    ],
    'core_ext': [
        'corehq.pillows.reportcase.ReportCasePillow',
        'corehq.pillows.reportxform.ReportXFormPillow',
        {
            'name': 'DefaultChangeFeedPillow',
            'class': 'corehq.apps.change_feed.pillow.ChangeFeedPillow',
            'instance': 'corehq.apps.change_feed.pillow.get_default_couch_db_change_feed_pillow',
        },
        {
            'name': 'UserGroupsDbKafkaPillow',
            'class': 'pillowtop.pillow.interface.ConstructedPillow',
            'instance': 'corehq.apps.change_feed.pillow.get_user_groups_db_kafka_pillow',
        },
        {
            'name': 'kafka-ucr-main',
            'class': 'corehq.apps.userreports.pillow.ConfigurableReportKafkaPillow',
            'instance': 'corehq.apps.userreports.pillow.get_kafka_ucr_pillow',
        },
        {
            'name': 'kafka-ucr-static',
            'class': 'corehq.apps.userreports.pillow.ConfigurableReportKafkaPillow',
            'instance': 'corehq.apps.userreports.pillow.get_kafka_ucr_static_pillow',
        },
    ],
    'cache': [
        {
            'name': 'CacheInvalidatePillow',
            'class': 'corehq.pillows.cacheinvalidate.CacheInvalidatePillow',
            'instance': 'corehq.pillows.cacheinvalidate.get_main_cache_invalidation_pillow',
        },
        {
            'name': 'UserCacheInvalidatePillow',
            'class': 'corehq.pillows.cacheinvalidate.CacheInvalidatePillow',
            'instance': 'corehq.pillows.cacheinvalidate.get_user_groups_cache_invalidation_pillow',
        },
    ],
    'fluff': [
        'custom.bihar.models.CareBiharFluffPillow',
        'custom.opm.models.OpmUserFluffPillow',
        'custom.m4change.models.AncHmisCaseFluffPillow',
        'custom.m4change.models.LdHmisCaseFluffPillow',
        'custom.m4change.models.ImmunizationHmisCaseFluffPillow',
        'custom.m4change.models.ProjectIndicatorsCaseFluffPillow',
        'custom.m4change.models.McctMonthlyAggregateFormFluffPillow',
        'custom.m4change.models.AllHmisCaseFluffPillow',
        'custom.intrahealth.models.CouvertureFluffPillow',
        'custom.intrahealth.models.TauxDeSatisfactionFluffPillow',
        'custom.intrahealth.models.IntraHealthFluffPillow',
        'custom.intrahealth.models.RecapPassageFluffPillow',
        'custom.intrahealth.models.TauxDeRuptureFluffPillow',
        'custom.intrahealth.models.LivraisonFluffPillow',
        'custom.intrahealth.models.RecouvrementFluffPillow',
        'custom.care_pathways.models.GeographyFluffPillow',
        'custom.care_pathways.models.FarmerRecordFluffPillow',
        'custom.world_vision.models.WorldVisionMotherFluffPillow',
        'custom.world_vision.models.WorldVisionChildFluffPillow',
        'custom.world_vision.models.WorldVisionHierarchyFluffPillow',
        'custom.succeed.models.UCLAPatientFluffPillow',
        'custom.reports.mc.models.MalariaConsortiumFluffPillow',
    ],
    'mvp_indicators': [
        'mvp_docs.pillows.MVPFormIndicatorPillow',
        'mvp_docs.pillows.MVPCaseIndicatorPillow',
    ],
    'experimental': [
        {
            'name': 'BlobDeletionPillow',
            'class': 'pillowtop.pillow.interface.ConstructedPillow',
            'instance': 'corehq.blobs.pillow.get_blob_deletion_pillow',
        },
        {
            'name': 'SqlXFormToElasticsearchPillow',
            'class': 'pillowtop.pillow.interface.ConstructedPillow',
            'instance': 'corehq.pillows.xform.get_sql_xform_to_elasticsearch_pillow',
        },
        {
            'name': 'SqlCaseToElasticsearchPillow',
            'class': 'pillowtop.pillow.interface.ConstructedPillow',
            'instance': 'corehq.pillows.case.get_sql_case_to_elasticsearch_pillow',
        },
    ]
}


STATIC_UCR_REPORTS = [
    os.path.join('custom', '_legacy', 'mvp', 'ucr', 'reports', 'deidentified_va_report.json'),
    os.path.join('custom', 'abt', 'reports', 'incident_report.json'),
    os.path.join('custom', 'abt', 'reports', 'sms_indicator_report.json'),
    os.path.join('custom', 'abt', 'reports', 'spray_progress_country.json'),
    os.path.join('custom', 'abt', 'reports', 'spray_progress_level_1.json'),
    os.path.join('custom', 'abt', 'reports', 'spray_progress_level_2.json'),
    os.path.join('custom', 'abt', 'reports', 'spray_progress_level_3.json'),
    os.path.join('custom', 'abt', 'reports', 'spray_progress_level_4.json'),
    os.path.join('custom', 'abt', 'reports', 'supervisory_report.json'),
]


STATIC_DATA_SOURCES = [
    os.path.join('custom', 'up_nrhm', 'data_sources', 'location_hierarchy.json'),
    os.path.join('custom', 'up_nrhm', 'data_sources', 'asha_facilitators.json'),
    os.path.join('custom', 'succeed', 'data_sources', 'submissions.json'),
    os.path.join('custom', 'succeed', 'data_sources', 'patient_task_list.json'),
    os.path.join('custom', 'apps', 'gsid', 'data_sources', 'patient_summary.json'),
    os.path.join('custom', 'abt', 'reports', 'data_sources', 'sms.json'),
    os.path.join('custom', 'abt', 'reports', 'data_sources', 'sms_case.json'),
    os.path.join('custom', 'abt', 'reports', 'data_sources', 'supervisory.json'),
    os.path.join('custom', '_legacy', 'mvp', 'ucr', 'reports', 'data_sources', 'va_datasource.json'),
    os.path.join('custom', 'reports', 'mc', 'data_sources', 'malaria_consortium.json'),
    os.path.join('custom', 'reports', 'mc', 'data_sources', 'weekly_forms.json'),
    os.path.join('custom', 'apps', 'cvsu', 'data_sources', 'unicef_malawi.json')
]


for k, v in LOCAL_PILLOWTOPS.items():
    plist = PILLOWTOPS.get(k, [])
    plist.extend(v)
    PILLOWTOPS[k] = plist

COUCH_CACHE_BACKENDS = [
    'corehq.apps.cachehq.cachemodels.DomainGenerationCache',
    'corehq.apps.cachehq.cachemodels.UserGenerationCache',
    'corehq.apps.cachehq.cachemodels.GroupGenerationCache',
    'corehq.apps.cachehq.cachemodels.UserRoleGenerationCache',
    'corehq.apps.cachehq.cachemodels.ReportGenerationCache',
    'corehq.apps.cachehq.cachemodels.DefaultConsumptionGenerationCache',
    'corehq.apps.cachehq.cachemodels.InvitationGenerationCache',
    'corehq.apps.cachehq.cachemodels.UserReportsDataSourceCache',
    'dimagi.utils.couch.cache.cache_core.gen.GlobalCache',
]

# Custom fully indexed domains for ReportCase index/pillowtop
# Adding a domain will not automatically index that domain's existing cases
ES_CASE_FULL_INDEX_DOMAINS = [
    'pact',
    'hsph',
    'care-bihar',
    'bihar',
    'hsph-dev',
    'hsph-betterbirth-pilot-2',
    'commtrack-public-demo',
    'uth-rhd-test',
    'crs-remind',
    'succeed',
    'opm',
]

# Custom fully indexed domains for ReportXForm index/pillowtop --
# only those domains that don't require custom pre-processing before indexing,
# otherwise list in XFORM_PILLOW_HANDLERS
# Adding a domain will not automatically index that domain's existing forms
ES_XFORM_FULL_INDEX_DOMAINS = [
    'commtrack-public-demo',
    'pact',
    'uth-rhd-test',
    'succeed'
]

CUSTOM_UCR_EXPRESSIONS = [
    ('abt_supervisor', 'custom.abt.reports.expressions.abt_supervisor_expression'),
    ('succeed_referenced_id', 'custom.succeed.expressions.succeed_referenced_id'),
    ('location_type_name', 'corehq.apps.locations.ucr_expressions.location_type_name'),
    ('location_parent_id', 'corehq.apps.locations.ucr_expressions.location_parent_id'),
    ('cvsu_expression', 'custom.apps.cvsu.expressions.cvsu_expression')
]

CUSTOM_UCR_EXPRESSION_LISTS = [
    ('mvp.ucr.reports.expressions.CUSTOM_UCR_EXPRESSIONS'),
]

CUSTOM_MODULES = [
    'custom.apps.crs_reports',
    'custom.ilsgateway',
    'custom.ewsghana',
]

CUSTOM_DASHBOARD_PAGE_URL_NAMES = {
    'ews-ghana': 'dashboard_page',
    'ils-gateway': 'ils_dashboard_report'
}

REMOTE_APP_NAMESPACE = "%(domain)s.commcarehq.org"

# mapping of domains to modules for those that aren't identical
# a DOMAIN_MODULE_CONFIG doc present in your couchdb can override individual
# items.
DOMAIN_MODULE_MAP = {
    'a5288-test': 'a5288',
    'a5288-study': 'a5288',
    'care-bihar': 'custom.bihar',
    'bihar': 'custom.bihar',
    'cvsulive': 'custom.apps.cvsu',
    'fri': 'custom.fri.reports',
    'fri-testing': 'custom.fri.reports',
    'gsid': 'custom.apps.gsid',
    'gsid-demo': 'custom.apps.gsid',
    'hsph-dev': 'hsph',
    'hsph-betterbirth-pilot-2': 'hsph',
    'mc-inscale': 'custom.reports.mc',
    'mvp-potou': 'mvp',
    'mvp-sauri': 'mvp',
    'mvp-bonsaaso': 'mvp',
    'mvp-ruhiira': 'mvp',
    'mvp-mwandama': 'mvp',
    'mvp-sada': 'mvp',
    'mvp-tiby': 'mvp',
    'mvp-mbola': 'mvp',
    'mvp-koraro': 'mvp',
    'mvp-pampaida': 'mvp',
    'opm': 'custom.opm',
    'project': 'custom.apps.care_benin',

    'ipm-senegal': 'custom.intrahealth',
    'testing-ipm-senegal': 'custom.intrahealth',
    'up-nrhm': 'custom.up_nrhm',

    'crs-remind': 'custom.apps.crs_reports',

    'm4change': 'custom.m4change',
    'succeed': 'custom.succeed',
    'test-pathfinder': 'custom.m4change',
    'wvindia2': 'custom.world_vision',
    'pathways-india-mis': 'custom.care_pathways',
    'pathways-tanzania': 'custom.care_pathways',
    'care-macf-malawi': 'custom.care_pathways',
    'care-macf-bangladesh': 'custom.care_pathways',
    'kemri': 'custom.openclinica',
    'novartis': 'custom.openclinica',
}

CASEXML_FORCE_DOMAIN_CHECK = True

# arbitrarily split up tests into two chunks
# that have approximately equal run times,
# the group shown here, plus a second group consisting of everything else
TRAVIS_TEST_GROUPS = (
    (
        'accounting', 'api', 'app_manager', 'appstore',
        'auditcare', 'bihar', 'builds', 'cachehq', 'callcenter', 'care_benin',
        'case', 'casegroups', 'cleanup', 'cloudcare', 'commtrack', 'consumption',
        'couchapps', 'couchlog', 'crud', 'cvsu', 'django_digest',
        'domain', 'domainsync', 'export',
        'facilities', 'fixtures', 'fluff_filter', 'formplayer',
        'formtranslate', 'fri', 'grapevine', 'groups', 'gsid', 'hope',
        'hqadmin', 'hqcase', 'hqcouchlog', 'hqmedia',
        'care_pathways', 'common', 'compressor', 'smsbillables',
    ),
)

#### Django Compressor Stuff after localsettings overrides ####

# This makes sure that Django Compressor does not run at all
# when LESS_DEBUG is set to True.
if LESS_DEBUG:
    COMPRESS_ENABLED = False
    COMPRESS_PRECOMPILERS = ()

COMPRESS_OFFLINE_CONTEXT = {
    'base_template': BASE_TEMPLATE,
    'login_template': LOGIN_TEMPLATE,
    'original_template': BASE_ASYNC_TEMPLATE,
    'less_debug': LESS_DEBUG,
    'less_watch': LESS_WATCH,
}

COMPRESS_CSS_HASHING_METHOD = 'content'



if 'locmem' not in CACHES:
    CACHES['locmem'] = {'BACKEND': 'django.core.cache.backends.locmem.LocMemCache'}
if 'dummy' not in CACHES:
    CACHES['dummy'] = {'BACKEND': 'django.core.cache.backends.dummy.DummyCache'}

try:
    from datadog import initialize
except ImportError:
    pass
else:
    initialize(DATADOG_API_KEY, DATADOG_APP_KEY)

REST_FRAMEWORK = {
    'DATETIME_FORMAT': '%Y-%m-%dT%H:%M:%S.%fZ'
}<|MERGE_RESOLUTION|>--- conflicted
+++ resolved
@@ -112,15 +112,12 @@
 ANALYTICS_LOG_FILE = "%s/%s" % (FILEPATH, "commcarehq.analytics.log")
 DATADOG_LOG_FILE = "%s/%s" % (FILEPATH, "commcarehq.datadog.log")
 
-<<<<<<< HEAD
 FORMPLAYER_EXPERIMENT_DIRECTORY = "%s/%s/" % (FILEPATH, "formplayer_experiment")
 FORMPLAYER_TIMING_FILE = "%s/%s/" % (FORMPLAYER_EXPERIMENT_DIRECTORY, "formplayer.timing.log")
 FORMPLAYER_DIFF_FILE = "%s/%s/" % (FORMPLAYER_EXPERIMENT_DIRECTORY, "formplayer.diff.log")
 
-=======
 LOCAL_LOGGING_HANDLERS = {}
 LOCAL_LOGGING_LOGGERS = {}
->>>>>>> c3ed64b2
 
 # URL prefix for admin media -- CSS, JavaScript and images. Make sure to use a
 # trailing slash.
@@ -944,15 +941,12 @@
         'datadog': {
             'format': '%(metric)s %(created)s %(value)s metric_type=%(metric_type)s %(message)s'
         },
-<<<<<<< HEAD
         'formplayer_timing': {
             'format': '%(asctime)s, %(action)s, %(control_duration)s, %(candidate_duration)s'
         },
         'formplayer_diff': {
             'format': '%(asctime)s, %(action)s, %(request)s, %(control)s, %(candidate)s'
         }
-=======
->>>>>>> c3ed64b2
     },
     'filters': {
         'hqcontext': {
