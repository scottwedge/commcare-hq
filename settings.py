--- conflicted
+++ resolved
@@ -1206,14 +1206,10 @@
     'underscore-legacy=underscore#1.4.4',
     'backbone#0.9.1',
     'bootstrap-daterangepicker#2.1.13',
-<<<<<<< HEAD
-    'datatables#1.10.9',
-=======
     'd3#3.1.5',
     'nvd3#1.1.10-beta',
     'datatables#1.10.9',
     'datatables-bootstrap3#0.1',
->>>>>>> a2263f53
 )
 
 BOWER_TEST_APPS = (
