--- conflicted
+++ resolved
@@ -18,15 +18,10 @@
 bcrypt==3.1.6             # via paramiko
 beautifulsoup4==4.7.1
 billiard==3.3.0.23
-<<<<<<< HEAD
-boto3==1.9.97
-botocore==1.12.97
+boto3==1.9.101
+botocore==1.12.101
 cairocffi==0.9.0
 cairosvg==1.0.22
-=======
-boto3==1.9.101
-botocore==1.12.101
->>>>>>> ce33f1b1
 celery==3.1.25
 certifi==2018.11.29
 cffi==1.12.1
