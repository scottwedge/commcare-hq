#
# This file is autogenerated by pip-compile
# To update, run:
#
#    `make requirements` or `make upgrade-requirements`
#
git+git://github.com/dimagi/architect@v0.5.7a3#egg=architect==0.5.7a3
alabaster==0.7.11         # via sphinx
alembic==0.8.6
amqp==2.3.2
appdirs==1.4.3
asn1crypto==0.24.0
attrs==18.1.0
babel==2.6.0
billiard==3.5.0.4
boto3==1.4.4
botocore==1.5.95
<<<<<<< HEAD
cached-property==1.4.3
celery==4.2.1
=======
cached-property==1.5.1
celery==3.1.25
certifi==2018.10.15
>>>>>>> 6642df34
cffi==1.11.5
chardet==3.0.4
cloudant==2.7.0
concurrentloghandler==0.9.1
contextlib2==0.5.4
cryptography==2.3.1
csiphash==0.0.5
csv342==1.0.0
cython==0.27.3
datadog==0.15.0
decorator==4.0.11
defusedxml==0.4.1
diff-match-patch==20120106
dimagi-memoized==1.1.1
django-angular==0.7.16
django-appconf==1.0.2
django-braces==1.13.0
django-bulk-update==1.1.10
django-celery-results==1.0.1
django-compressor==2.1
django-countries==4.6
django-crispy-forms==1.7.0
django-cte==1.1.4
django-extensions==1.7.7
django-formtools==2.1
django-otp==0.3.13
django-partial-index==0.4.0
django-phonenumber-field==1.3.0
django-prbac==0.0.7
django-ranged-response==0.2.0
django-redis-sessions==0.6.1
django-redis==4.9.0
django-simple-captcha==0.5.9
django-statici18n==1.3.0
django-tastypie==0.14.2
django-transfer==0.4
django-two-factor-auth==1.6.2
django-user-agents==0.3.2
django-websocket-redis==0.5.2
django==1.11.16
djangorestframework==3.5.4
dnspython==1.15.0
docutils==0.14
dropbox==7.3.1
elasticsearch==1.9.0
email_validator==1.0.3
enum34==1.1.6
et-xmlfile==1.0.1
ethiopian-date-converter==0.1.5
eulxml==1.1.3
faker==0.8.15
funcsigs==1.0.2
futures==3.2.0
gevent==1.2.2
ghdiff==0.4
greenlet==0.4.12
gunicorn==19.9.0
hiredis==0.2.0
html5lib==1.0b8
httpagentparser==1.7.8
idna==2.7
imagesize==1.1.0          # via sphinx
ipaddress==1.0.22
iso8601==0.1.12
isodate==0.6.0
jdcal==1.4
jinja2==2.10
jmespath==0.9.3
json-delta==2.0
jsonfield==1.0.3
jsonobject-couchdbkit==0.9.10
jsonobject==0.9.4
jsonpath-rw==1.4.0
kafka-python==1.4.3
kombu==4.2.1
laboratory==0.2.0
lxml==3.4.4
mako==1.0.7
markdown==2.2.1
markupsafe==1.0
mock==2.0.0
numpy==1.7.1
openpyxl==2.5.8
packaging==18.0           # via sphinx
pbr==4.2.0
phonenumberslite==8.8.9
pillow==5.2.0
ply==3.11
polib==1.1.0
psycogreen==1.0
psycopg2==2.7.5
py-kissmetrics==1.0.1
pycco==0.5.1
pycparser==2.19
pycryptodome==3.6.6
pygithub==1.35
pygments==2.0.2
pygooglechart==0.4.0
pyjwt==1.6.4
pyopenssl==18.0.0
pyparsing==2.2.2          # via packaging
pypdf2==1.26.0
pystache==0.5.4
python-dateutil==2.6.1
python-editor==1.0.3
python-levenshtein==0.12.0
python-magic==0.4.13
python-mimeparse==1.6.0
pytz==2017.2
pyyaml==3.13
pyzxcvbn==0.8.0
qrcode==4.0.4
quickcache==0.5.1
raven==6.1.0
rcssmin==1.0.6
redis-py-cluster==1.3.5
redis==2.10.6
reportlab==3.0
requests-toolbelt==0.8.0
requests[security]==2.20.0
rjsmin==1.0.12
s3transfer==0.1.13
sh==1.09
simpleeval==0.9.5
simplejson==3.11.1
six==1.11.0
smartypants==2.0.1
snowballstemmer==1.2.1    # via sphinx
socketpool==0.5.3
sphinx-rtd-theme==0.3.0
sphinx==1.7.2
sphinxcontrib-django==0.3.1
sphinxcontrib-websupport==1.1.0  # via sphinx
sqlagg==0.10.5
sqlalchemy==1.2.12
stripe==1.67.0
suds-jurko==0.6
text-unidecode==1.2
tinys3==0.1.12
tropo-webapi-python==0.1.3
twilio==6.5.1
typing==3.6.6             # via sphinx
ua-parser==0.8.0
unidecode==0.04.20
urllib3==1.23
user-agents==1.1.0
vine==1.1.4
werkzeug==0.11.15
xhtml2pdf==0.0.6
xlrd==1.0.0
xlwt==1.3.0
zeep==1.6.0<|MERGE_RESOLUTION|>--- conflicted
+++ resolved
@@ -15,14 +15,9 @@
 billiard==3.5.0.4
 boto3==1.4.4
 botocore==1.5.95
-<<<<<<< HEAD
 cached-property==1.4.3
 celery==4.2.1
-=======
-cached-property==1.5.1
-celery==3.1.25
 certifi==2018.10.15
->>>>>>> 6642df34
 cffi==1.11.5
 chardet==3.0.4
 cloudant==2.7.0
@@ -84,7 +79,7 @@
 html5lib==1.0b8
 httpagentparser==1.7.8
 idna==2.7
-imagesize==1.1.0          # via sphinx
+imagesize==1.0.0          # via sphinx
 ipaddress==1.0.22
 iso8601==0.1.12
 isodate==0.6.0
@@ -106,7 +101,7 @@
 mock==2.0.0
 numpy==1.7.1
 openpyxl==2.5.8
-packaging==18.0           # via sphinx
+packaging==17.1           # via sphinx
 pbr==4.2.0
 phonenumberslite==8.8.9
 pillow==5.2.0
@@ -116,14 +111,14 @@
 psycopg2==2.7.5
 py-kissmetrics==1.0.1
 pycco==0.5.1
-pycparser==2.19
+pycparser==2.18
 pycryptodome==3.6.6
 pygithub==1.35
 pygments==2.0.2
 pygooglechart==0.4.0
 pyjwt==1.6.4
 pyopenssl==18.0.0
-pyparsing==2.2.2          # via packaging
+pyparsing==2.2.0          # via packaging
 pypdf2==1.26.0
 pystache==0.5.4
 python-dateutil==2.6.1
